--- conflicted
+++ resolved
@@ -159,11 +159,7 @@
 // function only called from |exitMode|
 void main_mode_exit()
 {
-<<<<<<< HEAD
-  replaceComplexGroup(NULL,NULL); lattice_basis.clear();
-=======
-  replace_inner_class(NULL,NULL);
->>>>>>> d0642273
+  replace_inner_class(NULL,NULL); lattice_basis.clear();
 }
 
 } // |namespace|
@@ -411,13 +407,8 @@
   {
     InnerClass* G;
     output::Interface* I;
-<<<<<<< HEAD
     interactive::get_group_type(G,I,layout,lattice_basis);
-    replaceComplexGroup(G,I);
-=======
-    interactive::get_group_type(G,I);
     replace_inner_class(G,I);
->>>>>>> d0642273
     drop_to(main_mode); // drop invalidated descendant modes if called from them
   }
   catch(error::InputError& e) {
