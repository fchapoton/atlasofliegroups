--- conflicted
+++ resolved
@@ -1115,7 +1115,7 @@
 subsystem::integral_datum_item& InnerClass::int_item
   (const RatWeight& gamma, unsigned int& int_sys_nr)
 {
-  return int_item(integrality_poscoroots(rootDatum(),gamma),int_sys_nr);
+  return int_item(integrality_poscoroots(root_datum(),gamma),int_sys_nr);
 }
 
 subsystem::integral_datum_item& InnerClass::int_item
@@ -1165,19 +1165,11 @@
   // now correct coset representative |bm.w| to a positivity-preserving one
   const auto steps = to_positive_system(rd,image);
   for (const auto& step : steps)
-<<<<<<< HEAD
-    W.mult(w,int_sys.reflection(step.first));
-
-#ifndef NDEBUG
-  ww = W.word(w);
-  for (weyl::Generator s=0; s<int_sys.rank(); ++s)
-=======
-    W.mult(bm.w,result.sub_sys().reflection(step.first));
+    W.mult(bm.w,int_sys.reflection(step.first));
 
 #ifndef NDEBUG
   ww = W.word(bm.w);
-  for (weyl::Generator s=0; s<result.sub_sys().rank(); ++s)
->>>>>>> cf7d1023
+  for (weyl::Generator s=0; s<int_sys.rank(); ++s)
     assert(image[s] ==
 	   rd.permuted_root(ww,int_sys.parent_nr_simple(s)));
   for (RootNbr alpha : image)
