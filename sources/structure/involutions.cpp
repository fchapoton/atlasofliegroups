/*
  This is involutions.cpp.

  Copyright (C) 2011 Marc van Leeuwen
  part of the Atlas of Lie Groups and Representations

  For license information see the LICENSE file
*/

#include <iostream>

#include "involutions.h"

#include "arithmetic.h"
#include "matreduc.h"
#include "rootdata.h"
#include "weyl.h"
#include "y_values.h"
#include "tits.h"
#include "innerclass.h"
#include "lattice.h"

#include "kgb.h" // for |KGB_elt_entry|

namespace atlas {

namespace involutions {

// ------------------------------ InvolutionData ------------------------------

InvolutionData::InvolutionData(const RootDatum& rd,
			       const WeightInvolution& theta)
  : d_rootInvolution(rd.rootPermutation(theta))
  , d_imaginary(rd.numRoots()) // we can only dimension root sets for now
  , d_real(rd.numRoots())
  , d_complex(rd.numRoots())
  , d_simpleImaginary()        // here even dimensioning is pointless
  , d_simpleReal()
{ classify_roots(rd); }

void InvolutionData::classify_roots(const RootSystem& rs)
{
  for (RootNbr alpha = 0; alpha<rs.numRoots(); ++alpha)
    if (d_rootInvolution[alpha] == alpha)
      d_imaginary.insert(alpha);
    else if (d_rootInvolution[alpha] == rs.rootMinus(alpha))
      d_real.insert(alpha);
    else
      d_complex.insert(alpha);

  // find simple-imaginary roots
  d_simpleImaginary=rs.simpleBasis(imaginary_roots());
  d_simpleReal=rs.simpleBasis(real_roots());
}

// the follwing constructor intersects all root sets with those of |sub|, but
// uses the full parent datum for numbering roots, and in |root_involution()|
InvolutionData::InvolutionData(const RootDatum& rd,
			       const WeightInvolution& theta,
			       const RootNbrSet& positive_subsystem)
: d_rootInvolution(rd.rootPermutation(theta))
, d_imaginary(rd.numRoots())
, d_real(d_imaginary.capacity())
, d_complex(d_imaginary.capacity())
, d_simpleImaginary()        // here even dimensioning is pointless
, d_simpleReal()
{
  for (RootNbrSet::const_iterator it=positive_subsystem.begin(); it(); ++it)
  {
    RootNbr alpha = *it;
    RootNbr minus_alpha = rd.rootMinus(alpha);
    if (d_rootInvolution[alpha] == alpha)
    {
      d_imaginary.insert(alpha);
      d_imaginary.insert(minus_alpha);
    }
    else if (d_rootInvolution[alpha] == minus_alpha)
    {
      d_real.insert(alpha);
      d_real.insert(minus_alpha);
    }
    else
    {
      d_complex.insert(alpha);
      d_complex.insert(minus_alpha);
    }
  }
  // find simple-imaginary roots
  d_simpleImaginary=rd.simpleBasis(imaginary_roots());
  d_simpleReal=rd.simpleBasis(real_roots());
}

InvolutionData::InvolutionData(const RootSystem& rs,
			       const RootNbrList& s_image)
  : d_rootInvolution(rs.extend_to_roots(s_image))
  , d_imaginary(rs.numRoots()) // we can only dimension root sets for now
  , d_real(rs.numRoots())
  , d_complex(rs.numRoots())
  , d_simpleImaginary()
  , d_simpleReal()
{ classify_roots(rs); }

InvolutionData InvolutionData::build
  (const RootSystem& rs,
   const TwistedWeylGroup& W,
   const TwistedInvolution& tw)
{ return InvolutionData(rs,W.simple_images(rs,tw)); }

void InvolutionData::swap(InvolutionData& other)
{
  d_rootInvolution.swap(other.d_rootInvolution);
  d_imaginary.swap(other.d_imaginary);
  d_real.swap(other.d_real);
  d_complex.swap(other.d_complex);
  d_simpleImaginary.swap(other.d_simpleImaginary);
  d_simpleReal.swap(other.d_simpleReal);
}


void InvolutionData::cross_act(const Permutation& root_reflection)
{
  root_reflection.renumber(d_rootInvolution); // first half of conjugation
  // then do |root_reflection.permute(d_rootInvolution)|, exploiting involution
  RootNbr beta;
  for (RootNbr alpha=0; alpha<d_rootInvolution.size(); ++alpha)
    if (alpha<(beta=root_reflection[alpha])) // do each 2-cycle just once
      std::swap(d_rootInvolution[alpha],d_rootInvolution[beta]);

  d_imaginary = root_reflection.renumbering(d_imaginary);
  d_real = root_reflection.renumbering(d_real);
  d_complex = root_reflection.renumbering(d_complex);
  d_simpleImaginary = root_reflection.renumbering(d_simpleImaginary);
  d_simpleReal = root_reflection.renumbering(d_simpleReal);
}



// ------------------------------ InvolutionTable -----------------------------



// describe involution by class 0 involution |cross|, and set of Cayley roots
RootNbrList Cayley_roots(const TwistedInvolution& tw,
			 const RootSystem& rs,
			 const TwistedWeylGroup& W,
			 TwistedInvolution& cross) // gets twisted-conjugated
{
  weyl::InvolutionWord inv_ex = W.involution_expr(tw);

  RootNbrList result; // roots whose reflections give Cayley part
  result.reserve(rs.rank()); // an upper bound to size needed

  for (size_t i=inv_ex.size(); i-->0; )
    if (inv_ex[i]>=0) // Cayley transform by simple root
      result.push_back(rs.simpleRootNbr(inv_ex[i]));
    else // cross action by simple root
    {
      const weyl::Generator s=~inv_ex[i];
      W.twistedConjugate(cross,s); // record cross action
      for (size_t i=0; i<result.size(); ++i)
	rs.simple_reflect_root(s,result[i]); // |s|-reflect the |result| roots
    }

  return result;
}


InvolutionTable::InvolutionTable
  (const RootDatum& r, const WeightInvolution& d,  const TwistedWeylGroup& t)
: rd(r), delta(d), tW(t)
, pool(), hash(pool), data()
, torus_simple_reflection()
{
  torus_simple_reflection.reserve(tW.rank());

  for (weyl::Generator s=0; s<tW.rank(); ++s)
  {
    WeightInvolution M(rd.rank()); // identity
    rd.simple_reflect(s,M);        // now it is the reflection matrix on $X^*$
    torus_simple_reflection.push_back(BinaryMap(M.transposed())); // |^M%2|
  }

}

// a method used to create the first element of a Cartan orbit of involutions
InvolutionNbr InvolutionTable::add_involution
  (const TwistedInvolution& canonical)
{
  InvolutionNbr result=hash.match(weyl::TI_Entry(canonical));
  if (result<data.size()) return result; // skip if |canonical| already known

  // compute the involution matrix |theta| using |Cayley_roots|
  const WeylGroup& W= tW.weylGroup();
  TwistedInvolution cross;
  RootNbrList Cayleys = Cayley_roots(canonical,rd,tW,cross);

  WeightInvolution theta = delta;
  W.act(rd,cross,theta);
  for (RootNbrList::const_iterator it=Cayleys.begin(); it!=Cayleys.end(); ++it)
    rd.reflect(*it,theta);

  int_Matrix A=theta; // will contain |id-theta|, later row-saturated
  A.negate() += 1;

  // |R| will map $\lambda-\rho$ to reduced torus part coordinates
  // |B| will then map these coordinates (mod 2) through to $A*(\lambda-\rho)$
  std::vector<int> diagonal;
  int_Matrix B = matreduc::adapted_basis(A,diagonal); // matrix for lifting
  int_Matrix R = B.inverse(); // matrix that maps to adapted basis coordinates
  R=R.block(0,0,diagonal.size(),R.numColumns()); // restrict to image |A|
  R*=A; // now R is A followed by taking coordinates on adapted basis of image
  for (unsigned i=0; i<R.numRows(); ++i)
    if (diagonal[i]!=1)
      for (unsigned j=0; j<R.numColumns(); ++j)
      {
	assert (R(i,j)%diagonal[i]==0); // since $R=D(diagonal)*C^{-1}$
	R(i,j)/=diagonal[i]; // don't need |arithmetic::divide|, division exact
      }
  // now |R| gives coordinates on adapted basis scaled: basis of image lattice
  // |R| is the matrix that will become |M_real|

  B=B.block(0,0,B.numRows(),diagonal.size());
  for (unsigned j=0; j<B.numColumns(); ++j)
    if (diagonal[j]!=1)
      B.columnMultiply(j,diagonal[j]);
  // restore relation |B*R==A| after scaling down rows of |R|
  // |B| is the matrix that will become |lift_mat|

  unsigned int W_length=W.length(canonical);
  unsigned int length = (W_length+Cayleys.size())/2;
  data.push_back(record(theta,InvolutionData(rd,theta),
			lattice::row_saturate(A),
			R,diagonal,B,
			length,W_length,tits::fiber_denom(theta)));
  assert(data.size()==hash.size());

  return result;
}

// extend from known element |n| to conjugate by |s|
InvolutionNbr InvolutionTable::add_cross(weyl::Generator s, InvolutionNbr n)
{
  weyl::TI_Entry tw = involution(n);
  int d =tW.twistedConjugate(tw,s); // modify |tw|, |d| is W-length difference
  InvolutionNbr result=hash.match(tw);
  if (result<data.size()) return result;

  data.push_back(data[n]); // start out with a copy of the data
  record& me=data.back();

  rd.simple_reflect(s,me.theta);
  rd.simple_reflect(me.theta,s); // not |twisted(s)|: |delta| is incorporated
  rd.simple_reflect(me.projector,s); // reflection by |s| of kernel
  rd.simple_reflect(me.M_real,s); // apply $s$ before |M_real|
  rd.simple_reflect(s,me.lift_mat); // and apply it after |lift_mat|
  me.id.cross_act(rd.simple_root_permutation(s));
  me.length   += d/2;
  me.W_length += d;
  me.mod_space.apply(torus_simple_reflection[s]);

  assert(data.size()==hash.size());

  return result;
}

bool
InvolutionTable::is_complex_simple(InvolutionNbr n,weyl::Generator s) const
{ return complex_roots(n).isMember(rd.simpleRootNbr(s)); }

bool
InvolutionTable::is_imaginary_simple(InvolutionNbr n,weyl::Generator s) const
{ return imaginary_roots(n).isMember(rd.simpleRootNbr(s)); }

bool
InvolutionTable::is_real_simple(InvolutionNbr n,weyl::Generator s) const
{ return real_roots(n).isMember(rd.simpleRootNbr(s)); }

bool
InvolutionTable::is_complex_descent(InvolutionNbr n,RootNbr alpha) const
{ make_positive(rd,alpha); // test below assumes |alpha| itself is positive
  return
    complex_roots(n).isMember(alpha) and
    rd.is_negroot(root_involution(n,alpha));
}

bool InvolutionTable::equivalent
  (const TorusElement& t1, const TorusElement& t2, InvolutionNbr i) const
{
  assert(i<hash.size());
  RatWeight wt=(t2-t1).log_2pi();
  Ratvec_Numer_t p = data[i].projector * wt.numerator();

  for (size_t j=0; j<p.size(); ++j)
    if (p[j]%wt.denominator()!=0)
      return false;

  return true;
}

RatWeight InvolutionTable::fingerprint
  (const TorusElement& t, InvolutionNbr i) const
{
  assert(i<hash.size());
  RatWeight wt = t.log_2pi();
  Ratvec_Numer_t p = data[i].projector * wt.numerator();

  // reduce modulo integers and return
  for (size_t j=0; j<p.size(); ++j)
    p[j]= arithmetic::remainder(p[j],wt.denominator());
  return RatWeight(p,wt.denominator()).normalize();
}

y_entry InvolutionTable::pack (const TorusElement& t, InvolutionNbr i) const
{
  return y_entry(fingerprint(t,i),i,t);
}

// this method makes involution table usable in X command, even if inefficient
KGB_elt_entry InvolutionTable::x_pack(const GlobalTitsElement& x) const
{
  const TwistedInvolution& tw= x.tw();
  InvolutionNbr i = nr(tw);
  assert(i<hash.size());
  RatWeight wt = x.torus_part().log_2pi();
  // we need projector modulo kernel of |theta^tr+1|, cf. constructor
  int_Matrix A = matrix(i);
  A.transpose() += 1;
  int_Matrix projector = lattice::row_saturate(A);
  Ratvec_Numer_t p = projector * wt.numerator();

  // reduce modulo integers and return
  for (size_t j=0; j<p.size(); ++j)
    p[j]= arithmetic::remainder(p[j],wt.denominator());
  return KGB_elt_entry(RatWeight(p,wt.denominator()).normalize(),x);
}

bool
InvolutionTable::x_equiv(const GlobalTitsElement& x0,
			 const GlobalTitsElement& x1) const
{
  if (x0.tw()!=x1.tw())
    return false;

  InvolutionNbr i = nr(x0.tw());
  assert(i<hash.size());
  RatWeight wt = x0.torus_part().log_2pi()-x1.torus_part().log_2pi();

  // we need projector modulo kernel of |theta^tr+1|, cf. constructor
  int_Matrix A = matrix(i);
  A.transpose() += 1;
  int_Matrix projector = lattice::row_saturate(A);
  Ratvec_Numer_t p = projector * wt.numerator();

  for (size_t i=0; i<p.size(); ++i)
    if (p[i]%wt.denominator()!=0)
      return false;

  return true;
}

// choose unique representative for real projection class of a rational weight
void InvolutionTable::real_unique(InvolutionNbr inv, RatWeight& y) const
{
  const record& rec=data[inv];
  Ratvec_Numer_t v = rec.M_real * y.numerator();
  assert(v.size()==rec.diagonal.size());
  for (unsigned i=0; i<v.size(); ++i)
    v[i]= arithmetic::remainder(v[i],2*rec.diagonal[i]*y.denominator());

  y.numerator()= rec.lift_mat * v; // original |y| now "mapped to" |(1-theta)*y|
  (y/=2).normalize(); // and this gets us back to the class of the original |y|
}

TorusPart InvolutionTable::pack(InvolutionNbr inv, const Weight& lambda_rho)
  const
{
  const record& rec=data[inv];
  int_Vector v = rec.M_real * lambda_rho;
  assert(v.size()==rec.diagonal.size());
  return TorusPart(v); // reduce coordinates modulo 2
}

Weight InvolutionTable::unpack(InvolutionNbr inv, TorusPart y_part) const
{
  const record& rec=data[inv];
  Weight result(rec.lift_mat.numRows(),0);
  // set |result=left_mat*lift| where |lift| is the integer lift of |y_part|
  for (unsigned i=0; i<y_part.size(); ++i)
    if (y_part[i])
      result += rec.lift_mat.column(i);
  return result;
}

// ------------------------------ Cartan_orbit --------------------------------



Cartan_orbit::Cartan_orbit(InvolutionTable& i_tab,
			   InnerClass& G,
			   CartanNbr cn)
  : Cartan_class_nbr(cn)
  , start(i_tab.size())
  , size(G.cartan(cn).orbitSize())
{
  const TwistedInvolution& canonical = G.involution_of_Cartan(cn);
  assert(i_tab.unseen(canonical)); // should only generate orbit once

  i_tab.reserve(start+size);
  for (InvolutionNbr i=i_tab.add_involution(canonical); i<i_tab.size(); ++i)
    for (weyl::Generator s=0; s<i_tab.semisimple_rank(); ++s)
      i_tab.add_cross(s,i);

  assert(i_tab.size()==end()); // |size| new elements were found

} // |Cartan_orbit::Cartan_orbit|


// ------------------------------ Cartan_orbits -------------------------------


const CartanNbr undefined = ~0;

void Cartan_orbits::set_size(CartanNbr n_Cartans)
{ Cartan_index.resize(n_Cartans,undefined); orbit.reserve(n_Cartans); }

void Cartan_orbits::add(InnerClass& G, CartanNbr cn)
{
  assert(cn<Cartan_index.size());
  if (Cartan_index[cn]!=undefined)
    return; // class was already added before, so nothing to do
  Cartan_index[cn]=orbit.size(); // if not, it will be added at this position
<<<<<<< HEAD

  // now actually generate the involutions associated to this Cartan class
  orbit.push_back(Cartan_orbit(static_cast<InvolutionTable&>(*this),G,cn));
}
=======
>>>>>>> b1ccd570

  // now actually generate the involutions associated to this Cartan class
  orbit.push_back(Cartan_orbit(static_cast<InvolutionTable&>(*this),G,cn));
}

unsigned int Cartan_orbits::locate(InvolutionNbr i) const
{
  unsigned int low=0, high=orbit.size();
  assert(high>0 and i<orbit.back().end());

  while (high-low>1)
  {
    CartanNbr mid=(low+high)/2;
    if (i<orbit[mid].start)
      high=mid;
    else
      low=mid;
  }
  assert(low<orbit.size());
  assert(orbit[low].contains(i));
  return low;
}

// whether |i<j|
bool Cartan_orbits::comparer::operator()
  (InvolutionNbr i, InvolutionNbr j) const
{
  int d = t.length(i)-t.length(j);
  if (d!=0 or (d = t.Weyl_length(i)-t.Weyl_length(j))!=0)
    return d<0;
  else
    return t.involution(i)<t.involution(j);
}

void InvolutionTable::reduce(TitsElt& a) const
{
  InvolutionNbr i=nr(a.tw());
  a.reduce(mod_space(i));
}


size_t Cartan_orbits::total_size(const BitMap& Cartan_classes) const
{
  size_t s=0;
  for (CartanNbr cn=0; cn<orbit.size(); ++cn)
    s+=operator[](cn).size;
  return s;
}

} // |namsepace|

} // |namespace atlas|<|MERGE_RESOLUTION|>--- conflicted
+++ resolved
@@ -429,13 +429,6 @@
   if (Cartan_index[cn]!=undefined)
     return; // class was already added before, so nothing to do
   Cartan_index[cn]=orbit.size(); // if not, it will be added at this position
-<<<<<<< HEAD
-
-  // now actually generate the involutions associated to this Cartan class
-  orbit.push_back(Cartan_orbit(static_cast<InvolutionTable&>(*this),G,cn));
-}
-=======
->>>>>>> b1ccd570
 
   // now actually generate the involutions associated to this Cartan class
   orbit.push_back(Cartan_orbit(static_cast<InvolutionTable&>(*this),G,cn));
