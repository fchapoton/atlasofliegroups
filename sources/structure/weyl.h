/*!
\file
\brief Class definitions and function declarations for WeylGroup.
*/
/*
  This is weyl.h

  Copyright (C) 2004,2005 Fokko du Cloux
  part of the Atlas of Lie Groups and Representations

  For license information see the LICENSE file
*/

#ifndef WEYL_H  /* guard against multiple inclusions */
#define WEYL_H

#include "../Atlas.h"

#include <cstring>
#include <cassert>

#include "constants.h"
#include "tags.h"

#include "size.h"   // for stored order of the Weyl group
#include "matrix.h" // for Coxeter matrix


/******** type declarations *************************************************/

namespace atlas {

namespace weyl {

  class RowBase; // information at one coset element in one transducer table
  typedef RowBase ShiftRow; // the case of a transition entry
  typedef RowBase OutRow;   // the case of a transduction entry

  class Transducer;


/******** constant declarations *********************************************/

  const unsigned char UndefValue = constants::ucharMax;
  const unsigned long UndefOrder = 0; // is never a valid value


/******** type definitions **************************************************/

  // A mapping between one interpretation of Generators and another
  class Twist // also used under the typedef name |WeylInterface|
  {
    Generator d[constants::RANK_MAX];
  public:
    Twist () // assures definite values are always set
<<<<<<< HEAD
      { std::memset(d,~0,sizeof(d)); }
=======
    { std::fill_n(&d[0],constants::RANK_MAX,Generator(~0)); }
>>>>>>> 8b707bc9
    Twist(const ext_gens& orbits);
    Generator& operator[] (size_t i) { return d[i]; }
    const Generator& operator[] (size_t i) const { return d[i]; }

    bool operator!=(const Twist& y) const
    { for (unsigned i=0; i<constants::RANK_MAX; ++i)
	if (d[i]!=y.d[i])
	  return true;
      return false;
    }
    bool operator==(const Twist& y) const { return not operator!=(y); }

  };


/******** function declaration *********************************************/

Twist make_twist(const RootDatum& rd,
		 const WeightInvolution& d);

/******** main class definitions *******************************************/

  /*!
\brief Element of a Weyl group.

The representation is described in detail in the description of the
class WeylGroup.  An array of RANK_MAX unsigned char, the ith
representing a shortest length coset representative of a parabolic
subquotient W_{i-1}\\W_i.
  */
class WeylElt // a.k.a. |TwistedInvolution|
{

  friend class WeylGroup; // so we can shield implementation from all others

public:
  /*!
\brief Represents a minimal length coset representative for one of the
  parabolic subquotients W_{i-1}\\W_i.
  */
  typedef unsigned char EltPiece;

 private:

  /*!

\brief Represents factorization of Weyl group element w as a product
of shortest length coset representatives for parabolic subquotients
W_{i-1}\\W_i.

Entry \#i-1 is an unsigned char parametrizing the ith coset
representative w_i for an element of W_{i-1}\\W_i.  Then w =
w_1.w_2...w_n.
  */
  EltPiece d_data[constants::RANK_MAX];

 public:

// constructors and destructors

/*!
\brief Constructs the identity element of W.
*/
  WeylElt() {
    std::memset(d_data,0,sizeof(d_data));
  }

  /*! \brief interpret |w| in weyl group |W| */
  WeylElt(const WeylWord& w, const WeylGroup& W);

// copy and assignment
// use standard definitions (raw copy of array)

// accessors


  /*!
\brief Tests whether this Weyl group element is lexicographically
strictly less than the Weyl group element following the < sign.
  */
  bool operator< (const WeylElt& w) const {
    return std::memcmp(d_data,w.d_data,sizeof(d_data)) < 0;
  }

  /*!
\brief Tests whether this Weyl group element is equal to the Weyl
group element following the == sign.
  */
  bool operator== (const WeylElt& w) const {
    return std::memcmp(d_data,w.d_data,sizeof(d_data))==0;
  }

  /*!
\brief Tests whether this Weyl group element is not equal to the Weyl
group element following the != sign.
  */
  bool operator!= (const WeylElt& w) const {
    return std::memcmp(d_data,w.d_data,sizeof(d_data))!=0;
  }

protected: // these are for |WeylGroup| and |TI_Entry|'s eyes only

/*!
\brief Returns the jth factor of the Weyl group element.
*/
  EltPiece operator[] (size_t j) const {
    return d_data[j];
  }

// manipulators
  EltPiece& operator[] (size_t j) {
    return d_data[j];
  }

public:
// dummy methods that mark transition of interpretation

  // from WeylElt interpretation to TwistedInvolution
  // nothing: cast to TwistedInvolution is allowed, would do construction if
  // TwistedInvolution were a derived class, and is a no-op in reality

  // from TwistedInvolution interpretation to WeylElt
  // calls of these mark referral to the "base" class of |TwistedInvolution|
  const WeylElt& w() const { return *this; }
  WeylElt& contents() { return *this; }

}; // |class WeylElt|

const WeylElt Identity; // default constructor initialises to identity

/*!
\brief Represents one row of a transducer table for a Weyl group.
*/
class RowBase {

 private:

  unsigned char d_data[constants::RANK_MAX];

 public:

// constructors and destructors
  RowBase() {
    std::memset(d_data,UndefValue,sizeof(d_data));
  }

  ~RowBase() {}

// copy and assignment
  RowBase(const RowBase& r) {
    std::memcpy(d_data,r.d_data,sizeof(d_data));
  }

  RowBase& operator=(const RowBase& r) {
    std::memcpy(d_data,r.d_data,sizeof(d_data)); return *this;
  }

// accessors
  Generator operator[] (size_t j) const {
    return d_data[j];
  }

// manipulators
  Generator& operator[] (size_t j) {
    return d_data[j];
  }
}; // |class RowBase|

/*!
\brief Right multiplication action of simple reflections on a Weyl
group modulo (to the left) a maximal parabolic subgroup.

In the notation from the description of the class WeylGroup, there
will be one Transducer object for each parabolic subquotient
W_{r-1}\\W_r. List the shortest length coset representatives for this
subquotient as x_0,...,x_{N_r-1}.  Recall that the simple roots were
ordered to guarantee that N_r-1 fits in an unsigned char, so each
coset representative can be indexed by an unsigned char.  We wish to
compute the product x_i.s_j for j between 1 and r.  The key
theoretical fact about multiplication is that there are two mutually
exclusive possibilities:

x_i.s_j = x_{i'}  (some i' ne i)

OR

x_i.s_j = s_k.x_i  (some k < r).

The first possibility is called _transition_ and the second _transduction_.
(Confusingly Fokko's 1999 paper interchanges these terms at their definition,
but their usual meaning and the sequel makes clear that this was an error).

The Transducer has tables to describe the two cases. the first table |d_shift|
describes the transistions, namely |d_shift[i][j]==i'| in the first case; the
cases that are transductions can be distinguished from these by the fact that
|d_shift[i][j]==i|. In these cases, the value |k| emitted by the transduction
is stored in |d_out[i][j]|, which otherwise contains the value |UndefGenerator|
*/

class Transducer {
  // there is one such object for each $r\in\{1,2,\ldots,n\}$
  // but $r$ is not explicitly stored in the Tranducer object

  /*!
\brief Right multiplication by $s_j$ gives transition |i -> d_shift[i][j]|
  */
  std::vector<ShiftRow> d_shift;

  /*!
\brief If |d_shift[i][j]==i| then $s_j$ transduces in state $i$ to $s_k$
 with $k=d_out[i][j]$ (otherwise |d_out[i][j]==UndefGenerator|).

  In this case $x_i.s_j = s_k.x_i$, so the state $i$ remains unchanged.
  */
  std::vector<OutRow> d_out;

  /*!
\brief Lengths of the minimal coset representatives $x_i$.
  */
  std::vector<unsigned long> d_length;

  /*!
\brief Reduced expressions of the minimal coset representatives.
  */
  std::vector<WeylWord> d_piece;

 public:

// constructors and destructors
  Transducer() {}

  Transducer(const int_Matrix&, size_t);

  ~Transducer() {}

// accessors


  /*!
\brief Length of minimal coset representative x.
  */
  unsigned long length(WeylElt::EltPiece x) const { return d_length[x]; }


  /*!
\brief Maximal length of minimal coset representatives.

This is the number of positive roots for the Levi subgroup L_r, minus
the number of positive roots for L_{r-1}.
  */
  unsigned long maxlength() const { return d_length.back(); }


  /*!
\brief Simple reflection t (strictly preceding s) so that xs = tx, if any

In case of a transition, this returns UndefGenerator.
  */
  Generator out(WeylElt::EltPiece x, Generator s) const { return d_out[x][s]; }

  /*!
\brief Right coset x' defined by x' = xs.

When x' is not equal to s, this is an equality of minimal coset
representatives. When x'=x, the equation for minimal coset representatives
is out(x,s).x = x.s.
  */
  WeylElt::EltPiece shift(WeylElt::EltPiece x, Generator s) const
   { return d_shift[x][s]; }

  /*!
\brief Number of cosets W_{r-1}\\W_r.
  */
  unsigned long size() const {
    return d_shift.size();
  }


  /*!
\brief Reduced decomposition in W (or W_r) of minimal coset representative x.
  */
  const WeylWord& wordPiece(WeylElt::EltPiece x) const { return d_piece[x]; }

// this class should have no manipulators!
}; // |class Transducer|


  /*!
\brief Represents a Weyl group for the purpose of manipulating its elements

  The WeylGroup class is a variation on Fokko's own and favourite
  implementation in terms of transducers.

  I have tried to make a careful choice of datatype for the group
  elements in order to strike the right balance between efficiency and
  generality. [Since this is Fokko's mathematics as well as his code,
  I have tried to keep his voice. Occasional amplifications are in
  brackets.  DV 7/23/06.] This has led me to the choice of _fixed
  size_ arrays of unsigned chars, representing the "parabolic
  subquotient" representation of a given element; in other words, in a
  group of rank n, the first n elements of the array are used (but
  since it is fixed size, we have to allocate it to some constant
  value, namely RANK_MAX.)

  [Meaning of "parabolic subquotient representation: one orders the
  simple generators in an appropriate fashion s_1,...,s_n (henceforth
  called the "internal representation). Define W_i = <s_1,...,s_i>,
  so that W_0 = {1} subset W_1 subset W_2 subset ... subset W_n =
  W. Each W_i is a parabolic subgroup of W, so its length function is
  the restriction of that of W. Each right coset in W_{i-1}\\W_i has
  a unique minimal length coset representative. Write N_i for the
  number of cosets (or representatives). Then the cardinality of W is
  N_1.N_2...N_n. More precisely, and element of W has a unique
  factorization as x_1.x_2...x_n, with x_i one of the N_i minimal
  length coset representatives of W_{i-1}\\W_i.

  The key to the implementation is to order the generators in such a
  way that every parabolic subquotient W_{i-1}\\W_i has cardinality
  fitting into an unsigned char: that is, cardinality at most 256.
  (This is possible for any Weyl group of rank at most 128.) A
  WeylElt is an array of unsigned char of size RANK_MAX; the unsigned
  char in entry i is the number of the factor x_i.

  There is a little more about how the group structure is computed in
  this representation in the description of the class Transducer.  The
  mathematical reference is Fokko du Cloux, "A transducer approach to
  Coxeter groups," J. Symbolic Computation 27 (1999), 311-324.]

  This is not so wasteful as it may sound : of course the
  representation as a single number is more compact, but will overflow
  even on 64-bit machines for some groups of rank <= 16, and much
  sooner of course on 32-bit machines; also it imposes some
  computational overhead for packing and unpacking.

  [Meaning of "representation as a single number:" if the cardinality
  of W fits in an unsigned long, then an element of W may be
  represented as the unsigned long

  x_1 + x_2(N_1) + x_3(N_1N_2) + ... +x_n(N_1...N_n).

  In this formula I have changed the meaning of x_i: now it means the
  integer between 0 and N_i enumerating the coset representative
  previously called x_i. This representation is called the "packed
  form" in the software.  On a 32 bit machine, this representation
  works for W(E8), but not for W(A12) (which has order 13!, which is
  about 1.5 x 2^{32}).]

  Any variable-size structure like the STL vector uses already three
  unsigned longs for its control structure (the address of the data,
  the size and the capacity), and then it still has to allocate. This
  could perhaps be simplified to just a pointer (after all the size of
  the allocation is known to the group) but you still have the big
  overhead of allocating and deallocating memory from the heap, and
  remembering to delete the pointers when they go out of scope, or
  else use autopointers ...

  And if worst comes to worst and one really is worried about a factor
  2 waste for type E8 (which might be significant if one deals with
  huge containers of group elements), then one can still recompile
  with RANK_MAX=8, which will then give a datatype that in 64 bits is
  the same size as an unsigned long.

  Notice that the unsigned char type miraculously suffices for all
  subquotients of all groups up to rank 128 (indeed, the biggest subquotient
  for B128 is of order 256), _provided_ the generators are enumerated in an
  appropriate order. This forces us to do quite a bit of type recognition,
  which is relegated to the dynkin namespace. Because of this reordering, the
  group carries a little interface that will translate back and forth from the
  external ordering and the internal one. To speed up some computations we
  precompute in |d_min_star| for each generator the smallest other generator
  with which it does not commute (or the generator itself if there are none).
*/
class WeylGroup
{
  size_t d_rank;
  size::Size d_order;
  unsigned long d_maxlength;
  WeylElt d_longest;
  int_Matrix d_coxeterMatrix;
  Twist Chevalley;

  std::vector<Transducer> d_transducer;
  WeylInterface d_in;
  WeylInterface d_out;
  std::vector<Generator> d_min_star;

  WeylGroup(const WeylGroup&); // forbid copying; Weyl groups should be shared

// private member functions
// these interpret Generators and WeylWords internally, so not for public use!

  // set |w=ws|, return value is $l(ws)-l(w)\in\{+1,-1}$
  int multIn(WeylElt& w, Generator s) const;

  // set |w=wv|, return value is $l(wv)-l(w)-l(v)\in -2\N$
  int multIn(WeylElt& w, const WeylWord& v) const;

  // set |w=sw|, return value is $l(sw)-l(w)\in\{+1,-1}$
  int leftMultIn(WeylElt& w, Generator s) const;

  // get WeylWord for piece |j| of |w|
  const WeylWord& wordPiece(const WeylElt& w, Generator j) const
    { return d_transducer[j].wordPiece(w[j]); }

  /*!
    \brief first generator $<s$ not commuting with |s|, or |s| if none exist
  */
  Generator min_neighbor (Generator s) const { return d_min_star[s]; }

  WeylElt genIn (Generator i) const; // $s_i$ as Weyl group element

// From this point on each Generator or WeylWord uses external numbering
public:

// constructors and destructors
  WeylGroup(const int_Matrix& cartan); // from Cartan matrix

// accessors

  WeylElt generator (Generator i) const // $s_i$ as Weyl group element
    { return genIn(d_in[i]); }

  // set |w=ws|, return length change
  int mult(WeylElt& w, Generator s) const { return multIn(w,d_in[s]); }

  // set |w=wv|
  void mult(WeylElt& w, const WeylElt& v) const;

  // set |w=wv|
  void mult(WeylElt&, const WeylWord&) const;

  // set |w=sw| (argument order motivated by modification effect on |w|)
  int leftMult(WeylElt& w, Generator s) const { return leftMultIn(w,d_in[s]); }
  void leftMult(WeylElt& w, const WeylWord& ww) const
  {
    for (size_t i=ww.size(); i-->0; ) // use letters from right to left
      leftMult(w,ww[i]);
  }
  void leftMult(WeylElt& w, const WeylElt& x) const; // |w=xw|

  WeylElt prod(const WeylElt& w, Generator s) const
    { WeylElt result=w; mult(result,s); return result; }
  WeylElt prod(Generator s, const WeylElt& w) const
    { WeylElt result=w; leftMult(result,s); return result; }
  WeylElt prod(const WeylElt& w, const WeylElt& v) const
    { WeylElt result=w; mult(result,v); return result; }
  WeylElt prod(const WeylElt& w, const WeylWord& ww) const
    { WeylElt result=w; mult(result,ww); return result; }
  WeylElt prod(const WeylWord& ww,const WeylElt& w) const
    { WeylElt result=w; leftMult(result,ww); return result; }


  /* These additional definitions would be needed if TwistedInvolutions were a
     type distinct from WeylElt (but they are not allowed as it is):

  void leftMult(TwistedInvolution& w, Generator s) const {
    leftMultIn(w.contents(),d_in[s]);
  }
  void leftMult(TwistedInvolution& w, const WeylWord& ww) const {
    leftMult(w.contents(),ww);
  }
  void leftMult(TwistedInvolution& w, const WeylElt& x) const {
    leftMult(w.contents(),x);
  }
  */


  unsigned int length(const WeylElt&) const;

  // return (only) $l(w.s)-l(w)$
  int length_change(WeylElt w, Generator s) const
  {
    return multIn(w,d_in[s]); // discard copied |w|
  }

  // return $l(s.w)-l(w)$
  int length_change(Generator s,const WeylElt& w) const
  {
    return hasDescent(s,w) ? -1 : 1;
  }

  // letter |i| of Weyl word for |w|
  Generator letter(const WeylElt& w, unsigned int i) const;

  void conjugacyClass(WeylEltList&, const WeylElt&) const;

  /*! \brief Conjugates |w| by the generator |s|: |w=sws|. */
  void conjugate(WeylElt& w, Generator s) const
    { leftMult(w,s); mult(w,s); }

  /*! \brief $w^(-1)$ */
  WeylElt inverse(const WeylElt& w) const;

  /*! \brief set |w=w^(-1)| */
  void invert(WeylElt& w) const { w=inverse(w); }

  /*! \brief return a left descent for |w|, or |UndefGenerator| if |w==e|

   In fact the descent whose internal number is lowest is returned, but
   converted to external numbering.
 */
  Generator leftDescent(const WeylElt& w) const;

  bool commutes (Generator s, Generator t) const
  {
    WeylElt w = generator(s);
    conjugate(w,t);
    return w==generator(s);
  }

  const WeylElt& longest() const { return d_longest; }

  Generator Chevalley_dual(Generator s) const // conjugation by |longest()|
  { assert(s<rank()); return Chevalley[s]; }

  // correspondence with dual Weyl group; is coherent with \delta on the right!
  WeylElt opposite (const WeylElt& w) const { return prod(w,d_longest); }

  unsigned long maxlength() const { return d_maxlength; }

  /*! \brief the order of the Weyl group */
  const size::Size& order() const { return d_order; }

  size_t rank() const { return d_rank; }

  WeylWord word(const WeylElt& w) const;
  WeylElt element(const WeylWord& ww) const { return prod(WeylElt(),ww); }

  WeylEltList reflections() const; // list all reflections

  /* give representation of |w| as integral number, supposing this fits. */
  unsigned long toUlong(const WeylElt& w) const;

  /* inverse operation of |toUlong| */
  WeylElt toWeylElt(unsigned long) const;

  bool hasDescent(Generator, const WeylElt&) const; // on the left
  bool hasDescent(const WeylElt&, Generator) const; // on the right

  // apply automorphism of $(W,S)$ given by |f| in terms of outer numbering
  WeylElt translation(const WeylElt& w, const WeylInterface& f) const;

  void translate(WeylElt& w, const WeylInterface& i) const
    { w=translation(w,i); }

  // reflection action of Weyl group on a root
  void act(const RootDatum& rd, const WeylElt& w, RootNbr& alpha) const;
  // standard reflection action of Weyl group using a root datum
  template<typename C>
    void act(const RootDatum& rd, const WeylElt& w, matrix::Vector<C>& v)
    const;
  // standard reflection action of Weyl group using a root datum
  void act(const RootDatum& rd, const WeylElt& w, RatWeight& v) const;
  // standard reflection action of Weyl group using a root datum
  void act(const RootDatum& rd, const WeylElt& w, LatticeMatrix& M) const;

  // same using only lists of simple (co)roots avoiding construction root datum
  template<typename C>
    void act(const PreRootDatum& prd, const WeylElt& w, matrix::Vector<C>& v)
    const;
  void act(const PreRootDatum& prd, const WeylElt& w, RatWeight& v) const;
  void act(const PreRootDatum& prd, const WeylElt& w, LatticeMatrix& M) const;
 /*!
  \brief Nondestructive version of |act| method
*/
  Weight
    image_by(const RootDatum& rd, const WeylElt& w, Weight v) const
    { act(rd,w,v); return v; }

  void inverse_act(const RootDatum& rd, const WeylElt& w, Weight& v) const;

/*!
  \brief Nondestructive version of |inverse_act| method
*/
  Weight
    image_by_inverse(const RootDatum& rd, const WeylElt& w, Weight v) const
    { inverse_act(rd,w,v); return v; }


// manipulators

}; // |class WeylGroup|

/*
  We have split off in the following class functionality that involves an
  involutive diagram automorphism |delta|. While WeylElt values are assumed to
  live just in the Weyl group W, this class implements operations that
  are more naturally interprests them in $W semidirect Z/2Z$ (the second
  factor acting on the first via |delta|), namely in the non-identity coset
  for $W$.

  This class is not derived from |WeylGroup|, although many methods are just
  handed over to an underlying |WeylGroup|. We assume the latter to be
  constructed beforehand, and store a reference to it. For one thing, this
  makes it possible for two |TwistedWeylGroup|s with different twists to share
  the same |WeylGroup|; this is useful because the Weyl groups of a root datum
  and its dual can be identified, but not their twists.

  Having no privilege with respect to |WeylGroup|, we are totally ignorant of
  its internal numbering.
*/
class TwistedWeylGroup
{
  const WeylGroup& W;  // non-owned reference
  const Twist d_twist; // cannot be reference, if dual is to be constructible

  void operator=(const TwistedWeylGroup&); // forbid assignment
 protected:
 TwistedWeylGroup(const TwistedWeylGroup& g) // only derived classes may copy
   : W(g.W), d_twist(g.d_twist) {} // share |W|, copy |d_twist|
public:
  TwistedWeylGroup(const WeylGroup&, const Twist&);

  // construct the "dual" twisted Weyl group: differs by a dual twist
  TwistedWeylGroup(const TwistedWeylGroup&, tags::DualTag);

  const WeylGroup& weylGroup() const { return W; }
  size_t rank() const { return W.rank(); }

  int mult(WeylElt& w, Generator s) const { return W.mult(w,s); }
  void mult(WeylElt& w, const WeylElt& v) const { W.mult(w,v); }
  void mult(WeylElt& w, const WeylWord& ww) const { W.mult(w,ww); }

  int leftMult(WeylElt& w, Generator s) const { return W.leftMult(w,s); }
  void leftMult(WeylElt& w, const WeylWord& ww) const { W.leftMult(w,ww); }
  WeylWord word(const WeylElt& w) const { return W.word(w); }

  WeylElt prod(const WeylElt& w, Generator s) const { return W.prod(w,s); }
  WeylElt prod(Generator s, const WeylElt& w) const { return W.prod(s,w); }
  WeylElt prod(const WeylElt& w, const WeylElt& v) const { return W.prod(w,v); }
  WeylElt prod(const WeylElt& w, const WeylWord& ww) const
   { return W.prod(w,ww); }
  WeylElt prod(const WeylWord& ww,const WeylElt& w) const
   { return W.prod(ww,w); }

  bool hasDescent(Generator s, const WeylElt& w) const
    { return W.hasDescent(s,w); }
  bool hasDescent(const WeylElt& w, Generator s) const
    { return W.hasDescent(w,s); }

  Generator twisted(Generator s) const { return d_twist[s]; }
  WeylElt twisted(const WeylElt& w) const { return W.translation(w,d_twist); }

  Generator dual_twisted(Generator s) const
  { return W.Chevalley_dual(d_twist[s]); }
  WeylElt dual_twisted(const WeylElt& w) const;

  const Twist& twist() const { return d_twist; } // noun "twist"
  void twist(WeylElt& w) const { w=twisted(w); } // verb "twist"

  ext_gens twist_orbits () const;
  Twist dual_twist() const; // the twist for the dual twisted Weyl group

  /*
     Twisted conjugate element |tw| by the generator |s|:
     $tw:=s.tw.\delta(s)$. Returns length change, in $\{-2,0,2\}$. For
     consistency, these functions should have |s| resp. |ww| as first argument
   */
  int twistedConjugate(TwistedInvolution& tw, Generator s) const
  {
    WeylElt& w=tw.contents();
    int d = W.leftMult(w,s);
    return d+W.mult(w,d_twist[s]);
  }
  int twistedConjugate(const WeylWord& ww,TwistedInvolution& tw) const
  {
    int d=0;
    for (size_t i=ww.size(); i-->0; )
      d+=twistedConjugate(tw,ww[i]);
    return d;
  }
  int inverseTwistedConjugate(TwistedInvolution& tw, const WeylWord& ww) const
  {
    int d=0;
    for (size_t i=0; i<ww.size(); ++i )
      d+=twistedConjugate(tw,ww[i]);
    return d;
  }

  TwistedInvolution twistedConjugated(TwistedInvolution tw, Generator s) const
    { twistedConjugate(tw,s); return tw; }

  void twistedConjugacyClass(TwistedInvolutionList&, const TwistedInvolution&)
    const;

  /*!\brief
    Twisted conjugates element |tw| by |w|: \f$tw:=w.tw.\delta(w^{-1})\f$.
   */
  void twistedConjugate(TwistedInvolution& tw, const WeylElt& w) const;

  bool hasTwistedCommutation(Generator, const TwistedInvolution&) const;

/*!
  \brief Returns the length of |tw| as a twisted involution.
*/
  unsigned long involutionLength(const TwistedInvolution& tw) const;

 /*!
  \brief Returns a reduced expression of |tw| as a twisted involution.
  The second form assures the lexicographically first possible form is used
*/
   InvolutionWord involution_expr(TwistedInvolution tw) const; // call by value
   InvolutionWord canonical_involution_expr(TwistedInvolution tw) const; // idem

   // extended involution expression for a twist-fixed twisted involution
   InvolutionWord extended_involution_expr(TwistedInvolution tw) const; // idem

  //!\brief Roots that are images of the simple roots under involution of |tw|
  RootNbrList simple_images
    (const RootSystem& rs, const TwistedInvolution& tw) const;

//!\brief Matrix of involution of |tw| in adjoint coordinates
  WeightInvolution
    involution_matrix(const RootSystem& rs,
		      const TwistedInvolution& tw) const;

}; // |class TwistedWeylGroup|


// A small derived class to allow hash tables of TwistedInvolution values
// (We might have put |Pooltype| and |hashCode| members in WeylElt directly)

struct TI_Entry
  : public TwistedInvolution
{
  TI_Entry(const TwistedInvolution& tw): TwistedInvolution(tw) {}
  TI_Entry(): TwistedInvolution() {} // identity TwistedInvolution

  // members required for an Entry parameter to the HashTable template
  typedef std::vector<TI_Entry> Pooltype; // associated storage type
  size_t hashCode(size_t modulus) const;  // hash function
}; // class TI_Entry


} // |namespace weyl|

} // |namespace atlas|

#endif<|MERGE_RESOLUTION|>--- conflicted
+++ resolved
@@ -53,11 +53,7 @@
     Generator d[constants::RANK_MAX];
   public:
     Twist () // assures definite values are always set
-<<<<<<< HEAD
-      { std::memset(d,~0,sizeof(d)); }
-=======
     { std::fill_n(&d[0],constants::RANK_MAX,Generator(~0)); }
->>>>>>> 8b707bc9
     Twist(const ext_gens& orbits);
     Generator& operator[] (size_t i) { return d[i]; }
     const Generator& operator[] (size_t i) const { return d[i]; }
