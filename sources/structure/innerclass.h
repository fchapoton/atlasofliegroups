/*
  This is innerclass.h

  Copyright (C) 2004,2005 Fokko du Cloux
  Copyright (C) 2006--2016 Marc van Leeuwen
  part of the Atlas of Lie Groups and Representations

  For license information see the LICENSE file
*/

/*
 Class definitions and function declarations for the class
 InnerClass.
*/

#ifndef INNERCLASS_H  /* guard against multiple inclusions */
#define INNERCLASS_H

#include "../Atlas.h"

#include "tags.h"
#include "bitmap.h"	// containment of bitmaps for real forms
#include "permutations.h"// containment of root twist

#include "cartanclass.h"// containment of |Fiber|
#include "involutions.h"// containment of |InvolutionTable|, |Cartan_orbits|
#include "subsystem.h"  // containment of |integral_datum_item|
#include "poset.h"	// containment of Cartan poset
#include "rootdata.h"	// containment of root datum and its dual
#include "tits.h"	// containment of TitsGroup (and so TwistedWeylGroup)

namespace atlas {

namespace innerclass {

/******** function declarations **********************************************/


/* the next function should NOT be made into a method, suppressing the |rs|
   and |W| parameters, as these can be be dual to those in the |InnerClass|!
*/
void Cayley_and_cross_part(RootNbrSet& Cayley,
			   WeylWord& cross,
			   const TwistedInvolution& tw,
			   const RootSystem& rs,
			   const TwistedWeylGroup& W);

RealFormNbr real_form_of // who claims this KGB element?
  (const InnerClass& G, TwistedInvolution tw, // by value
   const RatCoweight& torus_factor,
   RatCoweight& cocharacter // additional output
   );

RatCoweight some_coch // some cocharacter whose real form is in class |csc|
  (const InnerClass& G,cartanclass::square_class csc);

Grading grading_of_simples
  (const InnerClass& G, const RatCoweight& coch);

// find compact ones among imaginary simple roots for |G|, as defined by |coch|
 Grading compacts_for(const InnerClass& G, TorusElement coch);

containers::sl_list<TorusPart> preimage
  (const Fiber& fund_f, const cartanclass::square_class csc,
   const cartanclass::FiberElt y, const cartanclass::AdjointFiberElt image);


  // apply involution action of |tw| on weight lattice to |v|
void twisted_act
  (const InnerClass& G, const TwistedInvolution& tw,Weight& v);
void twisted_act
  (const InnerClass& G, const TwistedInvolution& tw,RatWeight& v);

void twisted_act
  (const InnerClass& G,Weight& v, const TwistedInvolution& tw);
void twisted_act
  (const InnerClass& G,RatWeight& v, const TwistedInvolution& tw);



/******** type definitions ***************************************************/


/*   Complex reductive group endowed with an inner class of real forms.

  This class computes those aspects of the structure theory of (an inner class
  of) real reductive groups G(R) that will be needed to describe the Langlands
  classification of irreducible representations of G(R). Since we look at an
  inner class of real forms, the first problem is to enumerate the different
  real forms constituting this inner class.

  We list in d_cartanSet the conjugacy classes of real Cartan subgroups up to
  stable conjugacy; this classification does not refer to a particular real
  form. However, the enumeration of the real forms actually takes place during
  the construction of the first (fundamental) Cartan subgroup. Each stable
  class corresponds to at most one conjugacy class of real Cartan subgroups in
  each real form; so for each stable class of Cartan subgroups, we enumerate
  the real forms over which it is defined (the fundamental Cartan subgroup is
  defined for all real forms).

  We compute the structure of the real Cartan subgroups (notably the groups of
  connected components); this depends only on the stable conjugacy class. We
  determine the real Weyl groups of Cartan subgroups (which are _almost_
  constant across the stable class, but not quite).

  Everything is determined by (and computed from) two things: the based root
  datum recorded in the RootDatum class d_rootDatum, and its involutive
  distinguished automorphism. Many computations take place inside the Tits
  group, which is an extension of the (complex) Weyl group by the elements of
  order 2 in the torus. (In fact the structure we store in |d_Tits_group|
  allows computing in an even larger group, the semidirect product of the Tits
  group just described by a factor Z/2Z whose action on the other factor is
  determined by the given automorphism of the based root datum, the "twist".)

  The field |d_rootDatum| stores the root datum, which must have been
  constructed before. The field |d_Tits_group| holds the mentioned (enlarged)
  Tits group, which is constructed upon entry from the root datum and the
  involution; it also gives access to just the (complex) Weyl group when that
  is necessary. Finally the other fields store the information relative to
  (stable conjugacy classes of) Cartan subgroups and real forms.

  Each stable conjugacy classes of Cartan subgroups corresponds to a
  W-conjugacy class of involutions in the Gamma-enlarged Weyl group (W
  semidirect <Gamma>, where <Gamma>=Z/2Z acts on W), contained in the
  complement of its subgroup W. Since such involutions are of the form
  (w,Gamma), they can be represented by their element w, which is called a
  twisted involution. The condition for being a twisted involution $t$ is
  $t\Gamma(t)=e$ and "twisted conjugacy" of $t$ by $w\in W$ is given by
  $w\cdot t=wt\Gamma(w^{-1})$. The stable conjugacy classes of Cartan
  subgroups will each be represented by a canonical representative of the
  corresponding twisted conjugacy class of twisted involutions.

  In addition to describing the set of Cartan classes, this class provides
  access (via the |Cartan| array) to data for each individual one of them, and
  (via |Cartan_poset|) to the partial order relation between them. The
  structure |C_info| contains the imporatant |CartanClass| field |Cc|, which
  holds most of the information about the Cartan class (in two |Fiber|
  structures, an ordinary and dual fiber, see the \.{cartanclass} module);
  this information is generated for all Cartan classes upon construction of
  the |InnerClass|. The remaining fields of |C_info| reflect an
  old and now reverted design decision, in which only a pointer to a
  |CartanClass| was held, which was initially null and "filled" on demand. This
  meant that real forms, which are identified as orbits in the adjoint fiber
  group, were generated without access to the |CartanClass| information. In
  fact, although that information is now available right away, the real forms
  are still generated without using that information. Instead an "adjoint"
  instance of the Tits group (of which another instance will serve similarly
  for generation of KGB elements) is used to find elements representing the
  real form at each of its Cartan classes. The other fields of |C_info| store
  minimal information derived from this generation: a single torus part |rep|
  of an adjoint Tits group element for each real form over which the Cartan
  class is defined, a dual counterpart |dual_rep|, and some complementary
  information to help identify real forms across different Cartans.

  For the partial order relation, let |tau_i| be involutions acting on the
  complex torus |H| for various classes of Cartan subgroups; (H,tau_1) is
  considered "more compact" than (H,tau_2) if the identity component of the
  fixed point set H^tau_2 is W-conjugate to a subtorus of H^tau_1.

  The problem for the dual group of G is identical, the bijection taking the
  negative transpose of a twisted involution. This bijection reverses the
  partial order on Cartans. The class also provides access to Cartans in the
  dual group.

  */
class InnerClass
{
  std::unique_ptr<const RootDatum> own_datum, own_dual_datum; // we might own

  const RootDatum& d_rootDatum; // we shall always reference through this one
  const RootDatum& d_dualRootDatum; // or possibly this one for the dual datum

  const WeylGroup* my_W; // pointer to |W| in case we own |W|, or |NULL|
  const WeylGroup& W;    // possibly owned (via |my_W|) reference

  /*
    Fiber class for the fundamental Cartan subgroup
    The distinguished involution (permuting the simple roots) is stored here
    so for construction it is convient to precede the |d_Tits_group| member
  */
  Fiber d_fundamental;

  /*
    Fiber class for the fundamental Cartan in the dual group.
    The fiber group here is the group of characters (i.e., the dual group)
    of the component group of the quasisplit Cartan.
  */
  Fiber d_dualFundamental;

  // Tits group of the based root datum, extended by an involutive automorphism
  // this member also stores the |TwistedWeylGroup| (which refers to |W|)
  const TitsGroup d_Tits_group;
  // Tits group of the dual based root datum
  const TitsGroup d_dualTitsGroup;
  // the permutation of the roots given by the based automorphism
  const Permutation root_twist;


  struct C_info
  { // gradings of the set of simple (co)roots, for all real forms
    typedef std::vector<RankFlags> form_reps;

    TwistedInvolution tw;
    BitMap real_forms,dual_real_forms; // mark present (dual) real forms
    form_reps rep,dual_rep; // gradings representing those (dual) real forms
    BitMap below; // numbers of Cartan classes below this in partial ordering
    CartanClass Cc; // detailed information, basically |Fiber| and dual |Fiber|
    RealFormNbrList real_labels,dual_real_labels;

    C_info(const InnerClass& G, const TwistedInvolution twi,
	   CartanNbr i); // index |i| of this Cartan used to dimension |below|

  }; // |C_info|
  std::vector<C_info> Cartan;

  // Partial order of Cartan subgroups.
  poset::Poset Cartan_poset;

  // list of the most split Cartan classes for each real form
  std::vector<CartanNbr> d_mostSplit;

  // a general repository for involutions, organised by conjugacy class
  Cartan_orbits C_orb;

  using integral_hash = HashTable<subsystem::integral_datum_entry,unsigned>;
  subsystem::integral_datum_entry::Pooltype integral_pool;
  integral_hash int_hash;
  std::vector<subsystem::integral_datum_item> int_table;

 public:
// constructors and destructors
  InnerClass(const PreRootDatum&, // constructor builds root datum
	     const WeightInvolution&);

  InnerClass(const RootDatum& rd, // for atlas program; capture references
	     const RootDatum& drd, // this one must be the dual datum
	     const WeightInvolution&);

  InnerClass(const InnerClass&, tags::DualTag);

// copy, assignment and swap are not needed, and therefore forbidden
  InnerClass(const InnerClass&) = delete;
  InnerClass& operator= (const InnerClass&) = delete;
  void swap(InnerClass& G) = delete;


  ~InnerClass();

// Accessors

// Attributes "inherited" from component objects

  const RootDatum& root_datum() const { return d_rootDatum; }
  const RootDatum& dual_root_datum() const { return d_dualRootDatum; }
  const RootSystem& rootSystem() const {return d_rootDatum; } // base object
  const RootSystem& dualRootSystem() const {return d_dualRootDatum; } // base
  size_t rank() const { return root_datum().rank(); }
  size_t semisimple_rank() const { return rootSystem().rank(); }

// Access to certain component objects themselves

  const WeylGroup& Weyl_group() const { return W; }
  const TwistedWeylGroup& twistedWeylGroup() const
    { return d_Tits_group; } // in fact its base object
  const TwistedWeylGroup& dualTwistedWeylGroup() const
    { return d_dualTitsGroup; } // in fact its base object
  const TitsGroup& Tits_group() const { return d_Tits_group; }
  const TitsGroup& dualTitsGroup() const { return d_dualTitsGroup; }

  const Fiber& fundamental_fiber () const { return d_fundamental; }
  const Fiber& fundamental_dual_fiber () const { return d_dualFundamental; }

  // a general repository for involutions, organised by conjugacy class
  const Cartan_orbits& involution_table () const { return C_orb; }

// Attributes of the inner class as a whole

  Permutation simple_twist() const
    { return Permutation
	(&twistedWeylGroup().twist()[0],
	 &twistedWeylGroup().twist()[semisimple_rank()]); }

  RankFlags simple_roots_imaginary() const; // $\xi$-fixed simple roots
  RankFlags simple_roots_real() const; // $(-w_0\xi^t)$-fixed simple roots

  const Permutation& root_involution() const { return root_twist; }
  RootNbr twisted_root(RootNbr alpha) const { return root_twist[alpha]; }

  /* partial ordering of Cartan classes
     This is the ordering by containment of H^theta up to conjugacy:
     (H,theta_1) precedes (H,theta_2) if (H^theta_2)_0 is W-conjugate to a
     subtorus of H^theta_1. Numbering of elements is as in the vector |Cartan|
  */
  const poset::Poset& Cartan_ordering() const { return Cartan_poset; }

  // the distinguished involution for G and for its dual group
  const WeightInvolution& distinguished() const
    { return d_fundamental.involution(); }
  const CoweightInvolution& dualDistinguished() const
    { return d_dualFundamental.involution(); }

  // number of conjugacy classes of Cartan subgroups.
  CartanNbr numCartanClasses() const { return Cartan.size(); }
  // number of weak real forms of G.
  RealFormNbr numRealForms() const { return d_fundamental.numRealForms(); }
  // number of weak real forms of the dual group of G.
  RealFormNbr numDualRealForms() const
  { return d_dualFundamental.numRealForms(); }
  // total number of involutions for the inner class.
  InvolutionNbr numInvolutions() const;

  // size of a union of sets $K\backslash G/B$ for relevant strong real forms
  unsigned long global_KGB_size() const;

  // the (inner) number of the quasisplit real form.
  RealFormNbr quasisplit() const { return RealFormNbr(0); }


// Information about individual Cartan classes

  // number of weak real forms of G over which this Cartan is defined.
  RealFormNbr numRealForms(CartanNbr cn) const
  { return Cartan[cn].real_forms.size(); }
  // number of dual real forms over which the dual of this Cartan is defined
  RealFormNbr numDualRealForms(CartanNbr cn) const
  { return Cartan[cn].dual_real_forms.size(); }

  // the precise sets over which (the dual of) this Cartan is defined
  const BitMap& real_forms(CartanNbr cn) const
  { return Cartan[cn].real_forms; }
  const BitMap& dual_real_forms(CartanNbr cn) const
  { return Cartan[cn].dual_real_forms; }

  // a twisted involution representative of this Cartan class
  const TwistedInvolution& involution_of_Cartan(CartanNbr cn) const
    { return Cartan[cn].tw; }

  // remaining information is stored in |CartanClass| object
  const CartanClass& cartan(CartanNbr cn) const { return Cartan[cn].Cc; }


// Information selected by subset of the Cartan classes

  // number of involutions for the indicated Cartans
  InvolutionNbr numInvolutions(const BitMap& Cartan_classes) const;


// Information about individual (weak) real forms or dual real forms

  // the subset of Cartan classes defined over the real form |rf|
  BitMap Cartan_set(RealFormNbr rf) const;

  // the set of Cartan classes for the dual real form |drf|
  BitMap dual_Cartan_set(RealFormNbr drf) const;

  // the most split Cartan for this real form
  CartanNbr mostSplit(RealFormNbr rf) const { return d_mostSplit[rf]; }

  /* a set of noncompact imaginary roots at the distinguished involution
     for a representative of this real form */
  RootNbrSet noncompactRoots(RealFormNbr rf) const
  { return d_fundamental.noncompactRoots(d_fundamental.wrf_rep(rf)); }

  /* a set of noncompact imaginary roots at the distinguished involution
     for a representative of this real form */
  RootNbrSet parity_coroots(RealFormNbr drf) const
  { return d_dualFundamental.noncompactRoots(d_dualFundamental.wrf_rep(drf)); }

  // the number of elements in K\\G/B for real form |rf|.
  unsigned long KGB_size(RealFormNbr rf) const
  { return KGB_size(rf,Cartan_set(rf)); }
  // the same limited to indicated Cartan classes only
  unsigned long KGB_size(RealFormNbr rf, const BitMap& Cartan_classes) const;

  // compact simple roots ("grading shift") at first element of KGB for |rf|
  RankFlags simple_roots_x0_compact(RealFormNbr rf) const;

  cartanclass::square_class xi_square(RealFormNbr rf) const;
  RealFormNbr square_class_repr(cartanclass::square_class csc) const;

  // determine seed that defines the real form |rf| within its square class
  TorusPart x0_torus_part(RealFormNbr rf) const;

  // torus parts that remain in the fiber and do not affect any grading
  containers::sl_list<TorusPart> central_fiber(RealFormNbr rf) const;

// Information about a real form or dual real form at a given Cartan class

  // size of the block defined by weak real form |rf| and dual real form| drf|
  arithmetic::big_int block_size(RealFormNbr rf, RealFormNbr drf) const
    { return block_size(rf,drf,Cartan_set(rf)& dual_Cartan_set(drf)); }
  // the same limited to indicated Cartan classes only
  arithmetic::big_int block_size(RealFormNbr rf, RealFormNbr drf,
				 const BitMap& Cartan_classes) const;

  // more functions that interrogate the fundamental fiber
  cartanclass::StrongRealFormRep sample_strong_form (RealFormNbr rf) const
  { return d_fundamental.strongRealForm(rf); }
  unsigned long fundamental_fiber_size() const
  { return d_fundamental.fiberSize(); }
  const Partition&
    fundamental_fiber_partition(cartanclass::square_class csc) const
  { return d_fundamental.fiber_partition(csc); }
  TorusPart lift_from_fundamental_fiber(unsigned long x) const
  { const Fiber& fund=d_fundamental;
    SmallBitVector v (static_cast<RankFlags>(x),fund.fiberRank());
    return fund.fiberGroup().fromBasis(v);
  }
  cartanclass::FiberElt to_fundamental_fiber(TorusPart t) const
  { return d_fundamental.fiberGroup().toBasis(t); }

  const Partition& weak_real_partition() const
  { return d_fundamental.weakReal(); }
  const Partition& dual_weak_real_partition() const
  { return d_dualFundamental.weakReal(); }

  // size of fibers in KGB set for |rf| over any involution in Cartan class |cn|
  unsigned long fiberSize(RealFormNbr rf, CartanNbr cn) const;
  unsigned long dualFiberSize(RealFormNbr drf, CartanNbr cn) const;

  // real forms, vector indexed by parts in |cartan(n).fiber().weakReal()|
  const RealFormNbrList& realFormLabels(CartanNbr cn) const
  { return Cartan[cn].real_labels; }
  // dual real forms, indexed by parts in |cartan(n).dual_fiber().weakReal()|
  const RealFormNbrList& dualRealFormLabels(CartanNbr cn) const
  { return Cartan[cn].dual_real_labels; }

  // part in the |weakReal| partition at Cartan |cn| corresponding to |rf|
  cartanclass::adjoint_fiber_orbit
    real_form_part(RealFormNbr rf, CartanNbr cn) const
  { return permutations::find_index(realFormLabels(cn),rf); }
  cartanclass::adjoint_fiber_orbit
    dual_real_form_part(RealFormNbr drf, CartanNbr cn) const
  { return permutations::find_index(dualRealFormLabels(cn),drf); }

  // adjoint fiber element in fiber of Cartan |cn|, representative of |rf|
  cartanclass::AdjointFiberElt
    representative(RealFormNbr rf, CartanNbr cn) const
  { return cartan(cn).fiber().wrf_rep(real_form_part(rf,cn)); }
  // adjoint fiber element in dual fiber of Cartan |cn|, representative of |drf|
  cartanclass::AdjointFiberElt
    dualRepresentative(RealFormNbr drf, CartanNbr cn) const
  { return cartan(cn).dualFiber().wrf_rep(dual_real_form_part(drf,cn)); }


// Information about individual twisted involutions

  CartanNbr class_number(TwistedInvolution) const; // by value
  Weight posRealRootSum(const TwistedInvolution&) const; // 2rho_{re}
  Weight posImaginaryRootSum(const TwistedInvolution&) const; // 2rho_{im}

  // matrix giving involution action of |tw| on weight lattice (lookup)
  const WeightInvolution& matrix(const TwistedInvolution& tw) const
  { return C_orb.matrix(tw); }

  InvolutionData involution_data(const TwistedInvolution& tw) const
  { return InvolutionData::build(rootSystem(),twistedWeylGroup(),tw); }

/* Make |sigma| canonical and return Weyl group |w| element that twisted
   conjugates the canonical representative back to |sigma|. Thus after the
   call the involution corresponding to |sigma| satisfies:

  (1) the sum of the positive real roots for |sigma| is dominant (call it $SR$)
  (2) in the subsystem of roots orthogonal to $SR$ (which contains all the
      imaginary roots), the sum of the imaginary roots for |sigma| (call it
      $SI$) is dominant \emph{for the subsystem}
  (3) in the subsystem of roots orthogonal to both $SR$ and $SI$, the
      involution corresponding to |sigma| fixes (globally) the dominant chamber
      of the subsystem (the involution permutes its simple roots).
*/
  WeylWord canonicalize(TwistedInvolution& sigma, RankFlags gens) const;
  WeylWord canonicalize(TwistedInvolution& sigma) const
  { return canonicalize(sigma,RankFlags(constants::lMask[semisimple_rank()])); }

  subsystem::integral_datum_item& int_item
<<<<<<< HEAD
    (const RatWeight& gamma, unsigned int& int_sys_nr);
  subsystem::integral_datum_item& int_item
    (const RatWeight& gamma, unsigned int& int_sys_nr, WeylElt& w);
  subsystem::integral_datum_item& int_item
    (const RootNbrSet& int_posroots, unsigned int& int_sys_nr);
  subsystem::integral_datum_item& int_item
    (const RatWeight& gamma, unsigned int& int_sys_nr, repr::block_modifier& bm);
  // same when |int_sys_nr| has already been computed:
=======
    (const RatWeight& gamma, unsigned int& int_sys_nr, repr::locator& loc);
  // same when |int_sys_nr| and |w| have already been computed:
>>>>>>> 63bb6303
  const subsystem::integral_datum_item& int_item (unsigned int int_sys_nr) const
  { return int_table[int_sys_nr]; }

  subsystem::integral_datum_item::codec integrality_codec
    (const RatWeight& gamma, InvolutionNbr inv) const
  { return  { *this, inv, integral_eval(gamma) }; }

  subsystem::integral_datum_item::codec integrality_codec
  (const RatWeight& gamma, InvolutionNbr inv, unsigned int& int_sys_nr);

  // evaluation matrix on integral coroots
  const int_Matrix& integral_eval(unsigned int int_sys_nr) const
  { return int_table[int_sys_nr].coroots_matrix(); }
  int_Matrix integral_eval (const RatWeight& gamma) const;
  int_Matrix integral_eval (unsigned int int_sys_nr, const WeylElt& w) const
  { return int_table[int_sys_nr].coroots_matrix(w); }

  const int_Matrix& integral_eval
    (const RatWeight& gamma, unsigned int& int_sys_nr)
  { return int_item(gamma,int_sys_nr).coroots_matrix(); }
  int_Matrix integral_eval
    (const RatWeight& gamma, unsigned int& int_sys_nr, WeylElt& w)
  { const subsystem::integral_datum_item& item=int_item(gamma,int_sys_nr,w);
    return item.coroots_matrix(w);
  }

// pseudo manipulator

  void generate_Cartan_orbit (CartanNbr i) { C_orb.add(*this,i); }

// Auxiliary accessors
 private:

  TorusPart grading_shift_repr(Grading diff) const;

  // whether Cartan \#cn is defined over real form \#rf.
  bool is_defined(RealFormNbr rf, CartanNbr cn) const
  { return Cartan[cn].real_forms.isMember(rf); }

  // adjoint torus parts, in fundamental coweight basis, \emph{are} gradings
  TorusPart sample_torus_part(CartanNbr cn, RealFormNbr rf) const
  { return TorusPart(Cartan[cn].rep[rf],semisimple_rank()); }
  TorusPart dual_sample_torus_part(CartanNbr cn, RealFormNbr drf) const
  { return TorusPart(Cartan[cn].dual_rep[drf],semisimple_rank()); }

// Auxiliary manipulators

  void construct(); // does essential work, common to two constructors

  void map_real_forms(CartanNbr cn);      // set |Cartan[cn].real_labels|
  void map_dual_real_forms(CartanNbr cn); // set |Cartan[cn].dual_real_labels|

  // get |int_table| entry for |gamma|
  subsystem::integral_datum_item& int_item(const RatWeight& gamma);

}; // |class InnerClass|

} // |namespace innerclass|

} // |namespace atlas|

#endif<|MERGE_RESOLUTION|>--- conflicted
+++ resolved
@@ -473,19 +473,14 @@
   { return canonicalize(sigma,RankFlags(constants::lMask[semisimple_rank()])); }
 
   subsystem::integral_datum_item& int_item
-<<<<<<< HEAD
     (const RatWeight& gamma, unsigned int& int_sys_nr);
   subsystem::integral_datum_item& int_item
     (const RatWeight& gamma, unsigned int& int_sys_nr, WeylElt& w);
   subsystem::integral_datum_item& int_item
     (const RootNbrSet& int_posroots, unsigned int& int_sys_nr);
   subsystem::integral_datum_item& int_item
-    (const RatWeight& gamma, unsigned int& int_sys_nr, repr::block_modifier& bm);
-  // same when |int_sys_nr| has already been computed:
-=======
     (const RatWeight& gamma, unsigned int& int_sys_nr, repr::locator& loc);
   // same when |int_sys_nr| and |w| have already been computed:
->>>>>>> 63bb6303
   const subsystem::integral_datum_item& int_item (unsigned int int_sys_nr) const
   { return int_table[int_sys_nr]; }
 
