/*!
\file
\brief Function and constant declarations for namespace lietype.
*/
/*
  This is lietype.h

  Copyright (C) 2004,2005 Fokko du Cloux
  part of the Atlas of Lie Groups and Representations

  For license information see the LICENSE file
*/

#ifndef LIETYPE_H  /* guard against multiple inclusions */
#define LIETYPE_H


#include <stdexcept>

#include "../Atlas.h"

#include "permutations.h" // needed in the |Layout| structure

namespace atlas {

namespace lietype {

// type declaration
struct Layout;


/******** constant declarations **********************************************/
  /*
  Used by the interaction in interactive_lietype.cpp to tell the user
  what input is expected for a Lie type. Also used in |SimpleLieType|
  */
const char* const typeLetters = "ABCDEFGT";

  /*!
  Used by the interaction in interactive_lietype.cpp to tell the user
  what input is expected for an inner class type.

  The letter "C" stands for "complex"; it goes with two adjacent equal
  Lie types, to say that the group has the corresponding complex
  simple factor.  (For example, a Lie type of A4.A4 and inner type C
  refers to SL(5,C).)

  The letter "c" stands for "compact"; it designates the inner class
  of forms in which rank(G) = rank(K) (so that there is a compact
  Cartan subgroup.)

  The letter "s" stands for "split," and designates the inner class
  containing the split real form of G.

  The letter "u" stands for "unequal rank," and designates an inner
  class of forms with no compact Cartan and (if possible) no split
  Cartan. This inner class is allowed only in A_n, n > 1, D_n, and
  E_6.  In types A, E6, and D_{2n+1} the unique unequal rank inner
  class is split, and the inner class designator "u" is then mapped to
  "s."  (This is important, because the code implementing the Cartan
  involution in lietype.cpp would not work in types A and E with the
  designator "u.")  In type D_{2n}, the inner class "u" corresponds to
  the Cartan involution exchanging the two simple roots at the
  branched end of the Dynkin diagram.  (In D_4 there are three
  involutions fitting this description.  The software picks just one
  of them.  Since the three differ by an outer automorphism of D_4,
  this loss of generality is harmless.)  The real forms in the inner
  class "u" for D_{2n} are the special orthogonal groups of signature
  (odd,odd).

  The letter "e" stands for "equal rank," and is mapped in every case to
  "c."
  */
const char* const innerClassLetters = "Ccesu";

<<<<<<< HEAD
=======
enum class simple_ict { equal_rank, unequal_rank, complex };

>>>>>>> b1ccd570
struct SimpleLieType : public std::pair<TypeLetter,size_t>
{ // there are no additional data members
  typedef std::pair<TypeLetter,size_t> base;
  SimpleLieType(TypeLetter t,size_t rank) : base(t,rank) {}
  TypeLetter type() const { return base::first; }
  TypeLetter& type() { return base::first; }
  size_t rank() const { return base::second; }
  size_t& rank() { return base::second; }
  size_t semisimple_rank() const { return type()=='T' ? 0 : rank(); }
  int Cartan_entry(size_t i,size_t j) const;
  int_Matrix Cartan_matrix() const;
  int_Matrix transpose_Cartan_matrix() const;
};

struct LieType : public std::vector<SimpleLieType>
{ // there are no additional data members
  typedef std::vector<SimpleLieType> base;
  LieType() : base() {}
  LieType(const base& b) : base(b) {}

  size_t rank() const;
  size_t semisimple_rank() const;
  int Cartan_entry(size_t i,size_t j) const;
  int_Matrix Cartan_matrix() const;
  int_Matrix transpose_Cartan_matrix() const;
  int_VectorList Smith_basis(CoeffList& invf) const;
};

// the follwing rather empty definition serves mainly to make |InnerClassType|
// a genuine member of |namespace lietype| for argument-dependent lookup
struct InnerClassType : public std::vector<TypeLetter>
{ // there are no additional data members
  typedef std::vector<TypeLetter> base;
  InnerClassType() : base() {}
};

/* the |Layout| structure collects a |LieType| and an |InnerClassType|, as
   specified by the user. However dualizing may create Lie types with
   non-standard node labelings (for $G_2$, $F_4$), and in such cases an
   involution of the diagram needs to be indicated, whence the |d_perm| field.
   This is ultimately used (only) to correctly associate a real form name
   (recognised in standard diagram labelling) from a special representative
   grading of the real form (only one bit set), in |output::printType|;
   |d_perm| maps standard (Bourbaki) diagram numbers to simple root indices.
*/
struct Layout
{
  LieType d_type;
  InnerClassType d_inner;
  Permutation d_perm; // of diagram wrt usual order in |d_type|

// constructors and destructors

Layout() : d_type(), d_inner(), d_perm() {} // needed in atlas

  /* In the old Fokko interface, the Lie type is first provided,
     and the inner class type is later added; defaults identity permutation */
  Layout(const LieType& lt)
    :d_type(lt),d_inner(),d_perm(lt.rank(),1) {}

  /* The inner class can also be added right away, permutation defaults id */
  Layout(const LieType& lt, const InnerClassType ict)
    :d_type(lt),d_inner(ict),d_perm(lt.rank(),1) {}


}; // |struct Layout|


struct ext_gen // generator of extended Weyl group
{
  enum { one, two, three } type;
  weyl::Generator s0,s1;
  WeylWord w_tau;

  explicit ext_gen (weyl::Generator s)
    : type(one), s0(s), s1(~0), w_tau() { w_tau.push_back(s); }
  ext_gen (bool b) = delete; // defuse implicit conversion
  ext_gen (bool commute, weyl::Generator s, weyl::Generator t)
  : type(commute ? two : three), s0(s), s1(t)
  { w_tau.push_back(s);  w_tau.push_back(t);
    if (not commute) w_tau.push_back(s);
  }

  int length() const { return type+1; }
};




/******** function declarations **********************************************/

  bool checkRank(const TypeLetter&, size_t);

  WeightInvolution simple_involution(const SimpleLieType& slt, simple_ict tp);

  // involution (permutation) matrix for possibly renumbered Dynkin diagram
  WeightInvolution involution(const Layout& lo);

  // permutation matrix for |ict| in simply connected |lt|, Bourbaki order
  WeightInvolution involution(const LieType& lt,
			      const InnerClassType& ict);
  // returns |involution(Layout(lt,ict))|; |WeightInvolution| incomplete here

  LieType dual_type(LieType lt);

  InnerClassType dual_type(InnerClassType, const LieType& lt);

  Layout dual(const Layout& lo);

}

}

#endif<|MERGE_RESOLUTION|>--- conflicted
+++ resolved
@@ -73,11 +73,8 @@
   */
 const char* const innerClassLetters = "Ccesu";
 
-<<<<<<< HEAD
-=======
 enum class simple_ict { equal_rank, unequal_rank, complex };
 
->>>>>>> b1ccd570
 struct SimpleLieType : public std::pair<TypeLetter,size_t>
 { // there are no additional data members
   typedef std::pair<TypeLetter,size_t> base;
