--- conflicted
+++ resolved
@@ -1501,164 +1501,6 @@
 }
 
 
-<<<<<<< HEAD
-/*****************************************************************************
-
-        Chapter II -- The Transducer class
-
-  We implement here the construction of the Transducer tables (all accessors
-  are defined in the class definition, and there are are no manipulators).
-  This is described in section 4 of Fokko's 1999 paper "Transducer approach.."
-  Actually, that paper does almost everything by induction, in particular it
-  makes a (somewhat vague) reference to using previously constructed
-  transducer tables while bootstrapping the current one; this is not what is
-  done here, which proceeds strictly independently of other Transducer tables.
-  The mention of dihedral groups below replaces the inductive part. [MvL]
-
-******************************************************************************/
-
-/*
-  Construct subquotient \#r for the Coxeter matrix c.
-
-  This uses the Coxeter matrix only up to index r. In fact we can behave as
-  if generator |r| is the final one, since we ignore any higher ones for now.
-
-  Precondition : c is a _normalized_ Coxeter matrix (meaning that all
-  the parabolic subquotients W_{r-1}\\W_r are small enough to fit in
-  an unsigned char); and r is < rank(c);
-
-  Algorithm :
-
-  The algorithm is a version of my [Fokko] favorite bootstrapping procedure
-  for the construction of Weyl groups and parabolic quotients. We start with a
-  partially defined automaton containing only one element, and for which all
-  shifts by the final generator $r$ are not yet defined (generators $i<r$ give
-  transduction of $i$). At each point in time, all shifts for all elements in
-  the automaton that do _not_ take the length up are defined; and we maintain
-  a queue of elements that may have as yet undefined shifts.
-
-  We start up with one element in the automaton, with just one undefined
-  shift, the one by r. Then run through the elements $x$ of the automaton in
-  order of generation (which will also be in ShortLex order), and for each as
-  yet undefined shift of $x$ by $s$ :
-
-    - add a new element $xs$ (this increases the size of the automaton, during
-      the loop!). At this point it is sure that this element is really new,
-      and that its normal form is obtained by adding $s$ to that of $x$
-
-    - then find all other elements $x'$ already in the automaton and $t$ such
-      that $xs==x't$ (so $x't$ gives a non-canonical but reduced expression
-      for $xs$). Do this by trying generators $t\neq s$: if $xst$ goes down
-      (has the same length as $x$) then $x'==xst$ gives such a case. The trick
-      for this is to look at the orbit of x under the dihedral group $\<s,t>$.
-      In the full group, this has necessarily cardinality 2m, with m = m(s,t)
-      the coefficient in the Coxeter matrix, and $l(xst)==l(x)$ iff $xs$ is
-      the unique elt. of maximal length in the orbit, hence to have this $x$
-      must goes down $m-1$ times when applying successively $t$, $s$, $t$, ...
-      In the parabolic quotient, the orbit of the dihedral group (which is not
-      reduced to a point) can either have cardinality $2m$ or cardinality $m$,
-      and in the latter case it is a string with $m-1$ steps between the
-      bottom and the top, with a stationary step at either extreme (to see
-      this, note that on one hand each step up in the full group gives a step
-      in the quotient that is either up or stationary, while on the other hand
-      a stationary step in the quotient causes then next step to be the
-      reverse of the previous one). So we have one of the following three
-      cases: (1) $x$ goes down $m-1$ times; then the image of the orbit has
-      $2m$ elements and $xs==x't$ for $x'=x.(ts)^(m-1)$. (2) $x$ goes down
-      $m-2$ times to some element $a$ and is then stationary (if
-      $s'\in\{s,t\}$ is the next to apply, then $a.s'=g.a$ for some generator
-      $g\in W_{r-1}$). In case (2) the orbit has $m$ elements, and if $v$ is
-      the alternating word in $\{s,t\}$ of length $m-2$ not starting with
-      $s'$, so that $a.v=x$, one has $v.st=s'vs$ whence
-      $x.st=a.v.st=a.s'vs=g.a.vs=g.xs$ so that $xs$ has a transduction for $t$
-      that outputs the generator $g$. (3) either $x$ goes down less than $m-2$
-      times, or $m-2$ times followed by an upward step; then $xst$ goes up.
-*/
-
-Transducer::Transducer(const int_Matrix& c, Generator r)
-  : d_shift(1), d_out(1) // start with tables of size 1
-  , d_length(1,0), d_piece(1,WeylWord()) // with empty word, length 0.
-
-{
-  // first row of transition and of transduction table
-
-  ShiftRow& firstShift=d_shift[0];
-  OutRow& firstOut=d_out[0];
-
-  // all shifts lower than r should be defined
-  for (Generator j = 0; j < r; ++j)
-  {
-    firstShift[j] = 0; // shift to (current) state 0, i.e., no transition
-    firstOut[j] = j;   // but transduction of the same generator
-  }
-  // note that firstShift[r]==UndefValue==UndefEltPiece and
-  // firstOut[r]==UndefValue==UndefGenerator remain from default construction
-
-  // in this loop, the table grows! the loop stops when x overtakes the
-  // table size because no more new elements are created.
-
-  for (WeylElt::EltPiece x = 0; x < d_shift.size(); ++x)
-    for (Generator s = 0; s <= r; ++s)
-      /* since RANK_MAX<128, |UndefEltPiece| is never a valid Piece number, so
-         its presencein a slot in |d_shift| assures that this slot is
-         unchanged from its initialisation value
-      */
-      if (d_shift[x][s] == UndefEltPiece)
-      {
-
-	WeylElt::EltPiece xs =
-	  d_shift.size(); // index of state that will be added
-
-	d_shift.push_back(ShiftRow()); // push a row of UndefValue both onto
-	d_out.push_back(OutRow());     // |d_shift| and onto |d_out|
-
-	d_shift[x][s] = xs;
-	d_shift[xs][s] = x;
-	// new element has length length(x)+1
-	d_length.push_back(d_length[x]+1);
-
-	WeylWord xs_ww = d_piece[x]; // get normal form for |x|
-	xs_ww.push_back(s);          // and append a letter |s|
-	d_piece.push_back(xs_ww);    // which gives normal form for |xs|
-
-
-	// now define the shifts or transductions that do not take xs up
-
-	for (Generator t = 0; t <= r; ++t)
-	{
-	  if (t == s)
-	    continue;
-
-	  WeylElt::EltPiece y  = dihedralMin(*this,xs,s,t);
-	  unsigned int d = d_length[xs] - d_length[y];
-	  unsigned int m = c(s,t); // non negative coef from Coxeter matrix
-	  Generator st[] = {s,t};
-
-	  if (d == m)
-	  { // case (1): there is no transduction
-	    // xs.t is computed by shifting up from y the other way around
-	    y = dihedralShift(*this,y,st[m%2],st[(m+1)%2],m-1);
-	    d_shift[xs][t] = y;
-	    d_shift[y][t] = xs;
-	  }
-	  else if (d == m-1)
-	  {
-	    Generator u = st[(m+1)%2];
-
-	    if (d_shift[y][u] == y)
-	    { // case (2): $xs$ is fixed by $t$, outputs the same $g$ as $y$
-	      d_shift[xs][t] = xs;
-	      d_out[xs][t] = d_out[y][u];
-	    }
-	  }
-	  else assert(d<m-1); // case (3):  $t$ takes $xs$ up, do nothing
-	} // |for(t)|
-      } // |if (..==UndefEltPiece)|, |for|, |for|
-} // |Transducer::Transducer|
-
-
-=======
->>>>>>> 8b91d2e2
 
 /*			    Other, small, classes			*/
 
