--- conflicted
+++ resolved
@@ -56,7 +56,7 @@
 		   bool check, // if true, be prepared for arbitrary |cm|
 		   Permutation& pi);
 
-  RankFlagsList components(const DynkinDiagram& d); 
+  RankFlagsList components(const DynkinDiagram& d);
 
   Permutation normalize(const DynkinDiagram& d);
 
@@ -92,12 +92,8 @@
 
   DynkinDiagram() {}
   explicit DynkinDiagram(const int_Matrix& Cartan);
-<<<<<<< HEAD
-  DynkinDiagram(const RankFlags& selection, const DynkinDiagram& d);
-=======
   DynkinDiagram(const RankFlags& selection, const DynkinDiagram& d); // extract
   DynkinDiagram(const ext_gens& orbits, const DynkinDiagram& d); // folded
->>>>>>> b1ccd570
 
   ~DynkinDiagram() {}
 
