/*
  Constructing a root datum from user interaction: implementation.

  The idea is to construct an abstract root datum (a lattice and a
  subset of "roots," together with the dual lattice and a subset of
  "coroots") specified interactively as a product of simple Lie types,
  then dividing by a specified subgroup of the center of a simply
  connected form.
*/
/*
  This is prerootdata.cpp.

  Copyright (C) 2004,2005 Fokko du Cloux
  part of the Atlas of Lie Groups and Representations

  For license information see the LICENSE file
*/

#include "prerootdata.h"

#include <cassert>
#include <stdexcept>

#include "matrix.h"
#include "lietype.h"

namespace atlas {

/*****************************************************************************

        Chapter I -- The PreRootDatum class

  The PreRootDatum class is here just so that the ingredients for building
  a RootDatum can be gotten conveniently in various ways (for instance,
  interactively). It contains the rank, and bases for the roots and the
  coroots, expressed in the current lattice.

******************************************************************************/

namespace prerootdata {

  // constructor


/*
  Construct the PreRootDatum whose lattice has basis |b|, expressed in terms
  of the simply connected weight lattice basis for |lt|.

More precisely, we build the unique rootdatum whose Cartan matrix is the
standard (Bourbaki) Cartan matrix of the semisimple part of the type |lt|
(i.e., the Cartan matrix of |lt| with any null rows and columns for torus
factors removed), and such that the the vectors |b| express the basis of the
weight lattice $X$ in terms of the fundamental weight basis (dual basis to the
simple coroots mixed with standard basis for the torus factors) of |lt|.

This somewhat convoluted description comes from the way the lattice $X$ may be
chosen (via user interaction) as a sublattice of the lattice for a simply
connected group.

The constructor puts in |d_roots| the list of simple roots expressed in the
basis |b|, and in |d_coroots| the list of simple coroots expressed in the
dual basis.
*/
<<<<<<< HEAD
PreRootDatum::PreRootDatum(const LieType& lt,
			   const WeightList& b)
=======
PreRootDatum::PreRootDatum(const LieType& lt)
>>>>>>> b1ccd570
  : d_roots(lt.semisimple_rank()), d_coroots(d_roots.size())
  , d_rank(lt.rank())
{
  weyl::Generator s=0; unsigned int r=0; // |r| indexes rows of |Cartan|
  for (unsigned int k=0; k<lt.size(); ++k)
    if (lt[k].type()=='T') // only do non-torus factors;
      r+=lt[k].rank();  // skip row(s), keep |s| unchanged
    else
      for (unsigned int i=lt[k].rank(); i-->0; ++r,++s) // here |s| increases
      { // set simple roots and coroots as for simply connected root datum
	d_roots[s].resize(lt.rank()); d_coroots[s].resize(lt.rank(),0);
	for (unsigned int j=0; j<lt.rank(); ++j)
	  d_roots[s][j] = lt.Cartan_entry(r,j);
	d_coroots[s][r] = 1;
      }
<<<<<<< HEAD
  assert(b.size()==lt.rank());
  quotient(LatticeMatrix(b,b.size())); // transform |b| into a square matrix
=======
>>>>>>> b1ccd570
}


  // accessors

int_Matrix PreRootDatum::Cartan_matrix() const
{
  int_Matrix Cartan(d_roots.size(),d_coroots.size());

  for (weyl::Generator i = 0; i < d_roots.size(); ++i)
    for (weyl::Generator j = 0; j < d_coroots.size(); ++j)
      Cartan(i,j) = d_roots[i].dot(d_coroots[j]);

  return Cartan;
}

<<<<<<< HEAD
// replace root datum for one by a finite central quotient
void PreRootDatum::quotient(const LatticeMatrix& sublattice)
  throw(std::runtime_error)
{
  const size_t rk=sublattice.numColumns();

  if (sublattice.numRows()!=rk)
    throw std::runtime_error("Sub-lattice matrix must be square");
=======
// replace by root datum for a finite central quotient with weight |sublattice|
PreRootDatum& PreRootDatum::quotient(const LatticeMatrix& sublattice)
{
  if (sublattice.numRows()!=d_rank or sublattice.numColumns()!=d_rank)
    throw std::runtime_error("Sub-lattice matrix not square of right size");
>>>>>>> b1ccd570

  LatticeMatrix inv(sublattice);
  LatticeCoeff d; inv.invert(d);

  if (d==0)
    throw std::runtime_error("Dependent lattice generators");

  try {
    for (unsigned int j=0; j<d_roots.size(); ++j)
    {
      inv.apply_to(d_roots[j]); d_roots[j]/=d;
      sublattice.right_mult(d_coroots[j]);
    }
<<<<<<< HEAD
=======
    return *this;
>>>>>>> b1ccd570
  }
  catch (std::runtime_error& e) {
    // relabel |std::runtime_error("Inexact integer division")| from division
    throw std::runtime_error("Sub-lattice does not contain the root lattice");
  }
}

template<typename C>
void PreRootDatum::simple_reflect(weyl::Generator s,matrix::Vector<C>& v)
  const
{ v.subtract(d_roots[s].begin(),d_coroots[s].dot(v)); }

void PreRootDatum::simple_reflect(weyl::Generator s, LatticeMatrix& M) const
{
  assert(M.numRows()==rank());
  for (unsigned int j=0; j<M.numColumns(); ++j)
  {
    int c=0;
    for (unsigned int i=0; i<rank(); ++i)
      c+= d_coroots[s][i]*M(i,j);
    for (unsigned int i=0; i<rank(); ++i)
      M(i,j) -= d_roots[s][i]*c;
  }
}

void PreRootDatum::simple_reflect(LatticeMatrix& M,weyl::Generator s) const
{
  assert(M.numColumns()==rank());
  for (unsigned int i=0; i<M.numRows(); ++i)
  {
    int c=0;
    for (unsigned int j=0; j<rank(); ++j)
      c+= M(i,j)*d_roots[s][j];
    for (unsigned int j=0; j<rank(); ++j)
      M(i,j) -= c*d_coroots[s][j];
  }
}

} // |namespace prerootdata|

// template instantiation

namespace prerootdata {

template void PreRootDatum::simple_reflect
  (weyl::Generator s,matrix::Vector<arithmetic::Numer_t>& v) const;

} // |namespace prerootdata|

} // |namespace atlas|<|MERGE_RESOLUTION|>--- conflicted
+++ resolved
@@ -61,12 +61,7 @@
 basis |b|, and in |d_coroots| the list of simple coroots expressed in the
 dual basis.
 */
-<<<<<<< HEAD
-PreRootDatum::PreRootDatum(const LieType& lt,
-			   const WeightList& b)
-=======
 PreRootDatum::PreRootDatum(const LieType& lt)
->>>>>>> b1ccd570
   : d_roots(lt.semisimple_rank()), d_coroots(d_roots.size())
   , d_rank(lt.rank())
 {
@@ -82,11 +77,6 @@
 	  d_roots[s][j] = lt.Cartan_entry(r,j);
 	d_coroots[s][r] = 1;
       }
-<<<<<<< HEAD
-  assert(b.size()==lt.rank());
-  quotient(LatticeMatrix(b,b.size())); // transform |b| into a square matrix
-=======
->>>>>>> b1ccd570
 }
 
 
@@ -103,22 +93,11 @@
   return Cartan;
 }
 
-<<<<<<< HEAD
-// replace root datum for one by a finite central quotient
-void PreRootDatum::quotient(const LatticeMatrix& sublattice)
-  throw(std::runtime_error)
-{
-  const size_t rk=sublattice.numColumns();
-
-  if (sublattice.numRows()!=rk)
-    throw std::runtime_error("Sub-lattice matrix must be square");
-=======
 // replace by root datum for a finite central quotient with weight |sublattice|
 PreRootDatum& PreRootDatum::quotient(const LatticeMatrix& sublattice)
 {
   if (sublattice.numRows()!=d_rank or sublattice.numColumns()!=d_rank)
     throw std::runtime_error("Sub-lattice matrix not square of right size");
->>>>>>> b1ccd570
 
   LatticeMatrix inv(sublattice);
   LatticeCoeff d; inv.invert(d);
@@ -132,10 +111,7 @@
       inv.apply_to(d_roots[j]); d_roots[j]/=d;
       sublattice.right_mult(d_coroots[j]);
     }
-<<<<<<< HEAD
-=======
     return *this;
->>>>>>> b1ccd570
   }
   catch (std::runtime_error& e) {
     // relabel |std::runtime_error("Inexact integer division")| from division
