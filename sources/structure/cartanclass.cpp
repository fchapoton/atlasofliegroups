--- conflicted
+++ resolved
@@ -1029,17 +1029,6 @@
     // search and destroy a following component with a root not orth. to |img|
     for (auto jt = std::next(it); not comps.at_end(jt); )
     {
-<<<<<<< HEAD
-      // include roots corresponding to vertices in this component |c|
-      result.push_back(rb[*it]);
-
-      /* exclude matching component by removing vertices of simple roots
-         non-orthogonal to the (non-simple) |theta|-image of |rb[*it]| */
-      RootNbr rTau = involution_image_of_root(rb[*it]);
-      for (RankFlags::iterator jt = b.begin(); jt(); ++jt)
-	if (not rd.is_orthogonal(rb[*jt],rTau))
-	  b.reset(*jt);
-=======
       for (unsigned j : jt->support)
 	if (not rd.is_orthogonal(rb[j],img))
 	  goto found;
@@ -1048,7 +1037,6 @@
     found:
       comps.erase(jt);
       break;
->>>>>>> 8b91d2e2
     }
   }
   return result;
