/*
  This is interactive.cpp

  Copyright (C) 2004,2005 Fokko du Cloux
  part of the Atlas of Lie Groups and Representations

  For license information see the LICENSE file
*/

#include "interactive.h"

#include <iostream>
#include <sstream>
#include <fstream>
#include <string>
#include <cstring>

#include "prerootdata.h"
#include "kgb.h"	// |KGB|
#include "subsystem.h"
#include "standardrepk.h"
#include "repr.h"

#include "input.h"
#include "commands.h" // to acces input buffer from issuing command
#include "interactive_lattice.h" // auxiliary functions
#include "interactive_lietype.h" // auxiliary functions
#include "prettyprint.h"	// |printVector|
#include "basic_io.h"	// |seqPrint|
#include "ioutils.h"	// |skipSpaces|
#include "output.h" // its |Interface| class
#include "kgb_io.h"	// its |print| function


#ifndef NREADLINE
#include <readline/readline.h> // prepare for completion function manipulation
#endif

#include "input.h"

/*****************************************************************************

Preliminaries

******************************************************************************/

namespace atlas {


namespace {

  input::HistoryBuffer type_input_buffer;   // for "type:" interactions
  input::HistoryBuffer realform_input_buffer; // for real form input
  input::HistoryBuffer Cartan_input_buffer; // for Cartan class input
  input::HistoryBuffer sr_input_buffer; // for standardreps
  input::HistoryBuffer delta_input_buffer; // for external dist. involutions
  input::HistoryBuffer inputBuf; // buffer shared by all other input functions

  WeightInvolution
  getInnerClass(lietype::Layout& lo, const WeightList& basis);

  bool checkInvolution(const WeightInvolution& inv,
		       const WeightList& basis);
}

/*****************************************************************************

        Chapter I -- The OutputFile and InputFile classes

  This was moved here from the ioutils module, for reasons explained in the
  file ioutils.h

  This classes implement is a well-known C++ trick : a file which is opened by
  its constructor, and closed by its destructor.

******************************************************************************/

namespace ioutils {

OutputFile::OutputFile()
{
  std::string name=interactive::getFileName
    ("Name an output file (return for stdout, ? to abandon): ");

  if (name.empty()) {
    d_foutput = false;
    d_stream = &std::cout;
  }
  else {
    d_foutput = true;
    d_stream = new std::ofstream(name.c_str());
  }
}


OutputFile::~OutputFile() // Closes *d_stream if it is not std::cout.
{
  if (d_foutput)
    delete d_stream;
}

InputFile::InputFile(std::string prompt, std::ios_base::openmode mode)
{
  // temporarily deactivate completion: default to file-name completion
#ifndef NREADLINE
  rl_compentry_func_t* old_completion_function = rl_completion_entry_function;
  rl_compdisp_func_t * old_hook = rl_completion_display_matches_hook;
  rl_completion_entry_function = NULL;
  rl_completion_display_matches_hook = NULL;

  bool error=false;

  try {
#endif
    do {
      std::string name=interactive::getFileName
	("Give input file for "+ prompt+" (? to abandon): ");
      d_stream = new std::ifstream(name.c_str(),mode);
      if (d_stream->is_open())
	break;
      std::cout << "Failure opening file, try again.\n";
    } while(true);
#ifndef NREADLINE
  }
  catch (error::InputError) {
    error=true;
  }
  rl_completion_entry_function = old_completion_function;
  rl_completion_display_matches_hook = old_hook;
  if (error)
    throw error::InputError();
#endif
}

InputFile::~InputFile() { delete d_stream; }

} // |namespace ioutils|

/*****************************************************************************

        Chapter II -- Functions declared in interactive.h

******************************************************************************/

namespace interactive {

bool get_yes_or_no(const char* prompt)
{ std::string full_prompt(prompt);
  full_prompt.append("? (y/n) ");
  input::InputBuffer buf; // readline/noreadline inteface forces using this

  while(true) // exit is by |return| or by |throw|
  {
    buf.getline(full_prompt.c_str(),false); // get an entire line, as always
    char c=buf.str().c_str()[0]; // exists, though might be a null character
    if (c=='y' or c=='Y')
      return true;
    if (c=='n' or c=='N')
      return false;
    if (c=='?')
      throw error::InputError();
    std::cout << "Answer 'y' or 'n', or type '?' to abort input." << std::endl;
  }
}


/*
  Synopsis: get a file name from terminal, abandon with InputError on '?'
*/
std::string getFileName(const std::string& prompt)
{
  input::InputBuffer buf;

  buf.getline(prompt.c_str(), false); // get line, no history

  if (hasQuestionMark(buf))
    throw error::InputError();

  std::string name; buf >> name; return name;
}

bool open_binary_file(std::ofstream& block_out,const std::string& prompt)
{
  while (true)
  {
    std::string file_name= getFileName(prompt);
    if (file_name=="")
      return false; // if no name given, don't open a file
    block_out.open(file_name.c_str(),
		   std::ios_base::out
		   | std::ios_base::trunc
		   | std::ios_base::binary);
    if (block_out.is_open()) return true;
    std::cerr << "Failed to open file for writing, try again.\n";
  }
}


/*
  Synopsis: puts in prompt an informative string for getting a value from vals.

  Explanation: the string is actually "mess (one of ...): ", where ... stands
  for the set elements in vals.
*/
void bitMapPrompt(std::string& prompt, const char* mess,
		  const BitMap& vals)
{
  std::ostringstream values;
  basic_io::seqPrint(values,vals.begin(),vals.end());

  prompt = mess;
  prompt.append(" (one of ");
  prompt.append(values.str());
  prompt.append("): ");
}


/*
  Synopsis: gets a cartan class number from the user.

  Explanation: cs contains the set of cartans defined for some real form;
  the user must enter one of those. Before getting the value from the user,
  we attempt to read it from line (this allows for type-ahead.)

  Throws an InputError if not successful; cn is not touched in that case.
*/
size_t get_Cartan_class(const BitMap& cs)
{
  // if there is a unique Cartan class, choose it
  if (cs.size() == 1)
  {
    size_t c=cs.front(); // this is NOT always 0 (when picking common Cartans)
    std::cout << "the unique conjugacy class of Cartan subgroups is #"
	      << c <<'.' << std::endl;
    return c;
  }

  // get value from the user
  std::string prompt;
  bitMapPrompt(prompt,"choose Cartan class",cs);
  unsigned long c = get_int_in_set(prompt.c_str(),cs,&Cartan_input_buffer);

  return c;
}

/*
  This is called in the entry function to the "main mode", and drives some of
  the calls to other instances of |getInteractive| below.

  Replaces |pI| by a  pointer to a new |Interface| gotten interactively from
  the user, and |pG| by a poitner the the corresponding inner class

  Throws an |InputError| if the interaction with the user is not successful;
  in that case both pointers are unchanged.

  We pass references to pointers to both an |InnerClass| and to a
  |output::Interface|, both of which will be assigned appropriately
*/
void get_group_type
  (InnerClass*& pG,output::Interface*& pI,
   lietype::Layout& layout, WeightList& basis) // export these two
{
  // first get the Lie type
  LieType lt; getInteractive(lt);  // may throw an InputError

  // then get kernel generators to define the (pre-) root datum
  WeightList b; PreRootDatum prd;
  getInteractive(prd,b,lt); // may throw an InputError

  // complete the Lie type with inner class specification, into a Layout |lo|
  // and also compute the involution matrix |inv| for this inner class
  lietype::Layout lo(lt);
  // basis |b| is used to express |inv| on, and may reject some inner classes
  WeightInvolution inv=getInnerClass(lo,b); // may throw InputError

  // commit (unless |RootDatum(prd)| should throw: then nothing is changed)
  pG=new InnerClass(prd,inv);
  pI=new output::Interface(*pG,lo);
  layout = lo;
  basis = std::move(b);
  // the latter constructor also constructs two realform interfaces in *pI
}

bool get_type_ahead(input::InputBuffer& src, input::InputBuffer& dst)
{
  char x;
  do src>>x; // clear spaces trailing after command
  while (x==' ');
  src.unget();

  std::string remains;
  getline(src,remains);

  if (remains.empty())
    return false;
  dst.str(remains);
  dst.reset(); // make sure to start at beginning
  return true;
}

/*
  Synopsis: gets a LieType interactively from the user.

  Throws an InputError is the interaction does not end in a correct assignment
  of lt. Does not touch lt unless the assignment succeeds.
*/
void getInteractive(LieType& d_lt)
{
  if (not get_type_ahead(commands::currentLine(),type_input_buffer))
    type_input_buffer.getline("Lie type: ");

  if (hasQuestionMark(type_input_buffer))
    throw error::InputError();

  while (not interactive_lietype::checkLieType(type_input_buffer)) { // retry
    type_input_buffer.getline("Lie type (? to abort): ");
    if (hasQuestionMark(type_input_buffer))
      throw error::InputError();
  }

  // if we reach this point, the type is correct

  inputBuf.str(type_input_buffer.str()); // copy type string to |inputBuf|
  inputBuf.reset(); // and prepare for reading it

  LieType lt;
  interactive_lietype::readLieType(lt,inputBuf); // decipher Lie type
  d_lt.swap(lt);
}

/*
  Replaces prd with a new PreRootDatum gotten interactively from the user.
  The Lie type is given in lt.

  The list b is used to make a note of the base change from the original
  simple weight basis associated to the standard "simply connected times torus"
  form of lt to the actual lattice basis; this might be necessary for checking
  if certain real forms are defined for this covering.

  Throws an InputError if the interaction with the user fails. In that case,
  d_b and d_prd are not touched.
*/
void getInteractive(PreRootDatum& d_prd,
		    WeightList& d_b,
		    const LieType& lt)
{
  // get lattice basis

  CoeffList invf;
  WeightList b = lt.Smith_basis(invf);
  switch (interactive_lattice::getLattice(invf,b)) // may throw an InputError
  {
  case 1: // simply connected
    {
      matrix::initBasis(d_b,lt.rank()); // replace with standard basis
    } break;
  case 2: // adjoint
    { // Take root basis for simple factors, standard basis for torus factors

      matrix::initBasis(d_b,lt.rank()); // initially standard basis
      WeightList::iterator bp = d_b.begin();

      for (LieType::const_iterator it=lt.begin(); it!=lt.end(); ++it)
      {
	size_t r = it->rank();
	if (it->type() == 'T') // torus type T_r
	  bp += r; // leave |r| standard basis vectors
	else
	{
	  size_t d=bp-d_b.begin(); // row offset, to start block on diagonal
	  for (size_t j=0; j<r; ++j,++bp) // row |j|: simple root |j| in |*it|
	    for (size_t k=0; k<r; ++k)
	      (*bp)[d+k]=it->Cartan_entry(j,k);
	}
      }
    } break;
    default: // user specified lattice basis is now in |b|
      d_b.swap(b);
  }

  // make new PreRootDatum
<<<<<<< HEAD
  d_prd = PreRootDatum(lt,d_b);
=======
  d_prd = PreRootDatum(lt);
  d_prd.quotient(LatticeMatrix(d_b,d_b.size()));
>>>>>>> b1ccd570

} // |getInteractive(PreRootDatum&,...)|


/*
  Precondition: |lo| already contains the Lie type resulting from user
  interaction, and the identity permutation, and |basis| the sublattice basis

  Writes an inner class into |lo.d_inner| and returns distinguished involution

  An inner class is described by a sequence of typeletters, one of:

    - c : compact (d is the identity);
    - e : equal rank (same as compact);
    - s : split (d is minus the identity followed by longest W element);
    - C : complex (d flips two consecutive isomorphic factors in lt);
    - u : unequal rank : non-identity involution of simple factor (A,D,E6)
          there are actually three non-identity involutions in type D_{2n},
          but they are conjugate in Out(G), so we consider it enough to
	  allow choosing one of them.

  The user has to supply enough letters to deal with all factors of the Lie
  type (a C consumes two entries in |lt|). Moreover, the inner class has to be
  compatible with the chosen sublattice: |d| has to stabilize this sublattice.

  Throws an InputError if the interaction is not successful.
*/
WeightInvolution
getInnerClass(lietype::Layout& lo, const WeightList& basis)
{
  const LieType& lt = lo.d_type;

  InnerClassType ict;
  getInteractive(ict,lt); // may throw an InputError

  WeightInvolution i = lietype::involution(lt,ict);

  while (not checkInvolution(i,basis)) // complain and reget the inner class
  {
    std::cerr
      << "sorry, that inner class is not compatible with the weight lattice"
      << std::endl;
    getInteractive(ict,lt);
    i = lietype::involution(lt,ict);
  }

  lo.d_inner = ict;
  return i.on_basis(basis);
} // |getInnerClass|


/*
  Synopsis: gets an InnerClassType interactively from the user.

  Throws an InputError is the interaction does not end in a correct assignment
  of ict. Does not touch ict unless the assignment succeeds.
*/
void getInteractive(InnerClassType& ict, const LieType& lt)
{
  if (interactive_lietype::checkInnerClass(inputBuf,lt,false))
    goto read; // skip interaction if |inputBuf| alreadty has valid input

  inputBuf.getline("enter inner class(es): ",false);

  if (hasQuestionMark(inputBuf))
    throw error::InputError();

  while (not interactive_lietype::checkInnerClass(inputBuf,lt)) { // retry
    inputBuf.getline("enter inner class(es) (? to abort): ",false);
    if (hasQuestionMark(inputBuf))
      throw error::InputError();
  }

 read:
  interactive_lietype::readInnerClass(ict,inputBuf,lt);
}




/*
  This is called by the entry function to "real mode".

  Synopsis: replaces d_G by a new RealReductiveGroup gotten
  interactively from the user. The complex group interface is not touched.

  Throws an InputError if the interaction with the user is not successful;
  in that case, d_G is not touched.
*/

RealFormNbr get_real_form(output::Interface& CI)
{
  const output::FormNumberMap rfi = CI.realFormInterface();

  // if there is only one choice, make it
  if (rfi.numRealForms() == 1) {
    std::cout << "there is a unique real form: " << rfi.type_name(0)
	      << std::endl;
    return 0;
  }

  unsigned long r=rfi.numRealForms();
  if (get_type_ahead(common_input(),realform_input_buffer) or
      get_type_ahead(commands::currentLine(),realform_input_buffer))
  {
    realform_input_buffer >> r;
    if (r>=rfi.numRealForms())
      std::cout << "Discarding invalid type-ahead.\n";
  }

  if (r>=rfi.numRealForms()) // must get (another) choice from user
  {
    std::cout << "(weak) real forms are:" << std::endl;
    for (size_t i = 0; i < rfi.numRealForms(); ++i)
      std::cout << i << ": " << rfi.type_name(i) << std::endl;

    r=get_bounded_int
      (realform_input_buffer,"enter your choice: ",rfi.numRealForms());
  }

  return rfi.in(r);
} // |get_real_group|

/*
  This is called by the entry function to "block mode".

  Synposis: return an internal dual real form number, selected by the user
  from a list presented by external numbers for the dual real forms compatible
  with real form |rf|. If |rf| too large to be a real form number, present the
  list of all dual real forms in the inner class, and select from it.

  Throws an InputError if the interaction with the user fails.
*/
RealFormNbr get_dual_real_form(output::Interface& CI,
			       const InnerClass& G,
			       RealFormNbr rf)
{
  bool restrict = rf<G.numRealForms();
  RealFormNbrList drfl;
  if (restrict)
    drfl = G.dualRealFormLabels(G.mostSplit(rf));

  const output::FormNumberMap drfi = CI.dualRealFormInterface();

  // if there is only one choice, make it
  if ((restrict ? drfl.size() : drfi.numRealForms())== 1)
  {
    RealFormNbr rfn = restrict ? drfl[0] : 0;
    std::cout << "there is a unique dual real form choice: "
	      << drfi.type_name(drfi.out(rfn)) << std::endl;
    return rfn;
  }

  // else get choice interactively
  BitMap vals(drfi.numRealForms());
  if (restrict)
    for (size_t i = 0; i < drfl.size(); ++i)
      vals.insert(drfi.out(drfl[i]));
  else
    vals.fill();

  unsigned long r=drfi.numRealForms();
  if (get_type_ahead(realform_input_buffer,realform_input_buffer) or
      get_type_ahead(common_input(),realform_input_buffer) or
      get_type_ahead(commands::currentLine(),realform_input_buffer))
  {
    realform_input_buffer >> r;
    if (realform_input_buffer.fail() or not vals.isMember(r))
    {
      realform_input_buffer.str("");
      r = drfi.numRealForms(); // make |r| positively invalid again
      std::cout << "Discarding invalid type-ahead.\n";
    }
  }

  if (not vals.isMember(r))
  {
    std::cout << "possible (weak) dual real forms are:" << std::endl;

    for (BitMap::iterator it = vals.begin(); it(); ++it)
      std::cout << *it << ": " << drfi.type_name(*it) << std::endl;
    r = get_int_in_set("enter your choice: ",vals);
  }

  return drfi.in(r);
} // |get_dual_real_form|


void getInteractive(atlas::Parabolic &psg, size_t rank)
{
  // get the user input as a string
  psg.reset();
  std::string line;
  std::cout << "enter simple roots (" << 1 << "-" << rank << "): ";
  std::getline(std::cin, line);

  // convert it to a stream
  std::istringstream istream;
  istream.str(line);

  // parse it
  while (not istream.eof())
  {
    // read the next non-whitespace character
    char c;
    std::streampos pos = istream.tellg();
    istream >> c;

    if (istream.fail()) {
      // no more non-whitespace characters
      return;
    }

    // see if its a number
    if (c >= '0' && c <= '9') {
      // read the number
      unsigned int n;
      istream.seekg(pos);
      istream >> n;

      if (istream.fail()) {
        // couldn't read the number from the stream
        // something is really wrong - abort
        throw error::InputError();
      }

      // if the number is in range, add it to the subset
      --n; // change to 0-based convention (makes 0 huge and therefore ignored)
      if (n < rank)
        psg.set(n);
    }

    // see if the user aborted
    else if (c == '?') {
      throw error::InputError();
    }
  }
}




/*
  Synopsis: gets a value for c from the user, with c in [0,limit[.

  Prompts (the first time) with prompt. Regets the value if not in the right
  range. The value is unchanged in case of failure.

*/
unsigned long get_bounded_int(input::InputBuffer& ib,
			      const char* prompt,
			      unsigned long limit)
{
  ib.getline(prompt,true);

  ioutils::skipSpaces(ib);
  if (hasQuestionMark(ib))
    throw error::InputError();

  unsigned long c;

  if (isdigit(ib.peek()))
    ib >> c;
  else
    c = limit;

  while (c >= limit) {
    std::cout << "sorry, value must be between 0 and " << limit-1 << std::endl;
    ib.getline("try again (? to abort): ",true);
    ioutils::skipSpaces(ib);
    if (hasQuestionMark(ib))
      throw error::InputError();
    if (isdigit(ib.peek()))
      ib >> c;
    else
      c = limit;
  }

  // commit
  return c;
}


/*
  Synopsis: gets a value for d_c from the user, from the set vals; tries first
  to get from line.

  Prompts (the first time) with prompt. Regets the value if not in the right
  range. The value is unchanged in case of failure
*/

unsigned long get_int_in_set(const char* prompt,
			     const BitMap& vals,
			     input::InputBuffer* linep)
{

  unsigned long c;

  if (linep!=NULL) // first try to get value from line passed
  {
    input::InputBuffer& line = *linep;
    ioutils::skipSpaces(line);

    if (isdigit(line.peek()))
    {
      line >> c;
      if (vals.isMember(c))
	return c; // we are done
    }

  }

  // otherwise prompt and get test into a fresh input buffer
  input::InputBuffer ib;
  ib.getline(prompt,false);

  ioutils::skipSpaces(ib);

  if (hasQuestionMark(ib))
    throw error::InputError();

  if (isdigit(ib.peek()))
    ib >> c;
  else
    c = vals.capacity();

  while (not vals.isMember(c)) // insist on getting correct input
  {
    std::cout << "sorry, value must be one of ";
    basic_io::seqPrint(std::cout,vals.begin(),vals.end()) << std::endl;
    ib.getline("try again (? to abort): ",false);
    ioutils::skipSpaces(ib);
    if (hasQuestionMark(ib))
      throw error::InputError();
    if (isdigit(ib.peek()))
      ib >> c;
    else
      c = vals.capacity();
  }

  // if we get here, a correct value was read in
  return c;
}

// Get a weight, consisting of |rank| integers, into |lambda|
Weight get_weight(input::InputBuffer& ib,
				const char* prompt,
				size_t rank)
{
  ib.getline(prompt,true);
  Weight result(rank);

  for (size_t i = 0; i<rank; ++i)
  {
    ioutils::skipSpaces(ib);
    int c=ib.peek();
    if (not(isdigit(c) or c=='-'))
      throw error::InputError();
    ib >> result[i];
  }

  return result;
}

// Get a rational weight, consisting of |rank| integers, into |lambda|
RatWeight get_ratweight(input::InputBuffer& ib,
				      const char* prompt,
				      size_t rank)
{
  std::string pr = "denominator for ";
  pr += prompt;
  unsigned long denom = get_bounded_int(ib,pr.c_str(),~0ul);
  if (denom==0) denom=1; // avoid crash
  pr = "numerator for ";
  pr += prompt;
  Weight num = get_weight(ib,pr.c_str(),rank);
  return RatWeight(num,denom);
}

StandardRepK get_standardrep(const SRK_context& c)
{
  unsigned long x=get_bounded_int
    (sr_input_buffer,"Choose KGB element: ",c.kgb().size());

  prettyprint::printVector(std::cout<<"2rho = ",c.rootDatum().twoRho())
    << std::endl;
  Weight lambda=
  get_weight(sr_input_buffer,"Give lambda-rho: ",c.innerClass().rank());

  return c.std_rep_rho_plus(lambda,c.kgb().titsElt(x));
}

StandardRepr get_repr(const Rep_context& c)
{
  unsigned long x=get_bounded_int
    (sr_input_buffer,"Choose KGB element: ",c.kgb().size());

  prettyprint::printVector(std::cout<<"2rho = ",c.rootDatum().twoRho())
    << std::endl;
  Weight lambda_rho=
    get_weight(sr_input_buffer,"Give lambda-rho: ",c.innerClass().rank());
  RatWeight nu =
    get_ratweight(sr_input_buffer,"nu:",c.rootDatum().rank());
  return c.sr(x,lambda_rho,nu);
}


SubSystemWithGroup get_parameter(RealReductiveGroup& GR,
				 KGBElt& x,
				 Weight& lambda_rho,
				 RatWeight& gamma)
{
  // first step: get initial x in canonical fiber
  size_t cn=get_Cartan_class(GR.Cartan_set());
  const InnerClass& G=GR.innerClass();
  const RootDatum& rd=G.rootDatum();

  const KGB& kgb=GR.kgb();
  KGBEltList canonical_fiber;
  BitMap cf(kgb.size());
  for (size_t k=0; k<kgb.size(); ++k)
    if (kgb.Cartan_class(k)==cn)
    {
      cf.insert(k);
      if (kgb.involution(k)==G.involution_of_Cartan(cn))
	canonical_fiber.push_back(k);
    }

  if (cf.size()==1)
  {
    std::cout << "Choosing the unique KGB element for the Cartan class:\n";
    kgb_io::print(std::cout,kgb,false,&G,&canonical_fiber);
    x = canonical_fiber[0];
  }
  else
  {
    std::cout << "Choose a KGB element from Cartan " << cn
	      << ", whose canonical fiber is:\n";
    kgb_io::print(std::cout,kgb,false,&G,&canonical_fiber);
    x = get_int_in_set("KGB number: ",cf);
  }

  const InvolutionTable& i_tab = G.involution_table();
  // the call to |kgb()| above ensures |i_tab| has all relevant involutions
  InvolutionNbr i_x = kgb.inv_nr(x);
  const WeightInvolution& theta = i_tab.matrix(i_x);

  // second step: get imaginary-dominant lambda
  std::cout << "rho = " << rho(rd).normalize() << std::endl;
  if (i_tab.imaginary_rank(i_x)>0)
  {
    std::cout << "NEED, on following imaginary coroot"
      << (i_tab.imaginary_rank(i_x)>1
	  ? "s, at least given values:" : ", at least given value:")
      << std::endl;
    for (size_t i=0; i<i_tab.imaginary_rank(i_x); ++i)
    {
      RootNbr alpha = i_tab.imaginary_basis(i_x,i);
      int v = -rd.colevel(alpha); // |rd.coroot(alpha).dot(rho())|
      if (kgb::status(kgb,x,alpha)==gradings::Status::ImaginaryCompact)
	++v; // imaginary compact root should not be singular
      std::cout	<< rd.coroot(alpha) << " (>=" << v << ')' << std::endl;
    }
  }

  { // check imaginary dominance
    size_t i;
    do
    {
      lambda_rho = get_weight(sr_input(),"Give lambda-rho: ",rd.rank());
      Weight l = lambda_rho*2 + rd.twoRho();
      for (i=0; i<i_tab.imaginary_rank(i_x); ++i)
      {
	RootNbr alpha = i_tab.imaginary_basis(i_x,i);
	int v = l.dot(rd.coroot(alpha));
	bool compact =
	  kgb::status(kgb,x,alpha)==gradings::Status::ImaginaryCompact;
	if (v<0 or (v==0 and compact))
	{
	  std::cout << (v<0 ? "Non-dominant for"
			    : "Zero due to singular imaginary compact")
		    << " coroot " << rd.coroot(alpha)
		    << ", try again" << std::endl;
	  break;
	}
      }
    }
    while (i<i_tab.imaginary_rank(i_x)); // wait until inner loop completes
  }

  RatWeight nu = get_ratweight(sr_input(),"nu: ",rd.rank());
  gamma = nu;
  (gamma /= 2) += RatWeight(lambda_rho*2+rd.twoRho(),4); // $(\lambda+\nu)/2$
  {
    RatWeight t = gamma - nu; // $(\lambda-\nu)/2$
    gamma += RatWeight(theta*t.numerator(),t.denominator());
    gamma.normalize(); // $\gamma=((1+\theta)\lambda+(1-\theta)\nu)/2$
  }


  Ratvec_Numer_t& numer = gamma.numerator(); // we change |gamma| using it
  bool changed = false;

  // although our goal is to make gamma dominant for the integral system only
  // it does not hurt to make gamma fully dominant, acting on |x|,|lambda| too
  { weyl::Generator s;
    do
    {
      for (s=0; s<rd.semisimpleRank(); ++s)
      {
	RootNbr alpha = rd.simpleRootNbr(s);
        int v=rd.simpleCoroot(s).dot(numer);
        if (v<0)
        {
	  bool real = i_tab.real_roots(kgb.inv_nr(x)).isMember(alpha);
#ifdef VERBOSE
	  std::cout << "Making dominant for "  << (real ? "real" : "complex")
		    << " coroot " << alpha << std::endl;
#endif
          rd.simple_reflect(s,numer);
          rd.simple_reflect(s,lambda_rho);
	  if (not real) // center is $\rho$, but $\rho_r$ cancels if |real|
	    lambda_rho -= rd.simpleRoot(s);
          x = kgb.cross(s,x);
	  changed = true;
          break;
        }
        else if (v==0 and kgb.isComplexDescent(s,x))
        {
#ifdef VERBOSE
	  std::cout << "Applying complex descent for singular coroot "
		    << alpha << std::endl;
#endif
          rd.simple_reflect(s,lambda_rho); lambda_rho -= rd.simpleRoot(s);
          x = kgb.cross(s,x);
	  changed = true;
          break;
        }
      }
    }
    while (s<rd.semisimpleRank()); // wait until inner loop runs to completion
    // now |gamma| has been made dominant

    if (changed)
      std::cout << "Parameter modified to: ";

    std::cout << "x="<< x << ", lambda="
	      << rho(rd).normalize()+lambda_rho
	      << ", gamma=" << gamma << '.' << std::endl;

    const RootNbrList& simple_real = i_tab.real_basis(kgb.inv_nr(x));
    for (RootNbrList::const_iterator
	   it=simple_real.begin(); it!=simple_real.end(); ++it)
      {
	const Coweight& cw = rd.coroot(*it);
	if (cw.dot(numer)==0 and (cw.dot(lambda_rho)-rd.colevel(*it))%2==0)
	{
	  std::cout << "Parameter is not final, as witnessed by coroot "
		    << cw <<  ".\n";
	  throw error::InputError();
	}
      }

  }

  return SubSystemWithGroup::integral(rd,gamma); // fix integral system only now
} // |get_parameter|



struct inner_class_factor
{ SimpleLieType factor; lietype::simple_ict kind;
  inner_class_factor(SimpleLieType slt,lietype::TypeLetter l)
  : factor(slt)
  { using lietype::simple_ict;
    if (l=='c' or l=='e')
      kind=simple_ict::equal_rank;
    else if (l=='C')
      kind=simple_ict::complex;
    else if (l=='u')
      kind=simple_ict::unequal_rank;
    else if (l=='s')
    { if (slt==SimpleLieType{'A',1} or
	  std::strchr("TADE",slt.first)==nullptr)
	kind=simple_ict::equal_rank;
      else if (slt.first!='D')
	kind=simple_ict::unequal_rank;
      else kind= slt.second%2==0
	     ? simple_ict::equal_rank : simple_ict::unequal_rank;
    }
    else assert(false);
  }
};

bool operator== (const inner_class_factor& a, inner_class_factor& b)
{ return a.kind==b.kind and a.factor==b.factor; }

std::ostream& operator << (std::ostream& out, const inner_class_factor& icf)
{
  using lietype::simple_ict;
  if (icf.kind==simple_ict::unequal_rank)
    if (icf.factor.type()=='D' and icf.factor.rank()%2==0)
      out << "unequal rank";
    else
      out << "split";
  else
    out << "comp" << (icf.kind==simple_ict::equal_rank ? "act" : "lex");
  return out << ' ' << icf.factor.type() << icf.factor.rank();
}

unsigned rank(const inner_class_factor& icf)
{ return icf.kind==lietype::simple_ict::complex
    ? 2*icf.factor.rank() : icf.factor.rank(); }

bool has_involution(const SimpleLieType& slt)
{ switch(slt.type())
  {
  case 'T': case 'D': return true;
  case 'B': case 'C': case 'F': case 'G': default: return false;
  case 'A': return slt.rank()>1;
  case 'E': return slt.rank()==6;
  }
}

// get second distinguished involution that commutes with the inner class one
WeightInvolution get_commuting_involution
  (const lietype::Layout& lo, const WeightList& basis)
{
  // here indices, and |RankFlags| bits, identify entries in |lo.d_type|
  // each of which gives rise to an |inner_class_factor|

  // first collect inner class factors and group equal ones among them
  containers::sl_list< std::pair<inner_class_factor,RankFlags> > type;

  typedef const inner_class_factor* icf_ref;
  // map index to the inner class factor corresponding to it
  std::vector<icf_ref> icf;

  using lietype::simple_ict;

  const SimpleLieType* p= &lo.d_type[0];
  for (unsigned k=0; k<lo.d_inner.size(); ++k)
  { const lietype::TypeLetter ict=lo.d_inner[k];
    inner_class_factor cur(*p++,ict);
    if (ict=='C')
    { assert(*p==cur.factor); // next factor must be identical
      ++p; // extra increment to skip duplicated simple type
    }

    auto it = type.begin();
    for ( ; not type.at_end(it); ++it)
      if (it->first==cur)
      { it->second.set(k); // record that this index has thes same type
	icf.push_back(&it->first); // for location
	break;
      }
    if (type.at_end(it)) // no match among previous entries of |type|
    { auto last=type.push_back(std::make_pair(cur,RankFlags()));
      last->second.set(k); // and record this index as occupied by it
      icf.push_back(&last->first); // for location
    }
  } // |for(k)|


  std::vector< std::pair<unsigned,unsigned> > swaps; // indices of swapped icf's
  RankFlags nontrivial, internal_swap; // describe delta on unswapped icf's
  for (auto it=type.cbegin(); not type.at_end(it); ++it)
  {
    RankFlags indices=it->second;
    if (indices.count()>1) // don't ask questions that admit a unique answer
    {
      std::cout << "There are " << it->second.count() <<" factors " << it->first
		<< "; ";
      unsigned n = get_bounded_int(delta_input_buffer,
				   "how many pairs swapped by delta? ",
				   it->second.count()/2+1);
      auto jt=it->second.begin();
      while (n-->0)
      { unsigned first=*jt++, second=*jt++;
	swaps.push_back(std::make_pair(first,second));
	indices.reset(first); indices.reset(second); // remove swapped indices
      }
    }

    const SimpleLieType& slt = it->first.factor;
    for (auto jt=indices.begin(); jt(); ++jt)
      if (it->first.kind==simple_ict::complex)
      {
	std::cout << "On fixed factor " << it->first << ' ';
	internal_swap.set(*jt,
		  get_yes_or_no("does delta (like xi) swap the two parts"));
	if (has_involution(slt))
	{
	  std::cout << "On that complex factor, ";
	  std::ostringstream o;
	  o << "does "
	    << (internal_swap[*jt] ? "xi.delta" : "delta")
	    << " act nontrivially on both sides";
	  nontrivial.set(*jt,get_yes_or_no(o.str().c_str()));
	}
      }
      else if (has_involution(slt)) // with |it->first.kind!=complex|
      { std::cout << "On fixed factor " << it->first << ' ';
	nontrivial.set(*jt,get_yes_or_no("does delta act nontrivially"));
      } // |for (jt)| and |if (kind==complex)|
  } // |for (it)|

  // Now user interaction is terminated, construct involution
  unsigned r=0; // cumulated rank of inner class factors
  std::vector<unsigned> offset(lo.d_inner.size());
  for (unsigned i=0; i<offset.size(); ++i)
    offset[i]=r, r+=rank(*icf[i]);
  WeightInvolution delta (r); // strart with identity matrix

  for (auto it=swaps.begin(); it!=swaps.end(); ++it)
  {
    unsigned left=offset[it->first], right=offset[it->second];
    unsigned r=rank(*icf[it->first]);
    while (r-->0)
      delta.swapColumns(left+r,right+r);
  }

  for (auto it=nontrivial.begin(); it(); ++it)
  {
    unsigned k = offset[*it];
    const SimpleLieType& slt = icf[*it]->factor;
    const unsigned r = slt.rank();
    WeightInvolution theta =
      lietype::simple_involution(slt,simple_ict::unequal_rank);
    delta.set_block(k,k,theta);
    if (icf[*it]->kind==simple_ict::complex)
      delta.set_block(k+r,k+r,theta);
  }
  for (auto it=internal_swap.begin(); it(); ++it)
  {
    unsigned k = offset[*it];
    assert(icf[*it]->kind==simple_ict::complex);
    const SimpleLieType& slt = icf[*it]->factor;
    const unsigned r = slt.rank();
    for (unsigned j=k; j<k+r; ++j)
      delta.swapColumns(j,j+r);
  }

  if (checkInvolution(delta,basis))
    return delta.on_basis(basis);

  std::cout << "I'm sorry, Dave. I'm afraid I can't do that.\n"
            << "That involution does not stabilize the chosen lattice X^*\n"
	    << "(and I cannot change that lattice for you here;"
	    << " give a new 'type' command\nwith different"
	    << " kernel generators in order to do that)" << std::endl;
  throw error::InputError();
} // |get_commuting_involution|


/*
  Synopsis: returns inputBuf.

  This allows callers to specify our static input buffer
*/
input::InputBuffer& common_input()
{
  return inputBuf;
}

// this input buffer may need to be supplied by external callers as well
input::InputBuffer& sr_input()
{
  return sr_input_buffer;
}


} // |namespace interactive|

/*****************************************************************************

        Chapter III -- Auxiliary functions

******************************************************************************/

namespace {


/*
  Synopsis: checks whether the involution |i| is compatible with
  the weight lattice given by |basis|.

  This means that |i| can be represented by an integral matrix on |basis|
*/
bool checkInvolution(const WeightInvolution& i,
		     const WeightList& basis)
{
  LatticeMatrix p(basis,basis.size());

  // write d.p^{-1}.i.p

  LatticeCoeff d;
  WeightInvolution m=p.inverse(d)*i*p;

  // now |i| stabilizes the lattice iff |d| divides |m|

  return m.divisible(d);
}

} // |namespace|

} // |namespace atlas|<|MERGE_RESOLUTION|>--- conflicted
+++ resolved
@@ -379,12 +379,8 @@
   }
 
   // make new PreRootDatum
-<<<<<<< HEAD
-  d_prd = PreRootDatum(lt,d_b);
-=======
   d_prd = PreRootDatum(lt);
   d_prd.quotient(LatticeMatrix(d_b,d_b.size()));
->>>>>>> b1ccd570
 
 } // |getInteractive(PreRootDatum&,...)|
 
