--- conflicted
+++ resolved
@@ -298,50 +298,14 @@
 
   // if we reach this point, the type is correct
 
-<<<<<<< HEAD
-  inputBuf.str(type_input_buffer.str()); // copy all text to |inputBuf|
-  inputBuf.reset(); // and prepare to read from it
-=======
   inputBuf.str(type_input_buffer.str()); // copy type string to |inputBuf|
   inputBuf.reset(); // and prepare for reading it
->>>>>>> 4e6e75e6
 
   LieType lt;
   interactive_lietype::readLieType(lt,inputBuf); // decipher Lie type
   d_lt.swap(lt);
 }
 
-<<<<<<< HEAD
-
-/*
-  Synopsis: gets an InnerClassType interactively from the user.
-
-  Throws an InputError is the interaction does not end in a correct assignment
-  of ict. Does not touch ict unless the assignment succeeds.
-*/
-void getInteractive(InnerClassType& ict, const LieType& lt)
-  throw(error::InputError)
-{
-  if (interactive_lietype::checkInnerClass(inputBuf,lt,false))
-    goto read; // skip interaction if |inputBuf| already has valid input
-
-  inputBuf.getline("enter inner class(es): ",false);
-
-  if (hasQuestionMark(inputBuf))
-    throw error::InputError();
-
-  while (not interactive_lietype::checkInnerClass(inputBuf,lt)) { // retry
-    inputBuf.getline("enter inner class(es) (? to abort): ",false);
-    if (hasQuestionMark(inputBuf))
-      throw error::InputError();
-  }
-
- read:
-  interactive_lietype::readInnerClass(ict,inputBuf,lt);
-}
-
-=======
->>>>>>> 4e6e75e6
 /*
   Replaces prd with a new PreRootDatum gotten interactively from the user.
   The Lie type is given in lt.
@@ -636,99 +600,6 @@
 }
 
 
-<<<<<<< HEAD
-/*
-  Synposis: replaces rf with a new real form from the list drfl.
-
-  Throws an InputError if the interaction with the user fails; in that case,
-  rf is not modified.
-*/
-
-void getInteractive(RealFormNbr& rf,
-		    const complexredgp_io::Interface& I,
-		    const RealFormNbrList& drfl,
-		    tags::DualTag)
-  throw(error::InputError)
-{
-  const realform_io::Interface rfi = I.dualRealFormInterface();
-
-  // if there is only one choice, make it
-  if (drfl.size() == 1) {
-    RealFormNbr rfo = rfi.out(drfl[0]);
-    std::cout << "there is a unique dual real form choice: "
-	      << rfi.typeName(rfo) << std::endl;
-    rf = drfl[0];
-    return;
-  }
-
-  // else get choice from user
-  BitMap vals(rfi.numRealForms());
-  for (size_t j = 0; j < drfl.size(); ++j)
-    vals.insert(rfi.out(drfl[j]));
-
-  std::cout << "possible (weak) dual real forms are:" << std::endl;
-  BitMap::iterator vals_end = vals.end();
-  for (BitMap::iterator i = vals.begin(); i != vals_end; ++i) {
-    std::cout << *i << ": " << rfi.typeName(*i) << std::endl;
-  }
-
-  unsigned long r = get_int_in_set("enter your choice: ",vals);
-
-  rf = rfi.in(r);
-}
-
-
-/*
-  Synopsis: replaces d_G by a new RealReductiveGroup gotten
-  interactively from the user. The complex group interface is not touched.
-
-  Throws an InputError if the interaction with the user is not successful;
-  in that case, d_G is not touched.
-*/
-
-RealReductiveGroup getRealGroup(complexredgp_io::Interface& CI)
-  throw(error::InputError)
-{
-  RealFormNbr rf = 0;
-  getInteractive(rf,CI); // may throw an InputError
-
-  return RealReductiveGroup(CI.complexGroup(),rf);
-}
-
-/*!\brief
-  Replaces |pI| by a  pointer to a new |Interface| gotten interactively from
-  the user, and |pG| by a pointer the the corresponding inner class
-
-  Throws an |InputError| if the interaction with the user is not successful;
-  in that case both pointers are unchanged.
-
-  We pass references to pointers to both a |ComplexReductiveGroup| and to a
-  |complexredgp_io::Interface|, both of which will be assigned appropriately
-*/
-  void getInteractive(ComplexReductiveGroup*& pG,
-		      complexredgp_io::Interface*& pI)
-    throw(error::InputError)
-{
-  // first get the Lie type
-  LieType lt; getInteractive(lt);  // may throw an InputError
-
-  // then get kernel generators to define the (pre-) root datum
-  WeightList b; PreRootDatum prd;
-  getInteractive(prd,b,lt); // may throw an InputError
-
-  // complete the Lie type with inner class specification, into a Layout |lo|
-  // and also compute the involution matrix |inv| for this inner class
-  lietype::Layout lo(lt);
-  // basis |b| is used to express |inv| on, and may reject some inner classes
-  WeightInvolution inv=getInnerClass(lo,b); // may throw InputError
-
-  // commit (unless |RootDatum(prd)| should throw: then nothing is changed)
-  pG=new ComplexReductiveGroup(prd,inv);
-  pI=new complexredgp_io::Interface(*pG,lo);
-  // the latter constructor also constructs two realform interfaces in *pI
-}
-=======
->>>>>>> 4e6e75e6
 
 
 /*
