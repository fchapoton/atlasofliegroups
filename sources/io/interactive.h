--- conflicted
+++ resolved
@@ -47,14 +47,8 @@
 
   size_t get_Cartan_class(const BitMap& cs);
 
-<<<<<<< HEAD
-  void get_group_type
-    (ComplexReductiveGroup*&, complexredgp_io::Interface*&,
+  void get_group_type(InnerClass*&, output::Interface*&,
      lietype::Layout& layout, WeightList& basis);
-=======
-  void get_group_type(InnerClass*&, output::Interface*&)
-    throw(error::InputError);
->>>>>>> df5c50bf
 
   void getInteractive(LieType&);
 
@@ -63,20 +57,11 @@
     getInnerClass(lietype::Layout& lo, const WeightList& basis);
   void getInteractive(InnerClassType&, const LieType&);
 
-<<<<<<< HEAD
-  RealFormNbr get_real_form(complexredgp_io::Interface&);
-
-  RealFormNbr get_dual_real_form(complexredgp_io::Interface&,
-				 RealFormNbr rf);
-=======
-  RealFormNbr get_real_form(output::Interface&)
-    throw(error::InputError);
+  RealFormNbr get_real_form(output::Interface&);
 
   RealFormNbr get_dual_real_form(output::Interface&,
 				 const InnerClass& G,
-				 RealFormNbr rf)
-    throw(error::InputError);
->>>>>>> df5c50bf
+				 RealFormNbr rf);
 
 
   unsigned long get_bounded_int(input::InputBuffer& ib,
