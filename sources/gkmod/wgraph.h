/*
  This is wgraph.h

  Copyright (C) 2004,2005 Fokko du Cloux
  part of the Atlas of Lie Groups and Representations

  For license information see the LICENSE file
*/

#ifndef WGRAPH_H  /* guard against multiple inclusions */
#define WGRAPH_H

#include <iostream>

#include "atlas_types.h" // must be included before any utility headers are

#include "bitset.h"	// inlines
#include "graph.h"	// containment

<<<<<<< HEAD
=======
#include "../Atlas.h"
>>>>>>> df5c50bf

namespace atlas {

/******** type declarations  (see ../Atlas.h)  ***************************/


/******** function declarations *********************************************/

namespace wgraph {

void cells(std::vector<WGraph>&, const WGraph&);

// Functions

WGraph wGraph
  ( std::ifstream& block_file
  , std::ifstream& matrix_file
  , std::ifstream& KL_file);

}

/******** type definitions **************************************************/

namespace wgraph {

class WGraph
{
  size_t d_rank;
  graph::OrientedGraph d_graph;
  std::vector<WCoeffList> d_coeff;
  std::vector<RankFlags> d_descent;

 public:

// constructors and destructors
  explicit WGraph(size_t r) :d_rank(r) {}

// copy, assignment and swap
  void swap(WGraph&);

// accessors
  void cells(Partition& pi, graph::OrientedGraph* p = 0) const {
    d_graph.cells(pi,p);
  }

  const WCoeffList& coeffList(graph::Vertex x) const {
    return d_coeff[x];
  }

  const RankFlags& descent(graph::Vertex x) const {
    return d_descent[x];
  }

  const graph::EdgeList& edgeList(graph::Vertex x) const {
    return d_graph.edgeList(x);
  }

  const graph::OrientedGraph& graph() const {
    return d_graph;
  }

  const size_t rank() const {
    return d_rank;
  }

  size_t size() const {
    return d_graph.size();
  }

// manipulators
  WCoeffList& coeffList(graph::Vertex x) {
    return d_coeff[x];
  }

  RankFlags& descent(graph::Vertex x) {
    return d_descent[x];
  }

  graph::EdgeList& edgeList(graph::Vertex x) {
    return d_graph.edgeList(x);
  }

  void reset();

  void resize(size_t);
}; // |class WGraph|

class DecomposedWGraph
{
  typedef unsigned int cell_no;

  std::vector<WGraph> d_cell; // the strong components

  std::vector<cell_no> d_part;    // assigns strong component to each BlockElt
  std::vector< std::vector<BlockElt> > d_id; // original vertex numbers

  graph::OrientedGraph d_induced; // induced graph on cells

 public:

// constructors and destructors
  explicit DecomposedWGraph(const WGraph& wg);
  ~DecomposedWGraph() {}

// copy, assignment and swap
  void swap(DecomposedWGraph& other)
  {
    d_cell.swap(other.d_cell);
    d_part.swap(other.d_part);
    d_id.swap(other.d_id);
    d_induced.swap(other.d_induced);
  }

// accessors
  size_t rank () const { return d_cell[0].rank(); } // all ranks are equal
  size_t cellCount() const { return d_cell.size(); }
  const graph::OrientedGraph& inducedGraph() const { return d_induced; }
  const wgraph::WGraph& cell (size_t c) const { return d_cell[c]; }
  const std::vector<BlockElt>& cellMembers(size_t c) const
    { return d_id[c]; }

}; // |class DecomposedWGraph|

} // |namespace wgraph|

} // |namespace atlas|

#endif<|MERGE_RESOLUTION|>--- conflicted
+++ resolved
@@ -12,15 +12,11 @@
 
 #include <iostream>
 
-#include "atlas_types.h" // must be included before any utility headers are
+#include "../Atlas.h"   // must be included before any utility headers are
 
 #include "bitset.h"	// inlines
 #include "graph.h"	// containment
 
-<<<<<<< HEAD
-=======
-#include "../Atlas.h"
->>>>>>> df5c50bf
 
 namespace atlas {
 
