--- conflicted
+++ resolved
@@ -142,13 +142,6 @@
 
   KGBElt Hermitian_dual(KGBElt x) const { return info[x].dual; }
 
-<<<<<<< HEAD
-  const TwistedInvolution& nth_involution(unsigned int n) const
-  { return inv_pool[n]; } // useful mostly in traversing all our involutions
-
-  const TwistedInvolution& involution(KGBElt x) const // after construction only
-  { return inv_pool[involution_index(x)]; } // the one associated to |x|
-=======
   // a method useful mostly for traversing all our involutions
   const TwistedInvolution& nth_involution(inv_index n) const
   { return ic.involution_table().involution(inv_nrs[n]); }
@@ -158,7 +151,6 @@
 
   const WeightInvolution & involution_matrix(KGBElt x) const
   { return ic.involution_table().matrix(inv_nr(x)); }
->>>>>>> b1ccd570
 
   InvolutionNbr inv_nr(KGBElt x) const; // external number (within inner class)
 
@@ -198,13 +190,6 @@
   virtual std::ostream& print(std::ostream& strm, KGBElt x) const
   { return strm; }
 
-<<<<<<< HEAD
- private: // this internal index of involution is only visible to methods above
-  InvolutionNbr involution_index(KGBElt x) const
-  { return std::upper_bound(first_of_tau.begin(),first_of_tau.end(),x)
-      -first_of_tau.begin() -1;
-  }
-=======
  private: // this internal index of involution is only usable by methods above
 
   // find involution index |i| such that |inv_nrs[i]| is involution of |x|
@@ -213,7 +198,6 @@
   { return std::upper_bound(first_of_tau.begin(),first_of_tau.end(),x)
       -first_of_tau.begin() -1;
   } // returns |i| where |first_of_tau(i)<=x| and this fails for |i+1|;
->>>>>>> b1ccd570
 
  protected:
   void reserve (size_t n); // prepare for generating |n| elements
@@ -347,13 +331,8 @@
 
   TorusPart torus_part(KGBElt x) const { return left_torus_part[x]; }
   // reconstruct from |torus_part| a |TorusElement| as in |global_KGB|
-<<<<<<< HEAD
-  RatCoweight base_grading_vector() const; // offset for |torus_part_global|
-  RatCoweight torus_part_global(KGBElt x) const; // will be $\theta^t$-fixed
-=======
   RatCoweight base_grading_vector() const; // offset for |torus_factor|
   RatCoweight torus_factor(KGBElt x) const; // will be $\theta^t$-fixed
->>>>>>> b1ccd570
 
   TitsElt titsElt(KGBElt x) const; // get KGB element |x| as a |TitsElt|
   size_t torus_rank() const; // the (non-semisimple) rank of torus parts.
@@ -364,11 +343,7 @@
   bool simple_imaginary_grading(KGBElt x,RootNbr alpha) const
   { return d_base->simple_imaginary_grading(torus_part(x),alpha); }
 
-<<<<<<< HEAD
-  KGBElt lookup(TitsElt a) const; // by value
-=======
   KGBElt lookup(TitsElt a) const; // by value; it may return |UndefKGB|
->>>>>>> b1ccd570
 
 
 // manipulators
