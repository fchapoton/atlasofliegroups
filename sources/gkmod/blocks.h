<<<<<<< HEAD
/*
   Class definition and function declarations for block-related classes
*/
=======
>>>>>>> bc67763b
/*
  This is blocks.h

  Copyright (C) 2004,2005 Fokko du Cloux
  Copyright (C) 2007-2016 Marc van Leeuwen
  part of the Atlas of Lie Groups and Representations

  For license information see the LICENSE file
*/

// Class definition and function declarations for class |Block| and friends.

#ifndef BLOCKS_H  /* guard against multiple inclusions */
#define BLOCKS_H

#include <cassert>
#include <iostream>

#include "ratvec.h"	// containment infinitesimal character

#include "../Atlas.h"
#include "tits.h"	// representative of $y$ in |non_integral_block|
#include "descents.h"	// inline methods
#include "lietype.h"    // |ext_gen|;
#include "dynkin.h"     // |DynkinDiagram|

namespace atlas {

namespace blocks {


/******** function declarations *********************************************/

  // compute the involution in |dual_W| corresponding to |w| in |W|
  TwistedInvolution dual_involution
    (const TwistedInvolution& w,
     const TwistedWeylGroup& W,
     const TwistedWeylGroup& dual_W);

  // map from numbering of |b| to that of |dual_b|, assuming latter is dual
  std::vector<BlockElt> dual_map(const Block_base& b, const Block_base& dual_b);

  BitMap common_Cartans(RealReductiveGroup& GR,	RealReductiveGroup& dGR);

  DynkinDiagram folded // produced folded version of diagram, given orbits
    (const DynkinDiagram& diag, const ext_gens& orbits);


/******** type definitions **************************************************/

// The class |BlockBase| serves external functionality, not block construction
class Block_base
{
 public: // we need this typedef to be public, though used in derived classes
  struct EltInfo // per block element information
  {
    KGBElt x,y; // indices into |KGB| sets (which might no longer exist)
    DescentStatus descent;
    unsigned short length;
    BlockElt dual; // number of Hermitian dual of this element, if any
  EltInfo(KGBElt xx,KGBElt yy,DescentStatus dd, unsigned short ll)
  : x(xx),y(yy),descent(dd),length(ll), dual(UndefBlock) {}

  // sometimes leave |descent| and |ll| (which |hashCode| ignores) blank
  EltInfo(KGBElt xx,KGBElt yy)
  : x(xx),y(yy),descent(),length(0), dual(UndefBlock) {}

  // methods that will allow building a hashtable with |info| as pool
    typedef std::vector<EltInfo> Pooltype;
    size_t hashCode(size_t modulus) const { return (13*x+21*y)&(modulus-1); }
    bool operator != (const EltInfo& o) const
    { return x!=o.x or y!=o.y; }

  }; // |struct EltInfo|

 protected: // all fields may be set in a derived class contructor
  struct block_fields // per block element and simple reflection data
  {
    BlockElt cross_image;
    BlockEltPair Cayley_image;
  block_fields()
  : cross_image(UndefBlock), Cayley_image(UndefBlock,UndefBlock) {}
  };

  std::vector<EltInfo> info; // its size defines the size of the block
  std::vector<std::vector<block_fields> > data;  // size |d_rank| * |size()|
  ext_gens orbits;

  // map KGB element |x| to the first block element |z| with |this->x(z)>=x|
  // this vector may remain empty if |element| virtual methodis redefined
  std::vector<BlockElt> d_first_z_of_x; // of size |xsize+1|

  DynkinDiagram dd;
  // possible tables of Bruhat order and Kazhdan-Lusztig polynomials
  BruhatOrder* d_bruhat;
  kl::KLContext* klc_ptr;

 public:

// constructors and destructors
  Block_base(const KGB& kgb,const KGB& dual_kgb);
  Block_base(unsigned int rank); // only dimensions some vectors

  virtual ~Block_base(); // deletes |d_bruhat| and |klc_ptr| (if non-NULL)

// copy, assignment and swap

  Block_base(const Block_base& b); // implemented but never used (optimized out)
 private:
  Block_base& operator=(const Block_base& b); // not implemented
 public:

// accessors

  size_t rank() const { return data.size(); } // semisimple rank matters
  size_t folded_rank() const { return orbits.size(); }
  size_t size() const { return info.size(); }

  virtual KGBElt xsize() const = 0;
  virtual KGBElt ysize() const = 0;

  const DynkinDiagram& Dynkin() const { return dd; }
  ext_gen orbit(weyl::Generator s) const { return orbits[s]; }
  const ext_gens& inner_fold_orbits() const { return orbits; }

  KGBElt x(BlockElt z) const { assert(z<size()); return info[z].x; }
  KGBElt y(BlockElt z) const { assert(z<size()); return info[z].y; }

  // Look up element by |x|, |y| coordinates
  virtual BlockElt element(KGBElt x,KGBElt y) const;

  size_t length(BlockElt z) const { return info[z].length; }

  BlockElt length_first(size_t l) const; // first element of given length

  BlockElt cross(weyl::Generator s, BlockElt z) const
  { assert(z<size()); assert(s<rank()); return data[s][z].cross_image; }

  BlockEltPair cayley(weyl::Generator s, BlockElt z) const
  { assert(z<size()); assert(s<rank());
    if (not isWeakDescent(s,z))
      return data[s][z].Cayley_image;
    else return BlockEltPair(UndefBlock,UndefBlock);
  }

  BlockEltPair inverseCayley(weyl::Generator s, BlockElt z) const
  { assert(z<size()); assert(s<rank());
    if (isWeakDescent(s,z))
      return data[s][z].Cayley_image;
    else return BlockEltPair(UndefBlock,UndefBlock);
  }

  const DescentStatus& descent(BlockElt z) const
    { assert(z<size()); return info[z].descent; }
  DescentStatus::Value descentValue(weyl::Generator s, BlockElt z) const
    { assert(z<size()); assert(s<rank()); return descent(z)[s]; }

  bool isWeakDescent(weyl::Generator s, BlockElt z) const
    { return DescentStatus::isDescent(descentValue(s,z)); }

  // the following indicate existence of ascending/descending link
  bool isStrictAscent(weyl::Generator, BlockElt) const;
  bool isStrictDescent(weyl::Generator, BlockElt) const;
  weyl::Generator firstStrictDescent(BlockElt z) const;
  weyl::Generator firstStrictGoodDescent(BlockElt z) const;

  BlockElt Hermitian_dual(BlockElt z) const { return info[z].dual; }

  // The functor $T_{\alpha,\beta}$; might have been a non-method function
  BlockEltPair link
    (weyl::Generator alpha,weyl::Generator beta,BlockElt y) const;

  virtual const TwistedInvolution& involution(BlockElt z) const =0;

  // print whole block to stream (name chosen to avoid masking by |print|)
  std::ostream& print_to
    (std::ostream& strm,bool as_invol_expr) const; // defined in |block_io|

  // print derivated class specific information  for |z| (used in |print_to|)
  virtual std::ostream& print
    (std::ostream& strm, BlockElt z,bool as_invol_expr) const =0;

  // manipulators
  BruhatOrder& bruhatOrder() { fillBruhat(); return *d_bruhat; }
  kl::KLContext& klc(BlockElt last_y, bool verbose)
  { fill_klc(last_y,verbose); return *klc_ptr; }

 protected:
  // order block by increasing value of |x(z)|, adapting tables accoringly
  // also sets lengths, and |first_z_of_x| recording where |x(z)| changes
  KGBElt sort_by_x();
  void compute_first_zs(); // set |first_z_of_x| according to |x| values

 private:
  void fillBruhat();
  void fill_klc(BlockElt last_y,bool verbose);

}; // |class Block_base|

  /*!
\brief Represents a block of representations of an inner form of G.

For our fixed inner form, orbits of $K$ on $G/B$ are parametrized by classes
of elements $x$ in $N_G(H).\delta$ (the normalizer in the non-identity
component $G.\delta$ of the extended group $G^Gamma=G disju G.\delta$, where
$\delta$ is (i.e., acts on $G$ as) an involution that itself normalises $H$),
modulo the \emph{conjugation} action of $H$. (Dangerous bend: this $H$
conjugacy class of $x$ is a subset, usually proper, of the coset $xH$. The
collection of all $x$ is therefore NOT a subset of the extended Weyl group
$N(H)/H$, but something more subtle.) The requirement on $x$ is that it belong
to the $G$-conjugacy class of strong involutions defining the inner form.

Each $x$ therefore defines an involution $\theta_x$ of $H$. Data pertaining to
the subset of $x$ with a fixed $\theta_x$ is stored in the |Fiber| class.

A block is characterized by specifying also an inner form of the dual
group $G^vee$. For this inner form, $K^vee$ orbits on $G^vee/B^vee$ are
parametrized by elements $y$. The basic theorem is that the block of
representations is parametrized by pairs $(x,y)$ as above, subject to
the requirement that $theta_y$ is the negative transpose of $theta_x$.
  */
class Block : public Block_base
{
  const TwistedWeylGroup& tW; // reference is used here only for printing

  size_t xrange;
  size_t yrange;

  // wasteful fields, but we cannot lean on |KGB|, which might no longer exist
  std::vector<size_t> d_Cartan; // of size |size()|
  TwistedInvolutionList d_involution; // of size |size()|

  /*!
\brief Flags the generators occurring in reduced expression for |d_involution|.
  */
  std::vector<RankFlags> d_involutionSupport; // of size |size()|


// constructors and destructors
  // the main constructor is private to ensure consistency of twists of KGBs
  Block(const KGB& kgb,const KGB& dual_kgb);

 public:
  // use one of the following two pseudo contructors to build |Block| values
  static Block build // pseudo contructor with small (and forgotten) KGB sets
    (InnerClass&, RealFormNbr rf, RealFormNbr drf);

  static Block build // pseudo contructor with stored KGB sets
    (RealReductiveGroup& G_R, RealReductiveGroup& dG_R);

  ~Block() {}

// copy, assignment and swap
  Block(const Block& b); // copy contructor, must be accessible, but is unused
 private:
  Block& operator=(const Block& b); // we don't however need to assign
 public:

// accessors

  const TwistedWeylGroup& twistedWeylGroup() const { return tW; }
  const WeylGroup& weylGroup() const { return tW.weylGroup(); }

  virtual KGBElt xsize() const { return xrange; }
  virtual KGBElt ysize() const { return yrange; }

  size_t Cartan_class(BlockElt z) const
    { assert(z<size()); return d_Cartan[z]; }

  size_t max_Cartan() const { return Cartan_class(size()-1); } // for printing

/*!
  \brief Returns the twisted involution corresponding to z.

  This is the corresponding Weyl group element w, such that w.delta is the
  root datum involution tau corresponding to z
*/
  virtual const TwistedInvolution& involution(BlockElt z) const
    { assert(z<size()); return d_involution[z]; }

  //! \brief the simple roots occurring in reduced expression |involution(z)|
  const RankFlags& involutionSupport(BlockElt z) const
  {
    assert(z<size());
    return d_involutionSupport[z];
  }

  virtual std::ostream& print // defined in block_io.cpp
   (std::ostream& strm, BlockElt z,bool as_invol_expr) const;


  // private accessor and manipulators
private:
  void compute_supports(); // used during construction

}; // |class Block|



typedef HashTable<y_entry,KGBElt> y_part_hash;
typedef Block_base::EltInfo block_elt_entry;
typedef HashTable<block_elt_entry,BlockElt> block_hash;

// a class for blocks of (possibly non integral) parameters
class param_block : public Block_base
{
  const Rep_context& rc; // accesses many things, including KGB set for x

  RatWeight infin_char; // infinitesimal character
  RankFlags singular; // flags simple roots for which |infin_char| is singular

  y_entry::Pooltype y_pool;
  y_part_hash y_hash; // hash table allows storing |y| parts by index

  // A simple structure to pack a pair of already sequenced numbers (indices
  // into the |info| field for some future block) into a hashable value

  block_hash z_hash; //  on |Block_base::info|


 public:

  param_block(const Rep_context& rc, unsigned int rank);
  param_block // constructor for full block
    (const repr::Rep_context& rc,
     StandardRepr sr, // by value,since it will be made dominant before use
     BlockElt& entry_element	// set to block element matching input
    );

  param_block // alternative constructor, for interval below |sr|
    (const repr::Rep_context& rc,
     StandardRepr sr); // by value,since it will be made dominant before use

  // auxiliary for construction
  void compute_duals(const InnerClass& G,const SubSystem& rs);

 public:
  // accessors that get values via |rc|
  const repr::Rep_context& context() const { return rc; }
  const RootDatum& rootDatum() const;
  const InnerClass& innerClass() const;
  const InvolutionTable& involution_table() const;
  RealReductiveGroup& realGroup() const;

  const RatWeight& gamma() const { return infin_char; }
  const TorusElement& y_rep(KGBElt y) const { return y_pool[y].repr(); }

  RatWeight nu(BlockElt z) const; // "real" projection of |infin_char|
  Weight lambda_rho(BlockElt z) const; // reconstruct from y value
  RatWeight lambda(BlockElt z) const; // reconstruct from y value
  RankFlags singular_simple_roots() { return singular; }
  bool survives(BlockElt z) const; // whether $J(z_{reg})$ survives tr. functor
  BlockEltList survivors_below(BlockElt z) const; // expression for $I(z)$

  RatWeight y_part(BlockElt z) const; // raw torus part info, normalized

  BlockElt lookup(KGBElt x, const TorusElement& y_rep) const;

  ext_gens fold_orbits(const WeightInvolution& delta) const;

  // virtual methods
  virtual KGBElt xsize() const { return x(size()-1)+1; } // we're sorted by |x|
  virtual KGBElt ysize() const { return y_hash.size(); } // child |y| range
  virtual const TwistedInvolution& involution(BlockElt z) const; // from |kgb|

  virtual std::ostream& print // defined in block_io.cpp
    (std::ostream& strm, BlockElt z,bool as_invol_expr) const;


 private:
  BlockElt earlier(KGBElt x,KGBElt y) const // find already constructed element
  { return z_hash.find(block_elt_entry(x,y)); } // used during construction

  void add_z(KGBElt x,KGBElt y);

}; // |class param_block|



class nblock_elt // internal representation during construction
{
  friend class nblock_help;
  KGBElt xx; // identifies element in parent KGB set
  TorusElement yy; // adds "local system" information to |xx|
public:
  nblock_elt (KGBElt x, const TorusElement& t) : xx(x), yy(t) {}

  KGBElt x() const { return xx; }
  const TorusElement& y() const { return yy; }

}; // |class nblock_elt|

class nblock_help // a support class for |nblock_elt|
{
public: // references stored for convenience, no harm in exposing them
  const KGB& kgb;
  const RootDatum& rd;  // the full (parent) root datum
  const SubSystem& sub; // the relevant subsystem
  const InvolutionTable& i_tab; // information about involutions, for |pack|

private:
  std::vector<TorusPart> dual_m_alpha; // the simple roots, reduced modulo 2
  std::vector<TorusElement> half_alpha; // half the simple roots

  void check_y(const TorusElement& t, InvolutionNbr i) const;
  void parent_cross_act(nblock_elt& z, weyl::Generator s) const;
  void parent_up_Cayley(nblock_elt& z, weyl::Generator s) const;
  void parent_down_Cayley(nblock_elt& z, weyl::Generator s) const;

public:
  nblock_help(RealReductiveGroup& GR, const SubSystem& subsys);

  void cross_act(nblock_elt& z, weyl::Generator s) const;
  void cross_act_parent_word(const WeylWord& ww, nblock_elt& z) const;
  void do_up_Cayley (nblock_elt& z, weyl::Generator s) const;
  void do_down_Cayley (nblock_elt& z, weyl::Generator s) const;
  bool is_real_nonparity(nblock_elt z, weyl::Generator s) const; // by value

  void twist(nblock_elt& z) const;

  y_entry pack_y(const nblock_elt& z) const;
}; // |class nblock_help|

} // |namespace blocks|

} // |namespace atlas|
#endif<|MERGE_RESOLUTION|>--- conflicted
+++ resolved
@@ -1,9 +1,3 @@
-<<<<<<< HEAD
-/*
-   Class definition and function declarations for block-related classes
-*/
-=======
->>>>>>> bc67763b
 /*
   This is blocks.h
 
