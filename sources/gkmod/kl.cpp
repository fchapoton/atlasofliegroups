/*!
\file
\brief Implementation of the class KLContext.

  This module contains code for the computation of the Kazhdan-Lusztig
  polynomials for a given block of representations. We have taken the radical
  approach of not using the Bruhat ordering at all, just ordering by length
  instead, and coping with the ensuing appearance of zero polynomials. It
  is expected that the simplification thus achieved will more than outweigh
  the additional polynomials computed.

  The general scheme is fairly similar to the one in Coxeter: there is a
  "KLSupport" structure, that holds the list of primitive pairs that makes it
  possible to read the d_kl list, plus some additional lists that allow for
  a fast primitivization algorithm, for instance; there are two main lists,
  d_kl (filled in for all primitive pairs), and d_mu (filled in only for
  non-zero mu coefficients.)
*/
/*
  This is kl.cpp

  Copyright (C) 2004,2005 Fokko du Cloux
  Copyright 2012 David Vogan, Marc van Leeuwen
  part of the Atlas of Lie Groups and Representations

  For license information see the LICENSE file
*/

#include "kl.h"

#include <iostream>
#include <fstream>
#include <iomanip>
#include <ctime>
#include <sstream>
#include <string>

#include <sys/time.h>
#include <sys/resource.h> // for getrusage in verbose

#include <cassert>
#include <set>  // for |down_set|
#include <stdexcept>

#include "hashtable.h"
#include "kl_error.h"
#include "wgraph.h"	// for the |wGraph| function

// extra defs for windows compilation -spc
#ifdef WIN32
#include <iterator>
#endif

/*
  [Fokko's original description, which referred to a slighly older
  version of the computation. Fokko implemented the change from using
  extremal pairs to the slightly large set of primitive pairs, but did
  not change all of the code comments. I am trying to do that now. DV
  8/26/06.]

  This module contains code for the computation of the Kazhdan-Lusztig
  polynomials for a given block of representations. We have taken the radical
  approach of not using the Bruhat ordering at all, just ordering by length
  instead, and coping with the ensuing appearance of zero polynomials. It
  is expected that the simplification thus achieved will more than outweigh
  the additional polynomials computed.

  The general scheme is fairly similar to the one in Coxeter: there is a
  "KLSupport" structure, that holds the list of extremal pairs that makes it
  possible to read the d_kl list, plus some additional lists that allow for
  a fast extremalization algorithm, for instance; there are two main lists,
  d_kl (filled in for all extremal pairs), and d_mu (filled in only for
  non-zero mu coefficients.)
*/

namespace atlas {

namespace kl {

  /*!
\brief Polynomial 0, which is stored as a vector of size 0.
  */
  const KLPol Zero;

  /*! \brief Polynomial 1.q^0. */
  const KLPol One(0,KLCoeff(1)); // Polynomial(d,1) gives 1.q^d.

// we wrap |KLPol| into a class |KLPolEntry| that can be used in a |HashTable|

/* This associates the type |KLStore| as underlying storage type to |KLPol|,
   and adds the methods |hashCode| (hash function) and |!=| (unequality), for
   use by the |HashTable| template.
 */
class KLPolEntry : public KLPol
{
public:
  // constructors
  KLPolEntry() : KLPol() {} // default constructor builds zero polynomial
  KLPolEntry(const KLPol& p) : KLPol(p) {} // lift polynomial to this class

  // members required for an Entry parameter to the HashTable template
  typedef KLStore Pooltype;		   // associated storage type
  size_t hashCode(size_t modulus) const; // hash function

  // compare polynomial with one from storage
  bool operator!=(Pooltype::const_reference e) const;

}; // |class KLPolEntry|


/*****************************************************************************

        Chapter I -- Public methods of the KLPolEntry and KLContext classes.

 *****************************************************************************/

/* methods of KLPolEntry */


/*!
  \brief calculate a hash value in [0,modulus[, where modulus is a power of 2

  The function is in fact evaluation of the polynomial (with coefficients
  interpreted in Z) at the point 2^21+2^13+2^8+2^5+1=2105633, which can be
  calculated quickly (without multiplications) and which gives a good spread
  (which is not the case if 2105633 is replaced by a small number, because
  the evaluation values will not grow fast enough for low degree
  polynomials!).

*/
inline size_t KLPolEntry::hashCode(size_t modulus) const
{ const KLPol& P=*this;
  if (P.isZero()) return 0;
  polynomials::Degree i=P.degree();
  size_t h=P[i]; // start with leading coefficient
  while (i-->0) h= ((h<<21)+(h<<13)+(h<<8)+(h<<5)+h+P[i]) & (modulus-1);
  return h;
}

bool KLPolEntry::operator!=(KLPolEntry::Pooltype::const_reference e) const
{
  if (degree()!=e.degree()) return true;
  if (isZero()) return false; // since degrees match
  for (polynomials::Degree i=0; i<=degree(); ++i)
    if ((*this)[i]!=e[i]) return true;
  return false; // no difference found
}

/* methods of KLContext */


KLContext::KLContext(const Block_base& b)
  : klsupport::KLSupport(b) // construct unfilled support object from block
  , fill_limit(0)
  , d_kl()
  , d_mu()
  , d_store(2)
{
  // make sure the support (base class) is filled
  klsupport::KLSupport::fill();

  d_store[d_zero]=Zero; // ensure these polynomials are present
  d_store[d_one]=One;   // at expected indices, even if maybe absent in |d_kl|
}

/******** copy, assignment and swap ******************************************/


/******** accessors **********************************************************/


/*!
  \brief Returns the Kazhdan-Lusztig-Vogan polynomial $P_{x,y}$

  Precondition: row $y$ is completely computed, stored in |d_kl[y]|.

  Since |d_kl| holds all polynomials for primitive pairs $(x,y)$, this is just
  a lookup function. Find the index |inx| of the primitivisation of |x| in the
  row |klr==d_kl[y]| (done in using quick lookup in |prim_index|). If this has
  made |inx| out of bounds (in particular if |inx==UndefBlock|) return a zero
  polynomial. Otherwise fetch from |klr| and |d_store|.
  */
KLPolRef KLContext::klPol(BlockElt x, BlockElt y) const
{
  if (x==UndefBlock) // partial blocks can cause this in many ways
    return d_store[d_zero];
  const KLRow& klr = d_kl[y];
  unsigned int inx=prim_index(x,descentSet(y));

  if (inx>=klr.size()) // l(x)>=l(y), includes case x==~0: no primitivization
    return d_store[inx==self_index(y) ? d_one : d_zero];
  return d_store[klr[inx]];
}

// The same, but just return the index into |d_store| that gives $P_{x,y}$
KLIndex KLContext::KL_pol_index(BlockElt x, BlockElt y) const
{
  if (x==UndefBlock) // partial blocks can cause this in many ways
    return d_zero;
  const KLRow& klr = d_kl[y];
  unsigned int inx=prim_index(x,descentSet(y));
  // if |inx>=klr.size()| then |l(primitive(x))>=l(y)|, maybe |primitive(x)==~0|
  return inx<klr.size() ? klr[inx] : inx==self_index(y) ? d_one : d_zero;
}

/*!
  \brief Returns mu(x,y).

  This function is not used internally. So we prefer do just use the table of
  KL polynomials.
 */
MuCoeff KLContext::mu(BlockElt x, BlockElt y) const
{
  unsigned int lx=length(x),ly=length(y);
  if (ly<=lx or (ly-lx)%2==0)
    return MuCoeff(0);
  KLPolRef p = klPol(x,y);
  return p.degree()<(ly-lx)/2 ? MuCoeff(0) : MuCoeff(p[p.degree()]);
}

/*
  Returns the list of all x extremal w.r.t. y.

  Explanation: this means that length(x) < length(y), and every descent
  for y is either a descent for x.  Or:  asc(x)\cap desc(y)=\emptyset
  Here descent means "in the tau invariant" (possibilities C-, ic, r1, r2).
*/
PrimitiveRow KLContext::extremalRow(BlockElt y)
  const
{
  BitMap b(size());
  b.fill(0,lengthLess(length(y)));  // start with all elements < y in length
  filter_extremal(b,descentSet(y)); // filter out those that are not extremal

  return PrimitiveRow(b.begin(),b.end()); // convert to list
}


/*
  Returns the list of all x primitive w.r.t. y.

  Explanation: this means that length(x) < length(y), and every descent
  for y is either a descent, or an imaginary type II ascent for x.
*/
PrimitiveRow KLContext::primitiveRow(BlockElt y) const
{
  BitMap b(size());
  b.fill(0,lengthLess(length(y)));   // start with all elements < y in length
  filter_primitive(b,descentSet(y)); // filter out those that are not primitive

  return PrimitiveRow(b.begin(),b.end());
}


/******** manipulators *******************************************************/

/*!
  \brief Fills (or extends) the KL- and mu-lists.
*/
void KLContext::fill(BlockElt y, bool verbose)
{
  if (y<fill_limit)
    return; // tables present already sufficiently large for |y|

#ifndef VERBOSE
  verbose=false; // if compiled for silence, force this variable
#endif

  try
  {
    d_kl.resize(y+1);
    d_mu.resize(y+1);
    if (verbose)
    {
      std::cerr << "computing Kazhdan-Lusztig polynomials ..." << std::endl;
      verbose_fill(y);
      std::cerr << "done" << std::endl;
    }
    else
      silent_fill(y);

    fill_limit = y+1; // commit extension of tables
  }
  catch (std::bad_alloc)
  { // roll back, and transform failed allocation into MemoryOverflow
    std::cerr << "\n memory full, KL computation abondoned." << std::endl;
    d_kl.resize(fill_limit);
    d_mu.resize(fill_limit); // truncate to previous contents
    throw error::MemoryOverflow();
  }

}

BitMap KLContext::primMap (BlockElt y) const
{
  BitMap b(size()); // block-size bitmap

  // start with all elements < y in length
  b.fill(0,lengthLess(length(y)));
  b.insert(y);   // and y itself

  filter_primitive(b,descentSet(y)); // filter out those that are not primitive

  // now b holds a bitmap indicating primitive elements for y

  // our result will be a bitmap of that capacity
  BitMap result (b.size()); // initiallly all bits are cleared

  // traverse |b|, for elements that have nonzero KL poly, set bits in |result|

  size_t position=0; // position among set bits in b (avoids using b.position)
  for (BitMap::iterator it=b.begin(); it(); ++position,++it)
    if (not klPol(*it,y).isZero()) // look if |*it| indexes nonzero element
      result.insert(position);     // record its position and advance in row

  return result;
}


/*****************************************************************************

        Chapter II -- Private methods used during construction

 *****************************************************************************/

/*!
  \brief Returns the first descent generator that is not real type II

  Explanation: these are the ones that give a direct recursion formula for the
  K-L basis element. Explicitly, we search for a generator |s| such that
  |descentValue(s,y)| is either |DescentStatus::ComplexDescent| or
  |DescentStatus::RealTypeI|. If no such generator exists, we return |rank()|.
*/
weyl::Generator KLContext::firstDirectRecursion(BlockElt y) const
{
  const DescentStatus& d = descent(y);
  weyl::Generator s;
  for (s=0; s<rank(); ++s)
    if (DescentStatus::isDirectRecursion(d[s]))
      break;

  return s;

} // |KLContext::firstDirectRecursion|

/*
  Returns the first real nonparity ascent for y that is a complex ascent, or
  imaginary type 2, or compact imaginary for x.

  Explanation: those are the ones that give a nice new recursion formula for
  the K-L polynomial

  If no such generator exists, we return |rank()|.
*/
weyl::Generator KLContext::first_nice_and_real(BlockElt x,BlockElt y) const
{
  const DescentStatus& dx = descent(x);
  const DescentStatus& dy = descent(y);

  weyl::Generator s;
  for (s=0; s<rank(); ++s)
    if (dy[s]==DescentStatus::RealNonparity)
      { DescentStatus::Value vx = dx[s];
	if (vx==DescentStatus::ComplexAscent or
	    vx==DescentStatus::ImaginaryTypeII or
	    vx==DescentStatus::ImaginaryCompact)
	  break; // and return the current |s|
      }
  return s;

} // |KLContext::first_nice_and_real|

/*
  Preconditions:
  * all descents for y are of type r2 (firstDirectRecursion has failed)
  * x is extremal for y (none of the descents for y are ascents for x)
  * none of the rn ascents for y is C+, ic or i2 for x (so
    |first_nice_and_real| failed to find anything)

  Returns the first pair (s,t) such that
  1) (s,t) is (rn,r2) for y;
  2) (s,t) is (i1,ic) for x;
  3) (s,t) is (i1,i1/2) for s.x.
  Since the statuses of t for x and s.x differ, s must be ajdacent to t in the
  Dynkin diagram (but this is not tested or used explicitly here)

  Such a pair can be used to compute P_{x,y}+P_{s.x,y} using s,
  then P_{s.x,y} using t, and so P_{x,y}.

  The test that t is ic for x is omitted, since x and s.x being related by an
  imaginary cross action are in the same fiber, so t is imaginary for x if it
  is so for s.x, and noncompact for x is ruled out by extremality precondition

  If no such pair exists, (rank,*) is returned. Under the given preconditions,
  such failure allows concluding that P_{x,y}=0.

  The function may also return (s,rank), indicating that a good s was found,
  but that s.x was undefined (not in the partial block) so that no t could
  even be searched for. In this case one always has P_{s.x,y}=0, so the above
  method can still be used, and indeed simplifies by not needing t.
*/
std::pair<weyl::Generator,weyl::Generator>
   KLContext::first_endgame_pair(BlockElt x, BlockElt y) const
{
  const DescentStatus& dx = descent(x);
  const DescentStatus& dy = descent(y);

  weyl::Generator s,t, r=rank();

  for (s=0; s<r; ++s)
    if (dy[s]==DescentStatus::RealNonparity and
	dx[s]==DescentStatus::ImaginaryTypeI)
    { BlockElt sx = cross(s,x);
      if (sx==UndefBlock) // cross image might be outside partial block
	return std::make_pair(s,r); // cannot and need not search for |t|
      const DescentStatus& dsx = descent(sx);
      for (t = 0; t<r; ++t)
	if (dy[t]==DescentStatus::RealTypeII)
	  if (dsx[t]==DescentStatus::ImaginaryTypeI or
	      dsx[t]==DescentStatus::ImaginaryTypeII)
	    return std::make_pair(s,t);
    }
  return std::make_pair(r,0); // failure

} // |KLContext::first_endgame_pair|

// A convenience method that is "derived" from (the non-ancestor) |Block|
inline BlockEltPair KLContext::inverseCayley(size_t s, BlockElt y) const
{ return block().inverseCayley(s,y); }

// compute the down-set of $y$, the non-extremal $x$ with $\mu(x,y)\neq0$
std::set<BlockElt> KLContext::down_set(BlockElt y) const
{
  std::set<BlockElt> result;

  for (RankFlags::iterator it=descentSet(y).begin(); it(); ++it)
    switch (descentValue(*it,y))
    {
    case DescentStatus::ComplexDescent: result.insert(cross(*it,y));
      break;
    case DescentStatus::RealTypeI:
      {
	BlockEltPair sy = inverseCayley(*it,y);
	result.insert(sy.first); result.insert(sy.second);
      }
      break;
    case DescentStatus::RealTypeII:
      result.insert(inverseCayley(*it,y).first);
      break;
    default: // |case DescentStatus::ImaginaryCompact| nothing
      break;
    }
  return result;

} // |KLContext::down_set|


// private manipulators

/*!
  \brief Fills in the row for y in the KL-table.

  Precondition: all lower rows have been filled

  Row of $y$ is the set of all $P_{x,y}$ for $x<y$; actually more like a column
*/
void KLContext::fillKLRow(BlockElt y, KLHash& hash)
{
<<<<<<< HEAD
=======
  size_t sparseness=0; // number of entries saved by suppressing zero polys
>>>>>>> de16a93b
  if (d_kl[y].size()>0)
    return; // row has already been filled
  weyl::Generator s = firstDirectRecursion(y);
  if (s<rank())  // a direct recursion was found, use it for |y|, for all |x|
  {
    std::vector<KLPol> klv;
    PrimitiveRow e = extremalRow(y); // we compute for |x| extremal only

    recursionRow(klv,e,y,s); // compute all polynomials for these |x|
    complete_primitives(klv,e,y,hash); // add primitives; store in |d_kl|
  }
  else // we must use an approach that distinguishes on |x| values
  {
    KLRow& klv = d_kl[y]; // here we write directly into |d_kl| and
    PrimitiveRow pr=primitiveRow(y); // and use all |x| primitive for |y|
    // (any ascents for x that are descents for y must be imaginary type II)
    newRecursionRow(klv,pr,y,hash); // put result of recursion formula in klv
  }
}

/*!
  \brief Puts into klv the right-hand side of the recursion formula for y
  corresponding to the descent s.

  Precondition: s is either a complex, or a real type I descent for y.

  Explanation: the shape of the formula is:

    P_{x,y} = (c_s.c_{y1})-part - correction term

  where y1 = cross(s,y) when s is complex for y, one of the two elements in
  inverseCayley(s,y) when s is real. The (c_s.c_{y1})-part depends on the
  status of x w.r.t. s (we look only at extremal x, so we know it is a
  descent). The correction term, coming from $\sum_z mu(z,y1)c_z$, is handled
  by |muCorrection|; the form of the summation depends only on |y1| (which it
  recomputes), but involves polynomials $P_{x,z}$ that depend on $x$ as well.
*/
void KLContext::recursionRow(std::vector<KLPol>& klv,
			     const PrimitiveRow& e,
			     BlockElt y,
			     size_t s)
{
  klv.resize(e.size());

  BlockElt sy =
    descentValue(s,y) == DescentStatus::ComplexDescent ? cross(s,y)
    : inverseCayley(s,y).first;  // s is real type I for y here, ignore .second

  size_t i; // keep outside for error reporting
  try {

    // the following loop could be run in either direction: no dependency.
    // however it is natural to take |x| descending from |y| (exclusive)
    for (i=e.size(); i-->0; )
    {
      BlockElt x = e[i]; // extremal for $y$, so $s$ is descent for $x$
      switch (descentValue(s,x))
      {
      case DescentStatus::ImaginaryCompact:
	{ // (q+1)P_{x,sy}
	  klv[i] = klPol(x,sy);
	  klv[i].safeAdd(klv[i],1);
	}
	break;
      case DescentStatus::ComplexDescent:
	{ // P_{sx,sy}+q.P_{x,sy}
	  BlockElt sx = cross(s,x);
	  klv[i] = klPol(sx,sy);
	  klv[i].safeAdd(klPol(x,sy),1);
	}
	break;
      case DescentStatus::RealTypeI:
	{ // P_{sx.first,sy}+P_{sx.second,sy}+(q-1)P_{x,sy}
	  BlockEltPair sx = inverseCayley(s,x);
	  klv[i] = klPol(sx.first,sy);
	  klv[i].safeAdd(klPol(sx.second,sy));
	  KLPolRef Pxsy = klPol(x,sy);
	  klv[i].safeAdd(Pxsy,1);
	  klv[i].safeSubtract(Pxsy);
	}
	break;
      case DescentStatus::RealTypeII:
	{ // P_{sx,sy}+qP_{x,sy}-P_{s.x,sy}
	  BlockElt sx = inverseCayley(s,x).first;
	  klv[i] = klPol(sx,sy);
	  klv[i].safeAdd(klPol(x,sy),1);
	  klv[i].safeSubtract(klPol(cross(s,x),sy));
	}
	break;
      default: assert(false); // this cannot happen
      }
    }
  }
  catch (error::NumericUnderflow& err){
    throw kl_error::KLError(e[i],y,__LINE__,
			    static_cast<const KLContext&>(*this));
  }

  muCorrection(klv,e,y,s); // subtract mu-correction from all of |klv|

} // |KLContext::recursionRow|

/*!
  \brief Subtracts from all polynomials in |klv| the correcting terms in the
  K-L recursion.

  Precondtion: |klv| already contains, for all $x$ that are primitive w.r.t.
  |y| in increasing order, the terms in $P_{x,y}$ corresponding to
  $c_s.c_{y1}$, whery |y1| is $s.y$ if |s| is a complex descent, and |y1| is
  an inverse Cayley transform of |y| if |s| is real type I.
  The mu-table and KL-table have been filled in for elements of length < l(y).

  Explanation: the recursion formula is of the form:
  $$
    lhs = c_s.c_{y'} - \sum_{z} mu(z,y')c_z
  $$
  where |z| runs over the elements $< y'$ such that |s| is a descent for |z|.
  Here $lhs$ stands for $c_y$ when |s| is a complex descent or real type I for
  |y|, and for $c_{y}+c_{s.y}$ when |s| is real type II; however it plays no
  part in this function that only subtracts $\mu$-terms.

  We construct a loop over |z| first, before traversing |klv| (the test for
  $z<sy$ is absent, but $\mu(z,sy)\neq0$ implies $z<sy$ (by convention
  mu(y,y)=0, in any case no coefficient for |sy| is stored in |d_mu[sy]|, and
  moreover $z=sy$ would be rejected by the descent condition). The chosen loop
  order allows fetching $\mu(z,y1)$ only once, and terminating the scan of
  |klv| once its values |x| become too large to produce a non-zero $P_{x,z}$.

  Elements of length at least $l(sy)=l(y)-1$ on the list |e| are always
  rejected, so the tail of |e| never reached.
 */
void KLContext::muCorrection(std::vector<KLPol>& klv,
			     const PrimitiveRow& e,
			     BlockElt y, size_t s)
{
  BlockElt sy =
    descentValue(s,y) == DescentStatus::ComplexDescent ? cross(s,y)
    : inverseCayley(s,y).first;  // s is real type I for y here, ignore .second

  const MuRow& mrow = d_mu[sy];
  size_t l_y = length(y);

  size_t j; // define outside for error reporting
  try {
    for (size_t i = 0; i<mrow.size(); ++i)
    {
      BlockElt z = mrow[i].first;
      size_t l_z = length(z);

      DescentStatus::Value v = descentValue(s,z);
      if (not DescentStatus::isDescent(v))
	continue;

      MuCoeff mu = mrow[i].second; // mu!=MuCoeff(0)

      polynomials::Degree d = (l_y-l_z)/2; // power of q used in the loops below

      if (mu==MuCoeff(1)) // avoid useless multiplication by 1 if possible
	for (j = 0; j < e.size(); ++j)
	{
	  BlockElt x = e[j];
	  if (length(x) > l_z) break; // once reached, no more terms for |z|

	  KLPolRef pol = klPol(x,z);
	  klv[j].safeSubtract(pol,d); // subtract q^d.P_{x,z} from klv[j]
	} // for (j)
      else // mu!=MuCoeff(1)
	for (j = 0; j < e.size(); ++j)
	{
	  BlockElt x = e[j];
	  if (length(x) > l_z) break; // once reached, no more terms for |z|

	  KLPolRef pol = klPol(x,z);
	  klv[j].safeSubtract(pol,d,mu); // subtract q^d.mu.P_{x,z} from klv[j]
	} // for {j)

    } // for (i)
  }
  catch (error::NumericUnderflow& err){
    throw kl_error::KLError(e[j],y,__LINE__,
			    static_cast<const KLContext&>(*this));
  }

} // |KLContext::muCorrection|

/* A method that takes a row |klv| of completed KL polynomials, computed by
   |recursionRow| at |y| and extremal elements |x| listed in |er|, and
   transfers them to the main storage structures. Its tasks are

   - generate the list of all primitve elements for |y|, which contains |er|
   - for each primitive element |x|, if it is extremal just look up $P_{x,y}$
     from |klv| in |d_hashtable; if |x| is primitive but not extramal, compute
     that polynomial (as sum of two $P_{x',y}$ in the same row) and similarly
     store the result
   - record those |x| which have nonzero $\mu(x,y)$, and write |d_mu[y]|

   For the latter point there are two categories of |x|: the extremal ones
   (which can conveniently be handled in the loop over |x|), and those found
   by a (complex or real) descent from |y| itself (they have $\mu(x,y)=1$).
   The latter are of length one less than |y| (but there can be extremal |x|
   of that length as well with nonzero mu), and are primitive only in the real
   type 2 case; we must treat them outside the loop over primitive elements.
 */
void KLContext::complete_primitives(const std::vector<KLPol>& klv,
				    const PrimitiveRow& er, BlockElt y,
				    KLHash& hash)
{
  PrimitiveRow pr = primitiveRow(y);

  KLRow& KL = d_kl[y];
  KL.resize(pr.size());

  BitMap mu_elements(pr.size()); // flags |i| with |mu(pr[i],y)>0|

  unsigned int ly = length(y);
  if (ly==0)
    return; // nothing to do at minimal length

  size_t j= er.size()-1; // points to last extremal element (not |y|)

  for (size_t i = pr.size(); i-->0;)
    if (j<er.size() and pr[i]==er[j]) // |j| may underflow, whence first test
    { // extremal element $e=er[j]$
      unsigned int lx=length(er[j]);
      const KLPol& Pxy=klv[j--]; // use KL polynomial and advance downwards
      KL[i]=hash.match(Pxy);
      if ((ly-lx)%2>0 and Pxy.degree()==(ly-lx)/2) // in fact |(ly-lx-1)/2|
	mu_elements.insert(i);
    }
    else // must insert a polynomial for primitive non-extramal |pr[i]|
    {
      unsigned int s = ascent_descent(pr[i],y);
      assert(descentValue(s,pr[i])==DescentStatus::ImaginaryTypeII);
      BlockEltPair xs = cayley(s,pr[i]);
      KLPol pol = klPol(xs.first,y); // look up P_{x',y} in current row, above
      pol.safeAdd(klPol(xs.second,y)); // current point, and P_{x'',y} as well
      KL[i]=hash.match(pol); // add poly at primitive non-extremal x
    }


  std::set<BlockElt> downs = down_set(y);

  d_mu[y].reserve(mu_elements.size()+downs.size());
  for (BitMap::iterator it=mu_elements.begin(); it(); ++it)
  {
    BlockElt x=pr[*it];
    KLPolRef Pxy=hash[KL[*it]];
    assert(not Pxy.isZero());
    d_mu[y].push_back(std::make_pair(x,Pxy[Pxy.degree()]));
  }
  for (std::set<BlockElt>::iterator it=downs.begin(); it!=downs.end(); ++it)
  {
    d_mu[y].push_back(std::make_pair(*it,MuCoeff(1)));
    for (size_t i=d_mu[y].size()-1; i>0 and d_mu[y][i-1].first>*it; --i)
      std::swap(d_mu[y][i-1],d_mu[y][i]); // insertion-sort
  }

} // |KLContext::complete_primitives|

/*
  Puts in klv[i] the polynomial P_{e[i],y} for every primtitve x=pr[i],
  computed by a recursion formula for those |y| admitting no direct recursion.

  Precondition: every simple root is for y either a complex ascent or
  imaginary or real (no complex descents for y). (split 1)

  In fact real type 1 descents for |y| don't occur, but this is not used.

  From the precondition we get: for each extremal |x| for |y|, there either
  exists a true ascent |s| that is real for |y|, necessarily nonparity because
  |x| is extremal (split 3), or we are assured that $P_{x,y}=0$.

  Here there is a recursion formula of a somewhat opposite nature than in the
  case of direct recursion. The terms involving $P_{x',y}$ where $x'$ are in
  the up-set of |x| appear in what is most naturally the left hand side of the
  equation, while the sum involving |mu| values appears on the right (3.2). As
  a consequence, the |mu| terms will be computed first, and then modifications
  involving such $P_{x',y}$ and subtraction are applied. However if |s| is
  type 'i1' for |x| the left hand side has (apart from $P_{x,y}$) another term
  $P_{s.x,y}$ for the imaginary cross image $s.x$, and so $P_{x,y}$ cannot be
  directly obtained in this manner; we shall avoid this case if we can.

  An additional case where |s| is 'ic' for |x| and 'rn' for |y| can be handled
  similarly, and we do so if the occasion presents itself. Here there are no
  terms from the up-set of |x| so the right hand side is just the mu terms,
  but the left hand side is $(q+1)P_{x,y}$ truncated to terms of degree at
  most $(l(y)-l(x)-1)/2$, from which we can recover $P_{x,y}$ by |safeDivide|.

  All in all the following cases are handled easily: |x| is (primitive but)
  not extremal, |x| has some |s| which is 'rn' for |y| and one of 'C+', 'i2'
  or 'ic' for |x| (|first_nice_and_real|). If no such |s| exists we can almost
  conclude $P_{x,y}=0$, but need to handle an exceptional "endgame" situation
  in which the formula for an 'i1' ascent can be exploited in spite of the
  presence of $P_{s.x,y}$, because that term can be computed on the fly.

  The sum involving mu, produced by |muNewFormula|, has terms involving
  $P_{x,z}\mu(z,y}$, so when doing a downward loop over |x| it pays to keep
  track of the |x| with nonzero $\mu(x,y)$.

  This code gets executed for |y| that are of minimal length, in which case
  it only contributes $P_{y,y}=1$; the |while| loop will be executed 0 times.
*/
void KLContext::newRecursionRow
( KLRow& klv,
  const PrimitiveRow& pr, // primitive elements of length less than |length(y)|
  BlockElt y,
  KLHash& hash)
{
  klv.resize(pr.size());

  unsigned int l_y = length(y);

  MuRow mu_y; mu_y.reserve(lengthLess(length(y))); // a very gross estimate

  // start off |mu_y| with ones for |down_set(y)|, not otherwise computed
  std::set<BlockElt> downs = down_set(y);
  for (std::set<BlockElt>::iterator it=downs.begin(); it!=downs.end(); ++it)
    mu_y.push_back(std::make_pair(*it,MuCoeff(1)));

  size_t j = klv.size(); // declare outside try block for error reporting
  try {
    while (j-->0)
    {
      BlockElt x = pr[j];

      unsigned int s= ascent_descent(x,y);
      if (s<rank()) // a primitive element that is not extremal; easy case
      { // equation (1.9b) in recursion.pdf
	assert(descentValue(s,x)==DescentStatus::ImaginaryTypeII);
	BlockEltPair p = cayley(s,x);
	KLPol pol = klPol(p.first,y); // present since |klv| is |d_kl[y]|
	pol.safeAdd(klPol(p.second,y));
	klv[j] = hash.match(pol);
	continue; // done with |x|, go on to the next
      }

      unsigned int l_x = length(x);

      // now x is extremal for y. By (split 1) and Lemma 3.1 of recursion.pdf
      // this implies that if x<y in the Bruhat order, there is at least one s
      // real for y that is a true ascent (not rn) of x and therefore rn for y
      // we first hope that at least one of them is not i1 for x

      // we first seek a real nonparity ascent for y that is C+,i2 or ic for x
      s = first_nice_and_real(x,y);
      if (s < rank()) // there is such an ascent s
      {
	// start setting |pol| to the expression (3.4) in recursion.pdf
	KLPol pol = muNewFormula(x,y,s,mu_y);

	switch (descentValue(s,x))
	{
	case DescentStatus::ComplexAscent:
	{ // use equations (3.3a)=(3.4)
	  BlockElt sx = cross(s,x);
	  pol.safeSubtract(klPol(sx,y),1);
	  // subtract qP_{sx,y} from mu terms
	} // ComplexAscent case
	break;

	case DescentStatus::ImaginaryTypeII:
	{ // use equations (3.3a)=(3.5)
	  BlockEltPair p = cayley(s,x);
	  KLPol sum = klPol(p.first,y);
	  sum.safeAdd(klPol(p.second,y));
	  pol.safeAdd(sum);
	  pol.safeSubtract(sum,1); //now we've added (1-q)(P_{x',y}+P_{x'',y})
	  pol.safeDivide(2);   //this may throw
	} // ImaginaryTypeII case
	break;

	case DescentStatus::ImaginaryCompact:
	  /* here s is a emph{descent} for x, which causes an extra unknown
	     leading (if nonzero) term to appear in addition to (3.4), giving
	     rise to equation (3.7). Yet we can determine the quotient by q+1.
	  */
	  pol.safeQuotient(length(y)-length(x));
	  break;

	default: assert(false); //we've handled all possible NiceAscents
	}
	klv[j] = hash.match(pol);
	if ((l_y-l_x)%2!=0 and pol.degree()==(l_y-l_x)/2)
	  mu_y.push_back(std::make_pair(x,pol[pol.degree()]));

      } // end of |first_nice_and_real| case

      else
      {
	/* just setting klv[j]=Zero; won't do here, even in C2. We need to use
	   idea on p. 8 of recursion.pdf. This means: find s and t, both real
	   for y and imaginary for x, moreover repectively nonparity and
	   parity (r2) for y, repectively i1 and compact for x, while t is
	   noncompact for s.x (the imaginary cross of x), which implies t is
	   adjacent to s. Then we can compute P_{s.x,y} using t (an easy
	   recursion, (1.9) but for t, expresses it as sum of one or two
	   already computed polynomials), and for the sum P_{sx,y}+P_{x,y} we
	   have a formula (3.6) of the kind used for NiceAscent, and it
	   suffices to subtract P_{s.x,y} from it.

	   If no such s,t exist then we may conclude x is not Bruhat below y,
	   so P_{x,y}=0.
	*/
	std::pair<size_t,size_t> st = first_endgame_pair(x,y);
	if ((s=st.first) < rank())
	{
	  KLPol pol = muNewFormula(x,y,s,mu_y);

	  //subtract (q-1)P_{xprime,y} from terms of expression (3.4)
	  BlockElt xprime = cayley(s,x).first;
	  const KLPol& P_xprime_y =  klPol(xprime,y);
	  pol.safeAdd(P_xprime_y);
	  pol.safeSubtract(P_xprime_y,1);

	  //now klv[j] holds P_{x,y}+P_{s.x,y}

	  unsigned int t=st.second;

	  if (t<rank()) // nothing to subtract if $s.x$ not in partial block
	  {
	    //compute P_{s.x,y} using t
	    BlockEltPair sx_up_t = cayley(t,cross(s,x));

	    // any |UndefBlock| component of |sx_up_t| will contribute $0$
	    pol.safeSubtract(klPol(sx_up_t.first,y));
	    pol.safeSubtract(klPol(sx_up_t.second,y));

	  }

	  klv[j] = hash.match(pol);
	  if ((l_y-l_x)%2!=0 and pol.degree()==(l_y-l_x)/2)
	    mu_y.push_back(std::make_pair(x,pol[pol.degree()]));
	}
	else // |first_endgame_pair| found nothing
	  klv[j]=d_zero;
      } // end of no NiceAscent case
    } // while (j-->0)
  }
  catch (error::NumericUnderflow& err) // repackage error, reporting x,y
  {
    throw kl_error::KLError(pr[j],y,__LINE__,
			    static_cast<const KLContext&>(*this));
  }

  d_mu[y]=MuRow(mu_y.rbegin(),mu_y.rend()); // reverse to a tight copy

  for (unsigned int k=mu_y.size()-downs.size(); k<mu_y.size(); ++k)
  { // successively insertion-sort the down-set x's into previous list
    for (size_t i=k; i>0 and d_mu[y][i-1].first>d_mu[y][i].first; --i)
      std::swap(d_mu[y][i-1],d_mu[y][i]);
  }

} // |KLContext::newRecursionRow|

/*!
  \brief Stores into |klv[j]| the $\mu$-sum appearing a new K-L recursion.

  Precondition: |pr| is the primitive row for |y|, $s$ is real nonparity for
  $y$ and either C+ or imaginary for $x=pr[j]$ (those are the cases for which
  the formula is used; the status w.r.t. $x$ is not actually used by the
  code), and for all $k>j$ one already has stored $P_{pr[k],y}$ in |klv[k]|.

  The mu-table and KL-table have been filled in for elements of length < l(y),
  so that for $z<y$ we can call |klPol(x,z)|.

  Explanation: the various recursion formulas involve a sum:
  $$
    \sum_{x<z<y} mu(z,y) q^{(l(y)-l(z)+1)/2}P_{x,z}
  $$
  where in addition to the condition given, |s| must be a descent for |z|.

  We construct a loop over |z|. The test for $z<y$ is absent, but implied by
  $\mu(z,y)\neq0$; the $\mu(\cdot,y)$ information is passed in the |mu_y|
  argument to this method. The chosen loop order allows fetching $\mu(z,y)$
  only once, and terminating the scan of |klv| once its values |x| become too
  large to produce a non-zero $P_{x,z}$.
*/
KLPol KLContext::muNewFormula
  (BlockElt x, BlockElt y, size_t s, const MuRow& mu_y)
{
  KLPol pol=Zero;

  unsigned int lx=length(x), ly = length(y);

  try
  {
    for (MuRow::const_iterator it=mu_y.begin(); it!=mu_y.end(); ++it)
    {
      BlockElt z = it->first; // a block element with $\mu(z,y)\neq0$
      unsigned int lz = length(z);
      if (lz<=lx)
	break; // length |z| decreases, and |z==x| must be excluded, so stop
      if (not DescentStatus::isDescent(descentValue(s,z))) continue;

      // now we have a true contribution with nonzero $\mu$
      unsigned int d = (ly - lz +1)/2; // power of $q$ used in the formula
      MuCoeff mu = it->second;
      KLPolRef Pxz = klPol(x,z); // which is known because $z<y$

      if (mu==MuCoeff(1)) // avoid useless multiplication by 1 if possible
	pol.safeAdd(Pxz,d); // add $q^d.P_{x,z}$ to |pol|
      else // mu!=MuCoeff(1)
	pol.safeAdd(Pxz,d,mu); // add $q^d.\mu(z,y).P_{x,z}$ to |pol|

    } // for (k)
  }
  catch (error::NumericOverflow& e){
    throw kl_error::KLError(x,y,__LINE__,
			    static_cast<const KLContext&>(*this));
  }

  return pol;
} // |KLContext::muNewFormula|


void KLContext::silent_fill(BlockElt last_y)
{
  try
  {
    KLHash hash(d_store); // (re-)construct a hastable for polynomial storage
    // fill the lists
    for (BlockElt y=fill_limit; y<=last_y; ++y)
      fillKLRow(y,hash);
    // after all rows are done the hash table is freed, only the store remains
  }
  catch (kl_error::KLError& e)
  {
    std::ostringstream os;
    os << "negative coefficient in P_{" << e.x << ',' << e.y
       << "} at line " << e.line << '.';
    throw std::runtime_error(os.str()); // so that realex may catch it
  }
}

/*
  New routine that does verbose filling of existing |KLContext| object
*/
void KLContext::verbose_fill(BlockElt last_y)
{
  try
  {
    KLHash hash(d_store);

    size_t minLength = length(fill_limit); // length of first new |y|
    size_t maxLength = length(last_y<size() ? last_y : size()-1);

    //set timers for KL computation
    std::time_t time0;
    std::time(&time0);
    std::time_t time;

    struct rusage usage; //holds Resource USAGE report
    size_t storesize = 0; // previous size of d_store
    size_t polsize = 0; // running total of sum of (polynomial degrees+1)

    size_t kl_size = 0;

    for (size_t l=minLength; l<=maxLength; ++l) // by length for progress report
    {
      BlockElt y_start = l==minLength ? fill_limit : lengthLess(l);
      BlockElt y_limit = l<maxLength ? lengthLess(l+1) : last_y+1;
      for (BlockElt y=y_start; y<y_limit; ++y)
      {
	std::cerr << y << "\r";

	fillKLRow(y,hash);
	kl_size += d_kl[y].size();
      }

      // now length |l| is completed
      size_t p_capacity // currently used memory for polynomials storage
	= hash.capacity()*sizeof(KLIndex) + d_store.capacity()*sizeof(KLPol);
      for (size_t i=storesize; i<d_store.size(); ++i)
	polsize+= (d_store[i].degree()+1)*sizeof(KLCoeff);
      storesize = d_store.size(); // avoid recounting polynomials!
      p_capacity += polsize;

      std::cerr // << "t="    << std::setw(5) << deltaTime << "s.
	<< "l=" << std::setw(3) << l // completed length
	<< ", y="  << std::setw(6)
	<< lengthLess(l+1)-1 // last y value done
	<< ", polys:"  << std::setw(11) << d_store.size()
	<< ", mat:"  << std::setw(11) << kl_size
	<<  std::endl;
      unsigned cputime, resident; //memory usage in megabytes
      if(getrusage(RUSAGE_SELF, &usage) != 0)
	std::cerr << "getrusage failed" << std::endl;
      resident = usage.ru_maxrss/1024; //largest so far??
#ifdef __APPLE__
      resident = resident/1024;
#endif
      cputime = usage.ru_utime.tv_sec;
      std::cerr << "CPU time = " << std::setw(5) << cputime
		<< " secs, Max res size="
		<< std::setw(5) << resident << "MB, pmem="
		<< std::setw(6) << p_capacity/1048576 << "MB, matmem="
		<< std::setw(6) << kl_size*sizeof(KLIndex)/1048576
		<< "MB \n";

    } // for (l=min_length+1; l<=max_Length; ++l)

    std::time(&time);
    double deltaTime = difftime(time, time0);
    std::cerr << std::endl;
    std::cerr << "Total elapsed time = " << deltaTime << "s." << std::endl;
    std::cerr << d_store.size() << " polynomials, "
	      << kl_size << " matrix entries."<< std::endl;

    std::cerr << std::endl;

  }
  catch (kl_error::KLError& e)
  {
    std::ostringstream os;
    os << "negative coefficient in P_{" << e.x << ',' << e.y
       << "} at line " << e.line << '.';
    throw std::runtime_error(os.str()); // so that realex may catch it
  }

}



/*****************************************************************************

        Chapter V -- Functions declared in kl.h

 *****************************************************************************/


/*!
  \brief Puts in wg the W-graph for this block.

  Explanation: the W-graph is a graph with one vertex for each element of the
  block; the corresponding descent set is the tau-invariant, i.e. the set of
  generators s that are either complex descents, real type I or II, or
  imaginary compact. Let x < y in the block such that mu(x,y) != 0, and
  descent(x) != descent(y). Then there is an edge from x to y unless
  descent(x) is contained in descent(y), and an edge from y to x unless
  descent(y) is contained in descent(x). Note that the latter containment
  always holds when the length difference is > 1, so that in that case there
  will only be an edge from x to y (the edge must be there because we already
  assumed that the descent sets were not equal.) In both cases, the
  coefficient corresponding to the edge is mu(x,y).

  NOTE: if I'm not mistaken, the edgelists come already out sorted.
*/
void wGraph(wgraph::WGraph& wg, const KLContext& klc)
{
  wg.reset();
  wg.resize(klc.size());

  // fill in descent sets
  for (BlockElt y = 0; y < klc.size(); ++y)
    wg.descent(y) = klc.descentSet(y);

  // fill in edges and coefficients
  for (BlockElt y = 0; y < klc.size(); ++y) {
    const RankFlags& d_y = wg.descent(y);
    const MuRow& mrow = klc.muRow(y);
    for (size_t j = 0; j < mrow.size(); ++j) {
      BlockElt x = mrow[j].first;
      const RankFlags& d_x = wg.descent(x);
      if (d_x == d_y)
	continue;
      MuCoeff mu = mrow[j].second;
      if (klc.length(y) - klc.length(x) > 1) { // add edge from x to y
	wg.edgeList(x).push_back(y);
	wg.coeffList(x).push_back(mu);
	continue;
      }
      // if we get here, the length difference is 1
      if (not d_y.contains(d_x)) { // then add edge from x to y
	wg.edgeList(x).push_back(y);
	wg.coeffList(x).push_back(mu);
      }
      if (not d_x.contains(d_y)) { // then add edge from y to x
	wg.edgeList(y).push_back(x);
	wg.coeffList(y).push_back(mu);
      }
    }
  }

} // |wGraph|

} // namespace kl
} // namespace atlas<|MERGE_RESOLUTION|>--- conflicted
+++ resolved
@@ -466,10 +466,6 @@
 */
 void KLContext::fillKLRow(BlockElt y, KLHash& hash)
 {
-<<<<<<< HEAD
-=======
-  size_t sparseness=0; // number of entries saved by suppressing zero polys
->>>>>>> de16a93b
   if (d_kl[y].size()>0)
     return; // row has already been filled
   weyl::Generator s = firstDirectRecursion(y);
