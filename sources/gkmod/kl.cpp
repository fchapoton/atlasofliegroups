/*
  This is kl.cpp

  Copyright (C) 2004,2005 Fokko du Cloux
  Copyright (C) 2012 David Vogan
  Copyright (C) 2005-2020, Marc van Leeuwen
  part of the Atlas of Lie Groups and Representations

  For license information see the LICENSE file
*/

/*
  Implementation of the class |KL_table|.

  This module contains code for the computation of the Kazhdan-Lusztig
  polynomials for a given block of representations. We have taken the radical
  approach of not using the Bruhat ordering at all, just ordering by length
  instead, and coping with the ensuing appearance of zero polynomials. It
  is expected that the simplification thus achieved will more than outweigh
  the additional polynomials computed.

  The general scheme is fairly similar to the one in Coxeter: there is a
  "KLSupport" structure, that holds the list of primitive pairs that makes it
  possible to read the |d_KL| list, plus some additional lists that allow for
  a fast primitivization algorithm, for instance; there are two main lists,
  |d_KL| (filled in for all primitive pairs), and |d_mu| (filled in only for
  non-zero mu coefficients.)
*/

#include "kl.h"

#include <iostream>
#include <fstream>
#include <iomanip>
#include <ctime>
#include <sstream>
#include <string>

#include <sys/time.h>
#include <sys/resource.h> // for getrusage in verbose

#include <cassert>
#include <stdexcept>

#include "hashtable.h"
#include "wgraph.h"	// for the |wGraph| function

// extra defs for windows compilation -spc
#ifdef WIN32
#include <iterator>
#endif

/*
  [Fokko's original description, which referred to a slighly older
  version of the computation. Fokko implemented the change from using
  extremal pairs to the slightly large set of primitive pairs, but did
  not change all of the code comments. I am trying to do that now. DV
  8/26/06.]

  This module contains code for the computation of the Kazhdan-Lusztig
  polynomials for a given block of representations. We have taken the radical
  approach of not using the Bruhat ordering at all, just ordering by length
  instead, and coping with the ensuing appearance of zero polynomials. It
  is expected that the simplification thus achieved will more than outweigh
  the additional polynomials computed.

  The general scheme is fairly similar to the one in Coxeter: there is a
  "KLSupport" structure, that holds the list of extremal pairs that makes it
  possible to read the |d_KL| list, plus some additional lists that allow for
  a fast extremalization algorithm, for instance; there are two main lists,
  |d_KL| (filled in for all extremal pairs), and |d_mu| (filled in only for
  non-zero mu coefficients.)
*/

namespace atlas {

namespace kl {

// Polynomial 0, which is stored as a vector of size 0.
  const KLPol Zero;

// Polynomial $1.q^0$.
  const KLPol One(0,KLCoeff(1)); // since |Polynomial(d,1)| gives |1.q^d|.

/*****************************************************************************

        Chapter I -- Public methods of the KLPolEntry and KL_table classes.

 *****************************************************************************/

/* methods of KLPolEntry */


/*
  Calculate a hash value in [0,modulus[, where modulus is a power of 2

  The function is in fact evaluation of the polynomial (with coefficients
  interpreted in $\Z$) at the point $2^{21}+2^{13}+2^8+2^5+1=2105633$, which can
  be calculated quickly (without multiplications) and which gives a good spread
  (which is not the case if 2105633 is replaced by a small number, because the
  evaluation values will not grow fast enough for low degree polynomials!).
*/
inline size_t KLPolEntry::hashCode(size_t modulus) const
{ const KLPol& P=*this;
  if (P.isZero()) return 0;
  polynomials::Degree i=P.degree();
  size_t h=P[i]; // start with leading coefficient
  while (i-->0) h= (h<<21)+(h<<13)+(h<<8)+(h<<5)+h+P[i];
  return h & (modulus-1);
}

bool KLPolEntry::operator!=(KLPolEntry::Pooltype::const_reference e) const
{
  if (degree()!=e.degree()) return true;
  if (isZero()) return false; // since degrees match
  for (polynomials::Degree i=0; i<=degree(); ++i)
    if ((*this)[i]!=e[i]) return true;
  return false; // no difference found
}

/* methods of KL_table */


KL_table::KL_table(const Block_base& b)
  : klsupport::KLSupport(b) // construct unfilled support object from block
  , d_holes(b.size()) // start with ambition to fill everything
  , d_KL(b.size()) // create empty slots for whole block; doesn't cost much
  , d_mu(b.size())
  , d_store(2)
{
  d_holes.fill();
  d_store[zero]=Zero; // ensure these polynomials are present
  d_store[one]=One;   // at expected indices, even if maybe absent in |d_KL|
}

/******** copy, assignment and swap ******************************************/


/******** accessors **********************************************************/


/*
  Return the Kazhdan-Lusztig-Vogan polynomial $P_{x,y}$

  Here column $y$ must have been completely computed, and stored in |d_KL[y]|.

  Since |d_KL| holds all polynomials for primitive pairs $(x,y)$, this is just a
  lookup function. Find the index |inx| of the primitivisation of |x| in the
  column |kl_col==d_kl[y]| (done in using quick lookup in |prim_index|). If this
  has made |inx| out of bounds (in particular if |prim_index| indicates a
  dead-end) return a zero polynomial. Otherwise fetch from |d_KL| and |d_store|.
  */
KLPolRef KL_table::KL_pol(BlockElt x, BlockElt y) const
{
<<<<<<< HEAD
  const auto& kl_col = d_KL[y];
  unsigned int inx = prim_index(x,descent_set(y)); // can handle |x==UndefBlock|

  if (inx>=kl_col.size()) // l(x)>=l(y), includes case x==-1: no primitivization
    return d_store[inx==self_index(y) ? d_one : d_zero];
  return d_store[kl_col[inx]];
=======
  x=primitivize(x,descent_set(y));
  if (x>=y) return d_store[x==y ? one : zero];

  KL_pair target(x,zero); // provide dummy second component for search
  const auto& kl_col = d_KL[y];
  auto xptr = std::lower_bound(kl_col.cbegin(),kl_col.cend(),target);
  return d_store[xptr == kl_col.cend() or xptr->x != x ? zero : xptr->P];
>>>>>>> 49e1c546
}

// The same, but just return the index into |d_store| that gives $P_{x,y}$
KLIndex KL_table::KL_pol_index(BlockElt x, BlockElt y) const
{
<<<<<<< HEAD
  const auto& kl_col = d_KL[y];
  unsigned int inx = prim_index(x,descent_set(y)); // can handle |x==UndefBlock|

  if (inx>=kl_col.size()) // l(x)>=l(y), includes case |inx==(unsigned)-1|
    return inx==self_index(y) ? d_one : d_zero;
  return kl_col[inx];
=======
  x=primitivize(x,descent_set(y));
  if (x>=y) return x==y ? one : zero;

  KL_pair target(x,zero); // provide dummy second component for search
  const auto& kl_col = d_KL[y];
  auto xptr = std::lower_bound(kl_col.cbegin(),kl_col.cend(),target);
  return xptr == kl_col.cend() or xptr->x != x ? zero : xptr->P;
>>>>>>> 49e1c546
}

/*
  Return $\mu(x,y)$.

  This function is not used internally, so we are sure all tables are computed.
  We prefer fast look-up in |d_KL| (via |klPol|) over binary search in |d_mu|.
*/
MuCoeff KL_table::mu(BlockElt x, BlockElt y) const
{
  KLPolRef p = KL_pol(x,y);
  return p.isZero() or 2*p.degree()+1+length(x)<length(y) ? MuCoeff(0)
						: MuCoeff(p[p.degree()]);
}


/*
  Return the list of all |x| primitive w.r.t. |y|.

  Explanation: this means that |length(x) < length(y)|, and every descent
  for |y| is either a descent, or an imaginary type II ascent for |x|.
*/
BitMap KL_table::primitives (BlockElt y) const
{
  const BlockElt limit = length_floor(y);
  const RankFlags desc_y = descent_set(y);
  BitMap result(limit);
  BlockElt x=limit;
  while (prim_back_up(x,desc_y))
    result.insert(x);
  return result;
}


/******** manipulators *******************************************************/


KLHash KL_table::pol_hash () { return KLHash(d_store); }

// Fill (or extend) the KL- and mu-lists.
void KL_table::fill(BlockElt y, bool verbose)
{
  if (y<first_hole())
    return; // tables present already sufficiently large for |y|

#ifndef VERBOSE
  verbose=false; // if compiled for silence, force this variable
#endif

  try
  {
    if (verbose)
    {
      std::cerr << "computing Kazhdan-Lusztig polynomials ..." << std::endl;
      verbose_fill(y);
      std::cerr << "done" << std::endl;
    }
    else
      silent_fill(y);
  }
  catch (std::bad_alloc)
  { // roll back, and transform failed allocation into MemoryOverflow
    std::cerr << "\n memory full, KL computation abondoned.\n";
    for (auto it = d_holes.begin(); it() and *it<=y; ++it)
    { // remove any partially written columns
      d_KL[*it].clear();
      d_mu[*it].clear();
    }
    throw error::MemoryOverflow();
  }

}

BitMap KL_table::prim_map (BlockElt y) const
{
  // the vector of polynomial indices at primitive elements |x|, all with |y|
  const auto& col = d_KL[y];
  BitMap result(col.size());
  for (unsigned int i=0;  i<col.size(); ++i)
    result.set_to(i,col[i]!=d_zero);

  return result;
}


/*****************************************************************************

        Chapter II -- Private methods used during construction

 *****************************************************************************/

/*
  Return the first generator that is a strict descent other than real type II

  These are the ones that give a direct recursion formula for the K-L basis
  element. Concretely, |first_direct_recursion(y)| returns the first generator
  |s| such that |descentValue(s,y)| is either |DescentStatus::ComplexDescent| or
  |DescentStatus::RealTypeI|. If no such generator exists, it returns |rank()|.
*/
weyl::Generator KL_table::first_direct_recursion(BlockElt y) const
{
  const DescentStatus& d = descent(y);
  weyl::Generator s;
  for (s=0; s<rank(); ++s)
    if (DescentStatus::isDirectRecursion(d[s])) // complex descent or real type1
      break;

  return s;

} // |KL_table::firstDirectRecursion|

/*
  Return the first real nonparity ascent for y that is a complex ascent, or
  imaginary type 2, or compact imaginary for x.

  Explanation: those are the ones that give a nice new recursion formula for
  the K-L polynomial

  If no such generator exists, we return |rank()|.
*/
weyl::Generator KL_table::first_nice_and_real(BlockElt x,BlockElt y) const
{
  const DescentStatus& dx = descent(x);
  const DescentStatus& dy = descent(y);

  weyl::Generator s;
  for (s=0; s<rank(); ++s)
    if (dy[s]==DescentStatus::RealNonparity)
      { DescentStatus::Value vx = dx[s];
	if (vx==DescentStatus::ComplexAscent or
	    vx==DescentStatus::ImaginaryTypeII or
	    vx==DescentStatus::ImaginaryCompact)
	  break; // and return the current |s|
      }
  return s;

} // |KL_table::first_nice_and_real|

/*
  When this routing is called, it has been observed that:
  * any true descent for y is of type r2 (|first_direct_recursion| has failed)
  * |x| is extremal for |y| (none of the weak descents for y are ascents for x)
  * none of the rn ascents for y is C+, ic or i2 for x (|first_nice_and_real|
    failed to find anything)

  Return the first pair (s,t) such that
  1) (s,t) is (rn,r2) for y;
  2) (s,t) is (i1,ic) for x;
  3) (s,t) is (i1,i1/2) for s.x.
  Since the statuses of t for x and s.x differ, s must be ajdacent to t in the
  Dynkin diagram (but this is not tested or used explicitly here)

  Such a pair can be used to compute P_{x,y}+P_{s.x,y} using s,
  then P_{s.x,y} using t, and so P_{x,y}.

  The test that t is ic for x is omitted, since x and s.x being related by an
  imaginary cross action are in the same fiber, so t is imaginary for x if it
  is so for s.x, and noncompact for x is ruled out by extremality precondition

  If no such pair exists, (rank,*) is returned. Under the given preconditions,
  such failure allows concluding that P_{x,y}=0.

  The function may also return (s,rank), indicating that a good s was found,
  but that s.x was undefined (not in the partial block) so that no t could
  even be searched for. In this case one always has P_{s.x,y}=0, so the above
  method can still be used, and indeed simplifies by not needing t.
*/
std::pair<weyl::Generator,weyl::Generator>
  KL_table::first_endgame_pair(BlockElt x, BlockElt y) const
{
  const DescentStatus& dx = descent(x);
  const DescentStatus& dy = descent(y);

  weyl::Generator s,t, r=rank();

  for (s=0; s<r; ++s)
    if (dy[s]==DescentStatus::RealNonparity and
	dx[s]==DescentStatus::ImaginaryTypeI)
    { BlockElt sx = cross(s,x);
      if (sx==UndefBlock) // cross image might be outside partial block
	return std::make_pair(s,r); // cannot and need not search for |t|
      const DescentStatus& dsx = descent(sx);
      for (t = 0; t<r; ++t)
	if (dy[t]==DescentStatus::RealTypeII)
	  if (dsx[t]==DescentStatus::ImaginaryTypeI or
	      dsx[t]==DescentStatus::ImaginaryTypeII)
	    return std::make_pair(s,t);
    }
  return std::make_pair(r,0); // failure

} // |KL_table::first_endgame_pair|

// A convenience method that is "derived" from (the non-ancestor) |Block|
inline BlockEltPair KL_table::inverse_Cayley(weyl::Generator s, BlockElt y) const
{ return block().inverseCayley(s,y); }


// private manipulators

/*
  Fill the column for |y| in the KL-table.

  Precondition: all lower rows have been filled

  Column of $y$ is the set of all $P_{x,y}$ for $x<y$
*/
void KL_table::fill_KL_column
  (std::vector<KLPol>& klv, BlockElt y, KLHash& hash)
{
  prepare_prim_index(descent_set(y)); // so looking up |KL_pol(x,y)| will be OK

  weyl::Generator s = first_direct_recursion(y);
  if (s<rank())  // a direct recursion was found, use it for |y|, for all |x|
  {
    recursion_column(y,s,klv); // compute $P_{x,y}$ for extremal |x| for |y|
    complete_primitives(klv,y,hash); // add primitive |x|s; store in |d_KL|
  }
  else // we must use an approach that distinguishes on |x| values
    new_recursion_column(klv,y,hash); // compute and install column
} // |KL_table::fill_KL_column|

/*
  Put into |klv[x]| the the right-hand sides of the recursion formulae for the
  elements |x=e[i]| with |y|, corresponding to the descent |s| for |y|. Here |e|
  contains the block elements extremal for |y| (so in particular their length is
  less than that of |y| and |s| is a descent for all of them), and |s| is either
  a complex, or a real type I descent for |y|. The formula takes the form

    P_{x,y} = (c_s.c_{y'})-part - correction term

  where y' = cross(s,y) when s is complex for y, one of the two elements in
  inverseCayley(s,y) when s is real. The (c_s.c_{y'})-part depends on what kind
  of descent |s| is for |x|. The correction term comes from $\sum_z mu(z,y1)c_z$
  and is handled by |muCorrection|; the form of the summation depends only on
  |y1| (which is recomputed here), but the summation itself involves polynomials
  $P_{x,z}$ that depend on $x$ as well.
*/
void KL_table::recursion_column (BlockElt y,weyl::Generator s,
				 std::vector<KLPol>& klv)
{
  klv.clear();

  const RankFlags desc_y = descent_set(y);
  const BlockElt sy =
    descent_value(s,y) == DescentStatus::ComplexDescent ? cross(s,y)
    : inverse_Cayley(s,y).first;  // s is real type I for y here, ignore .second

  // make increasing list of all extremal elements shorter than |y|
  BlockEltList extremals; extremals.reserve(col_size(y)); // more than enough
  for (BlockElt x=0; x<length_floor(y); ++x)
    if (is_extremal(x,desc_y))
      extremals.push_back(x);


  // while more natural to do |x| descending, forward loop avoids |std:reverse|
  for (auto it=extremals.cbegin(); it!=extremals.cend(); ++it)
  { // now |x| is extremal for $y$, so $s$ is descent for $x$
    BlockElt x=*it;
    klv.push_back(Zero);
    KLPol& Pxy=klv.back();
    switch (descent_value(s,x))
    {
    case DescentStatus::ImaginaryCompact:
      { // $(q+1)P_{x,sy}$
	Pxy = KL_pol(x,sy);
	Pxy.safeAdd(Pxy,1); // mulitply by $1+q$
      }
      break;
    case DescentStatus::ComplexDescent:
      { // $P_{sx,sy}+q.P_{x,sy}$
	BlockElt sx = cross(s,x);
	Pxy = KL_pol(sx,sy);
	Pxy.safeAdd(KL_pol(x,sy),1);
      }
      break;
    case DescentStatus::RealTypeI:
      { // $P_{sx.first,sy}+P_{sx.second,sy}+(q-1)P_{x,sy}$
	BlockEltPair sx = inverse_Cayley(s,x);
	Pxy = KL_pol(sx.first,sy);
	Pxy.safeAdd(KL_pol(sx.second,sy));
	KLPolRef Pxsy = KL_pol(x,sy);
	Pxy.safeAdd(Pxsy,1);
	Pxy.safeSubtract(Pxsy); // subtraction must be last
      }
      break;
    case DescentStatus::RealTypeII:
      { // $P_{sx,sy}+qP_{x,sy}-P_{s.x,sy}$
	BlockElt sx = inverse_Cayley(s,x).first;
	Pxy = KL_pol(sx,sy);
	Pxy.safeAdd(KL_pol(x,sy),1);
	Pxy.safeSubtract(KL_pol(cross(s,x),sy)); // subtraction must be last
      }
      break;
    default: assert(false); // this cannot happen
    }
    // for now |Pxy.degree()| might be one notch too high, which will be
    // corrected in |mu_correction|; also |assert| there are based on this one
    assert(Pxy.isZero() or 2*Pxy.degree()<length(y)-length(x) or
	   (2*Pxy.degree()==length(y)-length(x) and
	    Pxy[Pxy.degree()]==mu(x,sy)
	    ));
  } // |for (i=e.size()-->0)|

  // now subtract mu-corrections from all of |klv|
  mu_correction(extremals,desc_y,sy,s,klv);

} // |KL_table::recursion_column|

/*
  Subtract from all polynomials in |klv| the correcting terms in the
  K-L recursion.

  When we call |mu_correction|, the polynomial |klv[x]| already contains, for
  all $x$ that are extremal for |y| (the members of |e|), the terms in $P_{x,y}$
  corresponding to $c_s.c_{y'}$, where |y'| is an |s| descent of |y| as before.
  The tables |d_KL| and |d_mu| have been filled in for elements of length < l(y).

  The recursion formula is of the form:
  $$
    lhs = c_s.c_{y'} - \sum_{z} mu(z,y')c_z
  $$
  where $y'$ is the |s|-descent of |y| passed as argument |sy|, with the sum
  over |z| runing over the elements $< y'$ such that |s| is a descent for |z|.
  (Here $lhs$ stands for $c_y$ when |s| is a complex descent or real type I for
  |y|, and for $c_{y}+c_{s.y}$ when |s| is real type II; however it plays no
  part in this function that only subtracts $\mu$-terms.)

  We construct a loopfirst over those |z| for which $\mu(z,y')$ is nonzero
  (which implies $z<y'$) and for which |s| is a descent, before traversing |e|
  for the values of |x| for which |klv[x]| needs correction. This allows
  fetching $\mu(z,sy)$ only once, and terminating each inner loop once |x|
  becomes too large to produce a non-zero $P_{x,z}$. (In fact we stop once
  $l(x)=l(z)$, and separately consider the possibility $x=z$ with $P_{x,z}=1$.)
  Either direction of the loop on $z$ would work, but taking it decreasing is
  more natural.
 */
void KL_table::mu_correction(const BlockEltList& extremals,
			     RankFlags desc_y, BlockElt sy, weyl::Generator s,
			     std::vector<KLPol>& klv)
{
  const Mu_column& mcol = d_mu[sy];
  size_t ly = length(sy)+1; // the length of |y|, otherwise |y| is not used here

  for (auto it = mcol.rbegin(); it!=mcol.rend(); ++it) // makes |z| decreasing
    if (DescentStatus::isDescent(descent_value(s,it->x))) // descent for |z|?
    {
      BlockElt z = it->x;
      MuCoeff mu = it->coef; // $\mu(z,sy)$, which is nonzero

      size_t lz = length(z);
      polynomials::Degree d = (ly-lz)/2; // power of |q| used below

      auto in_it = extremals.cbegin();
      auto out_it = klv.begin();
      if (mu==MuCoeff(1)) // avoid useless multiplication by 1 if possible
	for (; in_it!=extremals.cend() and length(*in_it)<lz;
	     ++in_it,++out_it)
	{
	  BlockElt x=*in_it;
	  KLPolRef pol = KL_pol(x,z);
	  out_it->safeSubtract(pol,d); // subtract $q^d.P_{x,z}$ from klv[x]
	}
      else // (rare) case that |mu>1|
	for (; in_it!=extremals.cend() and length(*in_it)<lz;
	     ++in_it,++out_it)
	{
	  BlockElt x=*in_it;
	  KLPolRef pol = KL_pol(x,z);
	  out_it->safeSubtract(pol,d,mu); // subtract $q^d.mu.P_{x,z}$
	}

      if (is_extremal(z,desc_y)) // then handle final term |x==z|
      { // none of the larger |z| should have altered the leading coefficient
	while (*in_it!=z)
	  ++in_it,++out_it; // advance |out_it| to |klv| entry for |z|
	assert( out_it->degree()==d and (*out_it)[d]==mu );
	out_it->safeSubtract(KLPol(d,mu)); // subtract off the term $mu.q^d$
      }

    } // |for (it->reverse(mcol))| |if(isDescent(descentValue(s,it->x))|

} // |KL_table::mu_correction|

/* A method that takes a row |klv| of completed KL polynomials, computed by
   |recursion_column| at |y| and extremal elements |x| listed in |ext|, and
   transfers them to the main storage structures. Its tasks are

   - generate the list of all primitve elements for |y|, which contains |ext|
   - for each primitive element |x|, if it is extremal just look up $P_{x,y}$
     as |klv[x]|, if |x| is primitive but not extremal, compute that polynomial
     (as sum of two $P_{x',y}$ in the same column); hash and store the result
   - record nonzero $P_{x,y}$ as $(x,P)$ and similarly any non-zero $\mu(x,y)$

   For the latter point there are two categories of |x|: the extremal ones
   (which can conveniently be handled in the loop over |x|), and those found
   by a (complex or real) descent from |y| itself (they have $\mu(x,y)=1$).
   The latter are of length one less than |y| (but there can be extremal |x|
   of that length as well with nonzero mu), and are primitive only in the real
   type 2 case; we must treat them outside the loop over primitive elements.
 */
void KL_table::complete_primitives(const std::vector<KLPol>& klv, BlockElt y,
				   KLHash& hash)
{
  KL_column& KL = d_KL[y]; // the column that we must write to
  KL.resize(col_size(y)); // create slots for all pertinent elements |x|

  Mu_list mu_pairs; // those |x| with |mu(x,y)>0|
  const unsigned int ly = length(y);
  const RankFlags desc_y = descent_set(y);

  auto KL_it = KL.rbegin(); // prepare for writing |KL| backwards
  auto it = klv.rbegin(); // prepare for reading |klv| backwards
  // traverse primitives for |y| of length |y| less than |ly| backwards
  for(BlockElt x=length_floor(y); prim_back_up(x,desc_y); ++KL_it)
    if (is_extremal(x,desc_y))
    { // extremal element for |y|; use polynomial from vector passed to us
      const KLPol& Pxy = *it++;
      *KL_it = hash.match(Pxy);
      unsigned int lx = length(x);
      if (not Pxy.isZero() and ly==lx+2*Pxy.degree()+1)
	mu_pairs.emplace_front(x,MuCoeff(Pxy[Pxy.degree()]));
    }
    else // must insert a polynomial for primitive non-extremal |x|
    {
      unsigned int s = ascent_descent(x,y);
      assert(descent_value(s,x)==DescentStatus::ImaginaryTypeII);
      BlockEltPair xs = cayley(s,x);
      KLPol Pxy = KL_pol(xs.first,y); // look up P_{x',y} in current row, above
      Pxy.safeAdd(KL_pol(xs.second,y)); // current point, and P_{x'',y} as well
      *KL_it = hash.match(Pxy); // add poly at primitive non-extremal x
    }
  assert(KL_it==KL.rend());
  assert(it==klv.rend());

  Mu_list downs;
  auto ds = down_set(block(),y);
  for (auto it=ds.begin(); not ds.at_end(it); ++it)
    downs.emplace_back(*it,MuCoeff(1));
  // These $x$s are non-extremal for $y$, yet have $\mu(x,y)=1\neq0$

  // some elements in |mu_pairs| may have same length as |downs|: merge is needed
  mu_pairs.merge(std::move(downs)); // need not call |unique|: sets are disjoint

  // commit
  d_mu[y].assign(mu_pairs.wcbegin(),mu_pairs.wcend()); // convert to vector
} // |KL_table::complete_primitives|

/*
  Compute polynomials $P_{x,y}$ for all $x$ of length less than and primitive
  for |y|, look them up and return a vector of their indices in |d_store|.

  These KL polynomials are computed by a recursion formula designed for those
  elements |y| for which the direct recursion does not apply.

  When we come here, every simple root |s| is for |y| either a complex ascent or
  imaginary or real (so there are no complex descents for |y|). label:(split 1)

  In fact real type 1 descents for |y| don't occur, but this is not used.

  From that condition we get: for each extremal |x| for |y|, there either exists
  a true ascent |s| that is real for |y|, necessarily nonparity because |x| is
  extremal (split 3), or we are assured that $P_{x,y}=0$.

  Here there is a recursion formula of a somewhat opposite nature than in the
  case of direct recursion. The terms involving $P_{x',y}$ where $x'$ are in
  the up-set of |x| appear in what is most naturally the left hand side of the
  equation, while the sum involving |mu| values appears on the right (3.2). As
  a consequence, the |mu| terms will be computed first, and then modifications
  involving such $P_{x',y}$ and subtraction are applied. However if |s| is
  type 'i1' for |x| the left hand side has (apart from $P_{x,y}$) another term
  $P_{s.x,y}$ for the imaginary cross image $s.x$, and so $P_{x,y}$ cannot be
  directly obtained in this manner; we shall avoid this case if we can.

  An additional case where |s| is 'ic' for |x| and 'rn' for |y| can be handled
  similarly, and we do so if the occasion presents itself. Here there are no
  terms from the up-set of |x| so the right hand side is just the mu terms,
  but the left hand side is $(q+1)P_{x,y}$ truncated to terms of degree at
  most $(l(y)-l(x)-1)/2$, from which we can recover $P_{x,y}$ by |safeDivide|.

  All in all the following cases are handled easily: |x| is (primitive but)
  not extremal, |x| has some |s| which is 'rn' for |y| and one of 'C+', 'i2'
  or 'ic' for |x| (|first_nice_and_real|). If no such |s| exists we can almost
  conclude $P_{x,y}=0$, but need to handle an exceptional "endgame" situation
  in which the formula for an 'i1' ascent can be exploited in spite of the
  presence of $P_{s.x,y}$, because that term can be computed on the fly.

  The sum involving mu, produced by |mu_new_formula|, has terms involving
  $P_{x,u}\mu(u,y}$, so when doing a downward loop over |x| it pays to keep
  track of the previous |u| with nonzero $\mu(u,y)$.

  This code gets executed for |y| that are of minimal length, in which case
  it only contributes $P_{y,y}=1$; the |while| loop will be executed 0 times.
*/
void KL_table::new_recursion_column
  (std::vector<KLPol>& cur_col, BlockElt y, KLHash& hash)
{
  const unsigned int l_y = length(y);
  const auto desc_y = descent_set(y);
  const auto height = col_size(y);

  cur_col.assign(nr_of_primitives(desc_y)+1,Zero);
  cur_col[self_index(y)]=One; // everything above will remain |Zero|
  auto KL_y = [this,&cur_col,desc_y] (BlockElt x) -> KLPol
    { return cur_col[prim_index(x,desc_y)]; };

  Mu_list mu_pairs; // those |x| with |mu(x,y)>0|
  auto ds = down_set(block(),y);
  // start off |mu_pairs| with ones for |down_set(y)|, not otherwise computed
  for (auto it=ds.begin(); not ds.at_end(it); ++it)
    mu_pairs.emplace_back(*it,MuCoeff(1)); // initial part |mu_pairs|, increasing

  // remainder of |mu_pairs| will be decreasing by |x|; it does not matter that
  // all |mu_pairs| is not decreasing by |x|, but it must be decreasing by length
  const auto downs_end = mu_pairs.end(); // record separation for final sorting

  auto col_it = // |*col_it| will be entry for $P_{x,y}$
    cur_col.begin()+height; // the upper bound for written part
   // reverse loop through primitive elements
  for (BlockElt x = length_less(l_y); prim_back_up(x,desc_y); )
  {
    KLPol& Pxy = *--col_it; // this is the slot we shall write into
    unsigned int s= ascent_descent(x,y);
    if (s<rank()) // a primitive element that is not extremal; easy case
    { // equation (1.9) in recursion.pdf
      assert(descent_value(s,x)==DescentStatus::ImaginaryTypeII);
      BlockEltPair p = cayley(s,x);
      Pxy = KL_y(p.first);
      Pxy.safeAdd(KL_y(p.second));
      continue; // done with |x|, go on to the next
    }

    unsigned int l_x = length(x);

    /* now |x| is extremal for |y|. By (split 1) and Lemma 3.1 of recursion.pdf
       this implies that if $x<y$ in the Bruhat order, there is at least one
       |s| real for |y| that is a strict ascent (not rn) for |x| and therefore
       rn for |y|; we first hope that at least one of them is not i1 for |x|
    */
    // first seek a real nonparity ascent for |y| that is C+,i2 or ic for |x|
    s = first_nice_and_real(x,y);
    if (s < rank()) // there is such an ascent s
    {
      // start setting |Pxy| to the expression (3.4) in recursion.pdf
      Pxy = mu_new_formula(x,y,s,mu_pairs);

      switch (descent_value(s,x))
      {
      case DescentStatus::ComplexAscent: // use equations (3.3a)=(3.4)
	Pxy.safeSubtract(KL_y(cross(s,x)),1); // subtract qP_{sx,y}
	break;

      case DescentStatus::ImaginaryTypeII:
	{ // use equations (3.3a)=(3.5)
	  BlockEltPair p = cayley(s,x);
	  KLPol sum = KL_y(p.first);
	  sum.safeAdd(KL_y(p.second));
	  Pxy.safeAdd(sum);
	  Pxy.safeSubtract(sum,1); //now we've added (1-q)(P_{x',y}+P_{x'',y})
	  Pxy.safeDivide(2);   //this could throw, but should not
	} // ImaginaryTypeII case
	break;

      case DescentStatus::ImaginaryCompact:
	/* here s is a emph{descent} for x, which causes an extra unknown
	   leading (if nonzero) term to appear in addition to (3.4), giving
	   rise to equation (3.7). Yet we can determine the quotient by q+1.
	*/
	Pxy.safe_quotient_by_1_plus_q(length(y)-length(x));
	break;

      default: assert(false); //we've handled all possible NiceAscents
      }
      if (not Pxy.isZero() and l_y==l_x+2*Pxy.degree()+1)
	mu_pairs.emplace_back(x,Pxy[Pxy.degree()]);

    } // end of |first_nice_and_real| case

    else // there is no Weyl group generator "nice for |x| and real for |y|"
    {
      /*
	The need for the new recusion and the absence of "nice and real"
	generators almost implies $P_{x,y}=0$, but not quite; already in the
	case of C2 there are exceptions. To find them we need to use the idea
	described on p. 8 of recursion.pdf: find $s$ and $t$, both real for $y$
	and imaginary for $x$, moreover being repectively nonparity and parity
	(r2) for $y$ while being repectively i1 and compact for x, while
	moreover $t$ is noncompact for $s.x$ (the imaginary cross image of $x$),
	which can only happen when |t| is adjacent in the Dynkin diagram to $s$.
	If such $(s,t)$ exist, then we can compute $P_{s.x,y}$ using $t$ (since
	an easy recursion, (1.9) but for $t$, expresses it as sum of one or two
	already computed polynomials), while for the sum $P_{sx,y}+P_{x,y}$ we
	have a formula (3.6) of the kind used for NiceAscent; it then suffices
	to compute that formula and subtract $P_{s.x,y}$ from it.

	Finally if no such $(s,t)$ exist, then we have exhausted all
	possibilities where $x$ is below $y$ in the Bruhat order, so we may
	validly conclude that $P_{x,y}=0$.
      */
      auto st = first_endgame_pair(x,y);
      if ((s=st.first) < rank())
      {
	Pxy = mu_new_formula(x,y,s,mu_pairs);

	//subtract (q-1)P_{xprime,y} from terms of expression (3.4)
	const auto& P_xprime_y = KL_y(cayley(s,x).first);
	Pxy.safeAdd(P_xprime_y);
	Pxy.safeSubtract(P_xprime_y,1);

	//now |Pxy| holds P_{x,y}+P_{s.x,y}

	weyl::Generator t = st.second;

	if (t<rank()) // nothing to subtract if $s.x$ not in partial block
	{
	  //compute P_{s.x,y} using t
	  BlockEltPair sx_up_t = cayley(t,cross(s,x));

	  // any |UndefBlock| component of |sx_up_t| will contribute $0$
	  Pxy.safeSubtract(KL_y(sx_up_t.first));
	  Pxy.safeSubtract(KL_y(sx_up_t.second));
	}

	if (l_y==l_x+2*Pxy.degree()+1)
	  mu_pairs.emplace_back(x,Pxy[Pxy.degree()]);
      } // |if (endgame_pair(x,y)) |
      else // |first_endgame_pair| found nothing
	assert(*col_it==Zero); // just check unchanged since initialised
    } // end of no NiceAscent case
  } // for(BlockElt x = length_less(l_y); prim_back_up(x,desc_y); --col_it)|
  assert(col_it==cur_col.begin());

  { // transcribe polynomials from |cur_col| to |d_KL[y]| and clean up
    auto& col_y = d_KL[y];
    col_y.reserve(height);
    for (unsigned int i=0; i<height; ++i)
      col_y.push_back(hash.match(cur_col[i]));
    cur_col.clear();
  }

  { // shuffle |mu_pairs| into increasing order
    Mu_list downs; // set apart initial part which is increasing
    downs.splice(downs.begin(),mu_pairs,mu_pairs.begin(),downs_end);
    mu_pairs.reverse(); // remainder was decreasing, so make it increasing
    mu_pairs.merge(std::move(downs)); // fusion with initial increasing part
  }
  d_mu[y].assign(mu_pairs.wcbegin(),mu_pairs.wcend());

} // |KL_table::new_recursion_column|

/*
  Compute the $\mu$-sum appearing in a new K-L recursion.

  Here $s$ is real nonparity for $y$ and either C+ or imaginary for $x$ (those
  are the cases for which the formula is used; the status with respect to $x$ is
  not actually used by the code). The list of $\mu$ values for |y| for elements
  down to $x$ is given as |mu_y|. For $z<y$ we can safely call |KL_pol(x,z)|.

  The various recursion formulas involve a sum:
  $$
    \sum_{x<z<y} mu(z,y) q^{(l(y)-l(z)+1)/2}P_{x,z}
  $$
  where in addition to the condition given, |s| must be a descent for |z|.

  We construct a loop over |z|. The test for $z<y$ is absent, but implied by
  $\mu(z,y)\neq0$; the $\mu(\cdot,y)$ information is passed in the |mu_y|
  argument to this method. The chosen loop order allows fetching $\mu(z,y)$
  only once, and terminating the scan of |klv| once its values |x| become too
  large to produce a non-zero $P_{x,z}$.
*/
KLPol KL_table::mu_new_formula
  (BlockElt x, BlockElt y, weyl::Generator s, const Mu_list& mu_y)
{
  KLPol pol=Zero;

  unsigned int lx=length(x), ly = length(y);

  for (const auto& pair : mu_y) // a block element with $\mu(z,y)\neq0$
  {
    BlockElt z = pair.x;
    unsigned int lz = length(z);
    if (lz<=lx)
      break; // length |z| decreases, and |z==x| must be excluded, so stop
    if (not DescentStatus::isDescent(descent_value(s,z))) continue;

    // now we have a true contribution with nonzero $\mu$
    unsigned int d = (ly - lz +1)/2; // power of $q$ used in the formula
    MuCoeff mu = pair.coef;
    KLPolRef Pxz = KL_pol(x,z); // we can look this up because $z<y$

    if (mu==MuCoeff(1)) // avoid useless multiplication by 1 if possible
      pol.safeAdd(Pxz,d); // add $q^d.P_{x,z}$ to |pol|
    else // mu!=MuCoeff(1)
      pol.safeAdd(Pxz,d,mu); // add $q^d.\mu(z,y).P_{x,z}$ to |pol|

  } // |for (pair : mu_y)|

  return pol;
} // |KL_table::muNewFormula|


void KL_table::silent_fill(BlockElt last_y)
{
  std::vector<KLPol> klv; klv.reserve(block().size()); // enough working storage
  try
  {
    KLHash hash(d_store); // (re-)construct a hastable for polynomial storage
    // fill the lists
    for (auto it = d_holes.begin(); it() and *it<=last_y; ++it)
    {
      fill_KL_column(klv,*it,hash);
      d_holes.remove(*it);
    }
    // after all columns are done the hash table is freed, only the store remains
  }
  catch (error::NumericOverflow& )
  { // identify and relabel error so that atlas may catch it
    throw std::runtime_error("Numeric overflow in KL computations");
  }
}

/*
  New routine that does verbose filling of existing |KL_table| object
*/
void KL_table::verbose_fill(BlockElt last_y)
{
  std::vector<KLPol> klv; klv.reserve(block().size()); // enough working storage
  try
  {
    KLHash hash(d_store,4);

    size_t minLength = length(first_hole()); // length of first new |y|
    size_t maxLength = length(last_y<size() ? last_y : size()-1);

    //set timers for KL computation
    std::time_t time0;
    std::time(&time0);
    std::time_t time;

    struct rusage usage; //holds Resource USAGE report
    size_t storesize = 0; // previous size of d_store
    size_t polsize = 0; // running total of sum of (polynomial degrees+1)

    size_t kl_size = 0;

    for (size_t l=minLength; l<=maxLength; ++l) // by length for progress report
    {
      BlockElt y_start = l==minLength ? first_hole() : length_less(l);
      BlockElt y_limit = l<maxLength ? length_less(l+1) : last_y+1;
      for (BlockElt y=y_start; y<y_limit; ++y)
      {
	std::cerr << y << "\r";

	fill_KL_column(klv,y,hash);
	kl_size += d_KL[y].size();
	d_holes.remove(y);
      }

      // now length |l| is completed
      size_t p_capacity // currently used memory for polynomials storage
	= hash.capacity()*sizeof(KLIndex) + d_store.capacity()*sizeof(KLPol);
      for (size_t i=storesize; i<d_store.size(); ++i)
	polsize+= (d_store[i].degree()+1)*sizeof(KLCoeff);
      storesize = d_store.size(); // avoid recounting polynomials!
      p_capacity += polsize;

      std::cerr // << "t="    << std::setw(5) << deltaTime << "s.
	<< "l=" << std::setw(3) << l // completed length
	<< ", y="  << std::setw(6)
	<< y_limit-1 // last y value done
	<< ", polys:"  << std::setw(11) << d_store.size()
	<< ", mat:"  << std::setw(11) << kl_size
	<<  std::endl;
      unsigned cputime, resident; //memory usage in megabytes
      if(getrusage(RUSAGE_SELF, &usage) != 0)
	std::cerr << "getrusage failed" << std::endl;
      resident = usage.ru_maxrss/1024; //largest so far??
#ifdef __APPLE__
      resident = resident/1024;
#endif
      cputime = usage.ru_utime.tv_sec;
      std::cerr << "CPU time = " << std::setw(5) << cputime
		<< " secs, Max res size="
		<< std::setw(5) << resident << "MB, pmem="
		<< std::setw(6) << p_capacity/1048576 << "MB, matmem="
		<< std::setw(6) << kl_size*sizeof(KLIndex)/1048576
		<< "MB \n";

    } // for (l=min_length+1; l<=max_Length; ++l)

    std::time(&time);
    double deltaTime = difftime(time, time0);
    std::cerr << std::endl;
    std::cerr << "Total elapsed time = " << deltaTime << "s." << std::endl;
    std::cerr << d_store.size() << " polynomials, "
	      << kl_size << " matrix entries."<< std::endl;

    std::cerr << std::endl;

  }
  catch (error::NumericOverflow&)
  { // identify and relabel error so that atlas may catch it
    throw std::runtime_error("Numeric overflow in KL computations");
  }

}

void KL_table::swallow (KL_table&& sub, const BlockEltList& embed, KLHash& hash)
{
#ifndef NDEBUG
  check_sub(sub,embed);
#endif
  std::vector<KLIndex> poly_trans(sub.d_store.size());;
  for (KLIndex i=0; i<sub.d_store.size(); ++i)
    poly_trans[i]=hash.match(sub.d_store[i]); // should also extend |d_store|

  for (BlockElt z=0; z<sub.block().size(); ++z)
    if (not sub.d_holes.isMember(z) and d_holes.isMember(embed[z]))
    { // then transfer |sub.d_KL[z]| and |sub.d_mu[z]| to new block
      RankFlags desc = sub.descent_set(z);
      prepare_prim_index(desc); // first make sure |KLSuport| is ready for |z|
      auto sub_prims = sub.primitives(z);
      auto prims = primitives(embed[z]);
      // we need to convert these |BitMap|s to vectors
      BlockEltList sub_pc(sub_prims.begin(),sub_prims.end());
      BlockEltList pc(prims.begin(),prims.end());
      assert(sub.d_KL[z].size()==sub_pc.size());
      assert(desc == descent_set(embed[z]));
      d_KL[embed[z]].resize(pc.size(),d_zero); // default to |d_zero|
      for (unsigned int i=0; i<sub_pc.size(); ++i)
      {
	unsigned int new_i = prim_index(embed[sub_pc[i]],desc);
	assert(sub.prim_index(sub_pc[i],desc)==i); // |sub_pc[i]| is primitive
	assert(prim_index(pc[new_i],desc)==new_i); // |pc[new_i]| is primitive
	d_KL[embed[z]][new_i] = poly_trans[sub.d_KL[z][i]];
      }

      for (auto& entry : sub.d_mu[z])
	entry.x = embed[entry.x]; // renumber block elements (coef unchanged)
      d_mu[embed[z]] = std::move(sub.d_mu[z]);

      d_holes.remove(embed[z]);
    }
}


/*****************************************************************************

        Chapter V -- Functions declared in kl.h

 *****************************************************************************/


/*
  Return the W-graph for this block.

  Explanation: the W-graph is a graph with one vertex for each element of the
  block; the corresponding descent set is the tau-invariant, i.e. the set of
  generators s that are either complex descents, real type I or II, or
  imaginary compact. Let x < y in the block such that mu(x,y) != 0, and
  descent(x) != descent(y). Then there is an edge from x to y unless
  descent(x) is contained in descent(y), and an edge from y to x unless
  descent(y) is contained in descent(x). Note that the latter containment
  always holds when the length difference is > 1, so that in that case there
  will only be an edge from x to y (the edge must be there because we already
  assumed that the descent sets were not equal.) In both cases, the
  coefficient corresponding to the edge is mu(x,y).

  The edge lists are constructed in already sorted order: for a given element,
  the outgoing edges to smaller elements are first constructed when |y| equals
  that element (and they come in increasing order because |mcol| has its
  first components (|x|) increasing), then to larger elements when the given
  element occurs as |x| for another as |y|; the |y| are always increasing.

*/
wgraph::WGraph wGraph(const KL_table& kl_tab)
{
  wgraph::WGraph wg(kl_tab.rank(),kl_tab.size());

  // fill in descent sets, edges and coefficients
  for (BlockElt y = 0; y < kl_tab.size(); ++y)
  {
    const RankFlags& d_y = kl_tab.descent_set(y);
    wg.descent_sets[y] = d_y;
    const Mu_column& mcol = kl_tab.mu_column(y);
    for (size_t j = 0; j < mcol.size(); ++j)
    {
      BlockElt x = mcol[j].x;
      assert(x<y); // this is a property of |mu_column|
      const RankFlags& d_x = kl_tab.descent_set(x);
      if (d_x == d_y)
	continue;
      MuCoeff mu = mcol[j].coef;
      if (kl_tab.length(y) - kl_tab.length(x) > 1)
      { // nonzero $\mu$, unequal descents, $l(x)+1<l(y)$: edge from $x$ to $y$
	wg.oriented_graph.edgeList(x).push_back(y);
	wg.coefficients[x].push_back(mu);
	continue;
      }
      // now length difference is 1: edges except to a larger descent set
      if (not d_y.contains(d_x)) // then add edge from $x$ to $y$
      {
	wg.oriented_graph.edgeList(x).push_back(y);
	wg.coefficients[x].push_back(mu);
      }
      if (not d_x.contains(d_y)) // then add edge from $y$ to $x$
      {
	wg.oriented_graph.edgeList(y).push_back(x);
	wg.coefficients[y].push_back(mu);
      }
    }
  }
  return wg;
} // |wGraph|

} // |namespace kl|
} // |namespace atlas|<|MERGE_RESOLUTION|>--- conflicted
+++ resolved
@@ -152,43 +152,23 @@
   */
 KLPolRef KL_table::KL_pol(BlockElt x, BlockElt y) const
 {
-<<<<<<< HEAD
   const auto& kl_col = d_KL[y];
   unsigned int inx = prim_index(x,descent_set(y)); // can handle |x==UndefBlock|
 
   if (inx>=kl_col.size()) // l(x)>=l(y), includes case x==-1: no primitivization
-    return d_store[inx==self_index(y) ? d_one : d_zero];
+    return d_store[inx==self_index(y) ? one : zero];
   return d_store[kl_col[inx]];
-=======
-  x=primitivize(x,descent_set(y));
-  if (x>=y) return d_store[x==y ? one : zero];
-
-  KL_pair target(x,zero); // provide dummy second component for search
-  const auto& kl_col = d_KL[y];
-  auto xptr = std::lower_bound(kl_col.cbegin(),kl_col.cend(),target);
-  return d_store[xptr == kl_col.cend() or xptr->x != x ? zero : xptr->P];
->>>>>>> 49e1c546
 }
 
 // The same, but just return the index into |d_store| that gives $P_{x,y}$
 KLIndex KL_table::KL_pol_index(BlockElt x, BlockElt y) const
 {
-<<<<<<< HEAD
   const auto& kl_col = d_KL[y];
   unsigned int inx = prim_index(x,descent_set(y)); // can handle |x==UndefBlock|
 
   if (inx>=kl_col.size()) // l(x)>=l(y), includes case |inx==(unsigned)-1|
-    return inx==self_index(y) ? d_one : d_zero;
+    return inx==self_index(y) ? one : zero;
   return kl_col[inx];
-=======
-  x=primitivize(x,descent_set(y));
-  if (x>=y) return x==y ? one : zero;
-
-  KL_pair target(x,zero); // provide dummy second component for search
-  const auto& kl_col = d_KL[y];
-  auto xptr = std::lower_bound(kl_col.cbegin(),kl_col.cend(),target);
-  return xptr == kl_col.cend() or xptr->x != x ? zero : xptr->P;
->>>>>>> 49e1c546
 }
 
 /*
@@ -268,7 +248,7 @@
   const auto& col = d_KL[y];
   BitMap result(col.size());
   for (unsigned int i=0;  i<col.size(); ++i)
-    result.set_to(i,col[i]!=d_zero);
+    result.set_to(i,col[i]!=zero);
 
   return result;
 }
@@ -1016,7 +996,7 @@
       BlockEltList pc(prims.begin(),prims.end());
       assert(sub.d_KL[z].size()==sub_pc.size());
       assert(desc == descent_set(embed[z]));
-      d_KL[embed[z]].resize(pc.size(),d_zero); // default to |d_zero|
+      d_KL[embed[z]].resize(pc.size(),zero); // default to |zero|
       for (unsigned int i=0; i<sub_pc.size(); ++i)
       {
 	unsigned int new_i = prim_index(embed[sub_pc[i]],desc);
