--- conflicted
+++ resolved
@@ -963,12 +963,11 @@
   for (BlockElt z=0; z<sub.block().size(); ++z)
     if (not sub.d_holes.isMember(z) and d_holes.isMember(embed[z]))
     { // then transfer |sub.d_KL[z]| and |sub.d_mu[z]| to new block
-<<<<<<< HEAD
       RankFlags desc = sub.descent_set(z);
       prepare_prim_index(desc); // first make sure |KLSuport| is ready for |z|
       auto sub_prims = sub.primitives(z);
       auto prims = primitives(embed[z]);
-      // we need to convert these |BitMap|s to vectors
+      // we need to convert these |BitMap|s to vectors (|pc|: primitive column)
       BlockEltList sub_pc(sub_prims.begin(),sub_prims.end());
       BlockEltList pc(prims.begin(),prims.end());
       assert(sub.d_KL[z].size()==sub_pc.size());
@@ -986,33 +985,7 @@
       for (auto& entry : sub.d_mu[z])
 	entry.x = embed[entry.x]; // renumber block elements (coef unchanged)
       d_mu[embed[z]] = std::move(sub.d_mu[z]);
-=======
-      { auto& KL_list = sub.d_KL[z];
-	for (unsigned int i=0; i<KL_list.size(); ++i)
-	{
-	  auto& entry = KL_list[i];
-	  entry.x=embed[entry.x];      // renumber block elements
-	  if (not shared_KL_pool)
-	    entry.P=poly_trans[entry.P]; // renumber polynomial indices
-	  // insertion sort to reestablish possibly lost increasing property
-	  for (unsigned int j=i; j>0 and KL_list[j-1].x > KL_list[j].x; --j)
-	    std::swap(KL_list[j-1],KL_list[j]);
-	}
-	d_KL[embed[z]] = std::move(sub.d_KL[z]);
-      }
->>>>>>> a4dcecb5
-
-      { auto& mu_list = sub.d_mu[z];
-	for (unsigned int i=0; i<mu_list.size(); ++i)
-	{
-	  auto& entry = mu_list[i];
-	  entry.x = embed[entry.x]; // renumber block elements (coef unchanged)
-	  // insertion sort to reestablish possibly lost increasing property
-	  for (unsigned int j=i; j>0 and mu_list[j-1].x > mu_list[j].x; --j)
-	    std::swap(mu_list[j-1],mu_list[j]);
-	}
-	d_mu[embed[z]] = std::move(sub.d_mu[z]);
-      }
+
       d_holes.remove(embed[z]);
     }
 }
