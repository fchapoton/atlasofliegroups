--- conflicted
+++ resolved
@@ -261,16 +261,16 @@
 
   Precondition: row $y$ is completely computed, stored in |d_kl[y]|.
 
-  Since |d_store| holds all polynomials for primitive pairs $(x,y)$, this is
-  basically a lookup function. While |x| is not primitive for |y|, move |x| up
-  (done in |primitivize|). If this has made |x>y| (in particular if it has
-  made |x==UndefBlock|, which might even be its initial value) return a zero
-  polynomial. Otherwise look up $x$ in the primitive list for $y$; if found,
-  use offset of result to find polynomial in |d_store|, if not found, the
-  polynomial is zero. Always returns a value from |d_store|, maybe |d_zero|.
-  */
+  Since |d_kl| holds all polynomials for primitive pairs $(x,y)$, this is just
+  a lookup function. Find the index |inx| of the primitivisation of |x| in the
+  row |klr==d_kl[y]| (done in using quick lookup in |prim_index|). If this has
+  made |inx| out of bounds (in particular if |inx==UndefBlock|) return a zero
+  polynomial. Otherwise fetch from |klr| and |d_store|.
+*/
 KLPolRef KLContext::klPol(BlockElt x, BlockElt y) const
 {
+  if (x==blocks::UndefBlock) // partial blocks can cause this in many ways
+    return d_store[d_zero];
   const KLRow& klr = d_kl[y];
   unsigned int inx=prim_index(x,descentSet(y));
 
@@ -282,6 +282,8 @@
 // The same, but just return the index into |d_store| that gives $P_{x,y}$
 KLIndex KLContext::KL_pol_index(BlockElt x, BlockElt y) const
 {
+  if (x==blocks::UndefBlock) // partial blocks can cause this in many ways
+    return d_zero;
   const KLRow& klr = d_kl[y];
   unsigned int inx=prim_index(x,descentSet(y));
   // if |inx>=klr.size()| then |l(primitive(x))>=l(y)|, maybe |primitive(x)==~0|
@@ -573,36 +575,6 @@
 
 } // |Helper::first_endgame_pair|
 
-<<<<<<< HEAD
-=======
-/*!
-  \brief Returns the Kazhdan-Lusztig polynomial for x corresponding to
-  the given row.
-
-  Precondition: |klv| holds the tail of the set of primitive Kazhdan-Lusztig
-  polynomials for |y|, enough to find the required one by elementary lookup;
-  |[p_begin,p_end[| is the corresponding range of primitive elements.
-
-  Algorithm: primitivize |x| with respect to the descents in |y|; if a real
-  nonparity situation is encountered, return |Zero|; otherwise look up the
-  primitive |x| in the range and return the corresponding element from |klv|.
-
-  Like |KLContext::klPol|, this will return zero when |x==UndefBlock|.
-*/
-KLPolRef Helper::klPol(BlockElt x, BlockElt y,
-		       KLRow::const_iterator klv,
-		       PrimitiveRow::const_iterator p_begin,
-		       PrimitiveRow::const_iterator p_end) const
-{
-  x = primitivize(x,descentSet(y));
-
-  if (x>=y) return d_store[x==y ? d_one : d_zero];
-  PrimitiveRow::const_iterator xptr =
-    std::lower_bound(p_begin,p_end,x);
-  return d_store[xptr == p_end or *xptr != x ? d_zero : klv[xptr-p_begin]];
-}
-
->>>>>>> 1a69920c
 // compute the down-set of $y$, the non-extremal $x$ with $\mu(x,y)\neq0$
 std::set<BlockElt> Helper::down_set(BlockElt y) const
 {
@@ -1059,13 +1031,7 @@
   const PrimitiveRow& pr, // primitive elements of length less than |length(y)|
   BlockElt y)
 {
-<<<<<<< HEAD
-  klv.resize(pr.size()); // primitive elements of length less than |length(y)|
-=======
   klv.resize(pr.size());
-  KLRow::iterator kl_p=klv.end();
-  PrimitiveRow::const_iterator pr_p=pr.end();
->>>>>>> 1a69920c
 
   unsigned int l_y = length(y);
 
@@ -1078,11 +1044,7 @@
 
   size_t j = klv.size(); // declare outside try block for error reporting
   try {
-<<<<<<< HEAD
     while (j-->0)
-=======
-    while (--kl_p,--pr_p, j-->0) // |*kl_p=klv[j]|, |*pr_p=pr[j]|
->>>>>>> 1a69920c
     {
       BlockElt x = pr[j];
 
@@ -1184,16 +1146,9 @@
 	    //compute P_{s.x,y} using t
 	    BlockEltPair sx_up_t = cayley(t,cross(s,x));
 
-<<<<<<< HEAD
-	  pol.safeSubtract(klPol(sx_up_t.first,y));
-	  if (sx_up_t.second != blocks::UndefBlock)
+	    // any |UndefBlock| component of |sx_up_t| will contribute $0$
+	    pol.safeSubtract(klPol(sx_up_t.first,y));
 	    pol.safeSubtract(klPol(sx_up_t.second,y));
-=======
-	    // any |UndefBlock| component of |sx_up_t| will contribute $0$
-	    pol.safeSubtract(klPol(sx_up_t.first,y,kl_p,pr_p,pr.end()));
-	    pol.safeSubtract(klPol(sx_up_t.second,y,kl_p,pr_p,pr.end()));
->>>>>>> 1a69920c
-
 	  }
 
 	  klv[j] = d_hashtable.match(pol);
