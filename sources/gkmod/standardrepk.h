/*!
\file
\brief Class definition and function declarations for the classes
StandardRepK and KhatContext.
*/
/*
  This is standardrepk.h

  Copyright (C) 2004, 2005 Fokko du Cloux
  Copyright (C) 2008, 2009 Marc van Leeuwen
  part of the Atlas of Lie Groups and Representations version 0.2.4

  For license information see the LICENSE file
*/

#ifndef STANDARDREPK_H  /* guard against multiple inclusions */
#define STANDARDREPK_H

#include <set>
#include <vector>
#include <iostream>

#include "../Atlas.h"

#include "innerclass.h"// inlines
#include "realredgp.h"	// numerous inline methods
#include "hashtable.h"	// containment
#include "free_abelian.h"// containment and use via |Char|


namespace atlas {

/******** type declarations  and typedefs ************************************/

namespace standardrepk {


// type |HCParam|: image of a weight of the $\rho$-cover mod $(1-\theta)X^*$

// the following cannot be in ../Atlas.h: they need free_abelian.h
typedef Char::coef_t CharCoeff;
typedef q_Char::coef_t q_CharCoeff; // i.e., |Polynomial<int>|

// remaining definitions could be in ../Atlas.h, but seem module-specific

typedef Free_Abelian<seq_no,long int,graded_compare> combination;
typedef std::pair<seq_no,combination> equation;

typedef Free_Abelian<seq_no,q_CharCoeff,graded_compare> q_combin;
typedef std::pair<seq_no,q_combin> q_equation;


/******** function declarations *********************************************/

template <typename C>
  matrix::Matrix_base<C> triangularize
    (const std::vector<
       std::pair<seq_no,
                 Free_Abelian<seq_no,C,graded_compare>
                > >& system,
     std::vector<seq_no>& new_order);

template <typename C>
  matrix::Matrix_base<C> inverse_lower_triangular
    (const matrix::Matrix_base<C>& U);

  q_combin to_q(const combination& c);
  combination q_is_1(const q_combin& c);

  q_Char to_q(const Char& chi);
  Char q_is_1(const q_Char& chi);


/******** type definitions **************************************************/


/*!
  \brief Represents the restriction to $K$ of a (coherently) continued
  standard Harish-Chandra module.

  This is a parameter type like Tits elements; the important operations are
  modifying and comparing values, not storing additional data that facilitate
  methods. For that, auxiliary classes |SRK_context| and |KhatContext|, which
  has a role similar to |WeylGroup| with respect to |WeylElt|, will be used

  For us a standard Harish-Chandra module is attached to
  1) a real Cartan subgroup $H(R)=H(R)_c H(R)_s$, with $H(R)_c = H(R)\cap K$
     the compact part, and $H(R)_s$ (a vector group) the noncompact part;
  2) a system $\Psi_{im]$ of positive imaginary roots for $H(R)$ in $G$;
  3) a system $\Psi_{re}$ of positive real roots for $H(R)$ in $G$; and
  4) a genuine character $\gamma$ of the rho-cover $\tilde H(R)$ (here
     genuine means that $\gamma$ is in $X^*+\rho$, so unless $\rho\in X^*$,
     the character does not descend to a character of $H(R)$).

  Action of the real Weyl group preserves the meaning of these data.

  (We said "attached to" rather than parametrized, as there are subtle
  identifications and relations, which are associated to the notions of
  being "standard" (rather than continued), "final", and "normalized").

  In the Atlas picture, the Cartan and complete positive root system are
  always fixed, so one does not specify 2) and 3); instead the situation
  will be conjugated to one where the positive roots are the perpetual ones,
  and what changes is the strong involution $x$ representing the real form,
  and the position of $\gamma$ with respect to the simple coroots (it need
  not be dominant for all of them). As in the KGB module, strong involutions
  are represented by Tits group elements, the precise correspondence
  depending on a "base grading" stored elsewhere. In this class we will
  always assume that the involution $\theta_x$ on $H$ is distinguished
  within its class, using $W$-conjugacy where necessary to make it so. This
  means that except for intermediate computational values, the Weyl group
  part of the Tits element can be replaced by an indication of the number
  |d_cartan| of the real Cartan we are considering (the Weyl group part is
  then the twisted involution for the distinguished involution in that class).
  The (left) torus part is explicitly represented as |d_fiberElt|; it
  implicitly determines the real form as in the Cartan class module,
  provided the central square class (which is stored elsewhere) is known.

  Since we are interested only in HC modules restricted to $K$, we are
  interested only in the character $\gamma$ restricted to $\tilde H(R)_c$.
  Characters of the compact group $H(R)_c$ are the same as algebraic
  characters of the complexification; that is

  $\widehat{H(R)_c}$ is identified with $X^* /(1-\theta)X^*$.

  At the level of the $\rho$-cover, we get

  ($\gamma$ restricted to $K$) is identified with an element of the
  coset-quotient $(X^* + \rho)/(1-\theta) X^*$.

  This is the information held in |d_lambda|. (The name $\lambda$ refers to
  the restriction of $\gamma$ to $\tilde H(R)_c$.) This is of type |HCParam|,
  consisting of an integer vector and an integer respesenting a bit vector;
  the integer vector gives the non-torsion part of $(X^*+\rho)/(1-\theta)X^*$
  on a basis of $(1/2)X^*$ held in |KhatContext|, and the bitvector gives the
  torsion part, via a basis also given there.

*/

class StandardRepK
{

  friend class SRK_context; // which is like |WeylGroup| is for |WeylElt|

/*!
  \brief Number of the Cartan to which the HC module is associated.
*/
  size_t d_cartan;

// no real form or base grading recorded in elements; they're in |KhatContext|
/*!
  \brief Element of the fiber group; left torus part of the strong involution
*/
  TorusPart d_fiberElt; // a SmallBitVector

/*!
  \brief Character of the rho cover of H^theta, on basis of $(1/2)X^*$
*/
  HCParam d_lambda;

// constructors, destructors, and swap

  // main constructor is private, used by |SRK_context| methods
  // fundamental bare-bones constructor
  StandardRepK(size_t cn, const TorusPart& x, const HCParam& lambda)
    : d_cartan(cn), d_fiberElt(x), d_lambda(lambda) {}

public:

 StandardRepK() : d_fiberElt(0) {} // so empty slots can be created

  void swap(const StandardRepK&);

  // accessors

  bool operator< (const StandardRepK&) const;
  bool operator== (const StandardRepK&) const;

  size_t Cartan() const { return d_cartan; }

// manipulators: none (done by friend class KhatContext)

// special members required by HashTable

  typedef std::vector<StandardRepK> Pooltype;
  bool operator!=(const StandardRepK& another) const
    { return not operator==(another); }
  size_t hashCode(size_t modulus) const;

}; // |class StandardRepK|


//! \brief per Cartan class information for handling |StandardRepK| values
struct Cartan_info
{
  // projection matrix to torsion free part
  int_Matrix freeProjector;
  // projection matrix to torsion part, after rho-shift and reduction mod 2
  BinaryMap torsionProjector;

  // matrix used to lift free part of |HCParam| back to a weight
  int_Matrix freeLift;

  // list of vectors used to lift torsion part of |HCParam| to a weight
  WeightList torsionLift;

  // space that fiber parts are reduced modulo
  SmallSubspace fiber_modulus;

  // simple roots orthogonal to sums of positive imaginary and real roots
  // a chosen one from each pair of $\theta$-conjugate such simple roots
  RankFlags bi_ortho; // simple roots, and necessarily complex ones
  WeightList sum_coroots; // associated sums of 2 coroots

  Cartan_info() : torsionProjector(0) {}

  const Weight& coroot_sum(size_t i) const
    { assert (bi_ortho[i]); return sum_coroots[bi_ortho.position(i)]; }

}; // |struct Cartan_info|

// a data type used for storing projections to facets of fundamental chamber
struct proj_info
{
  int_Matrix projection;
  LatticeCoeff denom;
}; // |struct proj_info|


// a wrapper around |RankFlags| to allow a hash table indexed by them
struct bitset_entry : public RankFlags
{
  typedef RankFlags base;
  typedef std::vector<bitset_entry> Pooltype;
  bitset_entry(base b) : base(b) {}
  size_t hashCode(size_t modulus) const { return to_ulong()&(modulus-1); }
}; // |struct bitset_entry|


/* This class stores the information necessary to interpret a |StandardRepK|,
   but it does not store extensive tables concerning them, which is relegated
   to the derived class |KHatContext| defined below.

   Just one dynamic table is held, for projection matrices correponding to
   different subsets of simple roots; they serve to speed up the height
   computation. That computation is not a necessary part for the other
   functionality of this class, but it allows height-truncation to be built
   into for instance |K_type_formula|, which speeds up simple cases a lot.
 */
class SRK_context
{
  RealReductiveGroup& G;
  BitMap Cartan_set;       // marks recorded Cartan class numbers
  std::vector<Cartan_info> C_info; // indexed by number of Cartan for |GR|

// this member is precomputed to increase efficiency of certain operations
  std::vector<BinaryMap> simple_reflection_mod_2; // dual side

// we cache a number of |proj_info| values, indexed by sets of generators
  bitset_entry::Pooltype proj_pool;
  HashTable<bitset_entry,unsigned int> proj_sets;
  std::vector<proj_info> proj_data;

 public:
  SRK_context(RealReductiveGroup &G);

  // accessors
  InnerClass& innerClass() const
    { return G.innerClass(); }
  const RootDatum& rootDatum() const { return G.rootDatum(); }
  const WeylGroup& weylGroup() const { return G.weylGroup(); }
  const TwistedWeylGroup& twistedWeylGroup() const
    { return G.twistedWeylGroup(); }
  const TitsGroup& titsGroup() const { return G.titsGroup(); }
  const TitsCoset& basedTitsGroup() const
    { return G.basedTitsGroup(); }

  const TwistedInvolution involution_of_Cartan(size_t cn) const
<<<<<<< HEAD
    { return complexGroup().involution_of_Cartan(cn); }
=======
    { return innerClass().involution_of_Cartan(cn); }
>>>>>>> b1ccd570
  const Fiber& fiber(const StandardRepK& sr) const
    { return G.cartan(sr.Cartan()).fiber(); }

  const KGB& kgb() const { return G.kgb(); }

  const Cartan_info& info(size_t cn) const
    { return C_info[Cartan_set.position(cn)]; }
  const BinaryMap& dual_reflection(weyl::Generator i) const
  { return simple_reflection_mod_2[i]; }

  // projection (keeping free & torsion parts): doubled |Weight| to |HCParam|
  HCParam project(size_t cn, Weight lambda) const; // by value

  // a section of |project|
  Weight lift(size_t cn, HCParam p) const;

  // $(1+\theta)$ times |lift(cn,p)|; this is independent of choice of lift
  Weight theta_lift(size_t cn, HCParam p) const
  {
    Weight result=lift(cn,p);
    result += G.cartan(cn).involution()*result;
    return result;
  }

  Weight lift(const StandardRepK& s) const
  { return lift(s.d_cartan,s.d_lambda); }

  Weight theta_lift(const StandardRepK& s) const
  { return theta_lift(s.d_cartan,s.d_lambda); }

  StandardRepK std_rep (const Weight& two_lambda, TitsElt a) const;

  StandardRepK std_rep_rho_plus (Weight lambda, TitsElt a) const
  {
    (lambda *= 2) += rootDatum().twoRho();
    return std_rep(lambda,a);
  }

  // RepK from KGB number only, with |lambda=rho|; method is currently unused
  StandardRepK KGB_elt_rep(KGBElt z) const;

  RawRep Levi_rep (Weight lambda, TitsElt a, RankFlags gens) const;

/*
  The conditions below are defined by
   Standard: $\<\lambda,\alpha\vee>\geq0$ when $\alpha$ positive imaginary
   Normal: $\<\lambda,\alpha\vee+\theta\alpha\vee>\geq0$ when $\alpha$ simple,
     complex, and orthogonal to sums of positive imaginary resp. real roots.
   Zero: $\<\lambda,\alpha\vee>=0$ for some simple-imaginary compact $\alpha$
   Final: $\<\lambda,\alpha\vee>$ odd for all simple-real roots $\alpha$

  The condition Zero is a sufficient, but possibly not necessary, condition
  for the parameter to determine a zero representation.

  The |witness| parameter is set to an index of a root that witnesses
  the failure to be Standard, non-Zero, or Final in case of such verdicts.
  This index is into |f.simpleImaginary| for |isStandard| and |isZero|, and
  it is into |f.simpleReal| for |isFinal|, where |f| is the |Fiber| at the
  canonical twisted involution for the Cartan class of |sr|.
*/
  bool isStandard(const StandardRepK& sr, size_t& witness) const;
  bool isNormal(Weight lambda, size_t cn, size_t& witness) const;
  bool isNormal(const StandardRepK& sr, size_t& witness) const
    { return isNormal(lift(sr),sr.Cartan(),witness); }
  bool isZero(const StandardRepK& sr, size_t& witness) const;
  bool isFinal(const StandardRepK& sr, size_t& witness) const;

  void normalize(StandardRepK& sr) const;

  q_Char q_normalize_eq (const StandardRepK& sr,size_t witness) const;
  q_Char q_reflect_eq (const StandardRepK& sr,size_t i,
		       Weight lambda,
		       const Weight& cowt) const;

  TitsElt titsElt(const StandardRepK& s) const
  {
    return TitsElt(titsGroup(), involution_of_Cartan(s.d_cartan), s.d_fiberElt);
  }

  KGBEltList sub_KGB(const PSalgebra& q) const;

  PSalgebra theta_stable_parabolic
    (const StandardRepK& sr, WeylWord& conjugator) const;

  CharForm K_type_formula
    (const StandardRepK& sr, level bound=~0u); // non-|const| (|height_bound|)
  q_CharForm q_K_type_formula
    (const StandardRepK& sr, level bound=~0u); // non-|const| (|height_bound|)

  // Hecht-Schmid identity for simple-imaginary root $\alpha$
  HechtSchmid HS_id(const StandardRepK& s, RootNbr alpha) const;

  // Hecht-Schmid identity for simple-real root $\alpha$
  HechtSchmid back_HS_id(const StandardRepK& s, RootNbr alpha) const;

  // equivalent by $q$-Hecht-Schmid identity for simple-imaginary root $\alpha$
  q_Char q_HS_id_eq(const StandardRepK& s, RootNbr alpha) const;

  // no need for |q_back_HS_id_eq|, it would not involve $q$; use |back_HS_id|

  /*! Returns the sum of absolute values of the scalar products of
    $(1+theta)\lambda$ and the positive coroots. This gives a Weyl group
    invariant limit on the size of the weights that will be needed.
  */
  level height(const StandardRepK& s) const;

  //! Lower bound for height of representation after adding positive roots
  level height_bound(const Weight& lambda); // non |const|

  std::ostream& print(std::ostream& strm, const StandardRepK& sr) const;
  std::ostream& print(std::ostream& strm, const Char& ch) const;
  std::ostream& print(std::ostream& strm, const q_Char& ch) const;

// private methods
 private:
  RawChar KGB_sum(const PSalgebra& q, const Weight& lambda)
    const;

  Raw_q_Char q_KGB_sum(const PSalgebra& q, const Weight& lambda)
    const;

  const proj_info& get_projection(RankFlags gens); // non |const|

}; // |SRK_context|

// a comparison object that first takes into account a grading (height)
class graded_compare
{
  const std::vector<level>* h; // pointer, so |graded_compare| can be assignable

public:
  graded_compare (const std::vector<level>& a) : h(&a) {}

  bool operator()(seq_no x, seq_no y) const
  {
    level hx=(*h)[x], hy=(*h)[y];
    return hx!=hy ? hx<hy : x<y; // compare levels; sequence nbrs break ties
  }
}; // |class graded_compare|

// This class serves to store tables of previously computed mappings from
// "bad" standard representations to good ones. Also the information
// necessary to interpret the d_lambda field in StandardRepK are stored here
class KhatContext : public SRK_context
{
  typedef HashTable<StandardRepK,seq_no> Hash;

  StandardRepK::Pooltype nonfinal_pool,final_pool;
  Hash nonfinals,finals;

  std::vector<level> height_of; // alongside |final_pool|
  graded_compare height_graded; // ordering object that will use |height_of|

  // a set of equations rewriting to Standard, Normal, Final, NonZero elements
  std::vector<combination> expanded; // equivalents for |nonfinal| elements

 public:

// constructors, destructors, and swap

  KhatContext(RealReductiveGroup &G);

// accessors and manipulators (manipulation only as side effect for efficiency)

  seq_no nr_reps() const { return final_pool.size(); }

  StandardRepK rep_no(seq_no i) const { return final_pool[i]; }


  using SRK_context::height;
  level height(seq_no i) const
  {
    assert(i<height_of.size());
    return height_of[i]; // which will equal |height(rep_no(i))|
  }

  const graded_compare& height_order() const { return height_graded; }

  combination standardize(const StandardRepK& sr); // non |const|: |expanded++|
  combination standardize(const Char& chi); // non |const|

  combination truncate(const combination& c, level bound) const;


  equation mu_equation(seq_no, level bound=~0u); // adds equations

  std::vector<equation> saturate
    (const std::set<equation>& system, level bound);

 // saturate and invert |system| up to |bound|, writing list into |reps|
  matrix::Matrix_base<CharCoeff>
    K_type_matrix(std::set<equation>& system,
		  level bound,
		  std::vector<seq_no>& reps,
		  matrix::Matrix_base<CharCoeff>* direct_p); // non |const|

  combination branch(seq_no s, level bound); // non |const|

  void go(const StandardRepK& sr);  // used by "test" command

  using SRK_context::print;
  std::ostream& print(std::ostream& strm, const combination& ch,
		      bool brief=false) const;
// manipulators
 private:
  const combination& equate(seq_no n, const combination& rhs); // nonfinal #n

}; // |class KhatContext|

// This class serves to store tables of previously computed mappings from
// "bad" standard representations to good ones. Also the information
// necessary to interpret the d_lambda field in StandardRepK are stored here
class qKhatContext : public SRK_context
{
  typedef HashTable<StandardRepK,seq_no> Hash;

  StandardRepK::Pooltype nonfinal_pool,final_pool;
  Hash nonfinals,finals;

  std::vector<level> height_of; // alongside |final_pool|
  graded_compare height_graded; // ordering object that will use |height_of|

  // a set of equations rewriting to Standard, Normal, Final, NonZero elements
  std::vector<q_combin> expanded; // equivalents for |nonfinal| elements

 public:

// constructors, destructors, and swap

  qKhatContext(RealReductiveGroup &G);

// accessors and manipulators (manipulation only as side effect for efficiency)

  seq_no nr_reps() const { return final_pool.size(); }

  StandardRepK rep_no(seq_no i) const { return final_pool[i]; }


  using SRK_context::height;
  level height(seq_no i) const
  {
    assert(i<height_of.size());
    return height_of[i]; // which will equal |height(rep_no(i))|
  }

  const graded_compare& height_order() const { return height_graded; }

  q_combin standardize(const StandardRepK& sr); // non |const|: |expanded++|
  q_combin standardize(const q_Char& chi); // non |const|

  q_combin truncate(const q_combin& c, level bound) const;

  q_equation mu_equation(seq_no, level bound=~0u); // adds equations

  std::vector<q_equation> saturate
    (const std::set<q_equation>& system, level bound);

  matrix::Matrix_base<q_CharCoeff>
    K_type_matrix(std::set<q_equation>& system,
		  level bound,
		  std::vector<seq_no>& reps,
		  matrix::Matrix_base<q_CharCoeff>* direct_p); // non |const|

  q_combin branch(seq_no s, level bound); // non |const|

  using SRK_context::print;
  std::ostream& print(std::ostream& strm, const q_combin& ch, bool brief=false)
    const;

// manipulators
 private:
  const q_combin& equate(seq_no n, const q_combin& rhs); // nonfinal #n

}; // |class qKhatContext|


/* HechtSchmid identities are represented as equation with a main left hand
   member |lh|, and optional second left member |lh2|, and two optional
   right hand members |rh1| and |rh2|. Standardreps are all normalized.
*/
class HechtSchmid
{
  StandardRepK lh;
  StandardRepK* lh2; // owned pointers
  StandardRepK* rh1;
  StandardRepK* rh2;

 public:
 HechtSchmid(const StandardRepK& s)
    : lh(s), lh2(NULL), rh1(NULL), rh2(NULL) {}
  ~HechtSchmid() { delete lh2; delete rh1; delete rh2; }

  void add_lh(const StandardRepK& s) { lh2=new StandardRepK(s); }
  void add_rh(const StandardRepK& s)
    { *(rh1==NULL ? &rh1 : &rh2) = new StandardRepK(s); }

  int n_lhs() const { return lh2==NULL ? 1 : 2; }
  int n_rhs() const { return rh1==NULL ? 0 : rh2==NULL ? 1 : 2; }
  Char rhs () const; // stored right hand side: |*rh1 + *rh2|
  Char equivalent () const; // expression for initial term |lh|: |rhs() - *lh1|

}; // |class HechtSchmid|

class PSalgebra // Parabolic subalgebra
{
  TitsElt strong_inv; // corresponding strong involution
  size_t cn; // number of the Cartan class
  RankFlags sub_diagram; // simple roots forming basis of Levi factor
  RootNbrSet nilpotents; // (positive) roots in nilpotent radical
 public:
  PSalgebra (TitsElt base,
	     const InnerClass& G);

  const TitsElt& strong_involution() const { return strong_inv; }
  TwistedInvolution involution() const { return strong_inv.tw(); }
  size_t Cartan_no() const { return cn; }
  RankFlags Levi_gens() const { return sub_diagram; }
  const RootNbrSet& radical() const { return nilpotents; }
}; // |class PSalgebra|


} // |namespace standardrepk|

} // |namespace atlas|

#endif<|MERGE_RESOLUTION|>--- conflicted
+++ resolved
@@ -276,11 +276,7 @@
     { return G.basedTitsGroup(); }
 
   const TwistedInvolution involution_of_Cartan(size_t cn) const
-<<<<<<< HEAD
-    { return complexGroup().involution_of_Cartan(cn); }
-=======
     { return innerClass().involution_of_Cartan(cn); }
->>>>>>> b1ccd570
   const Fiber& fiber(const StandardRepK& sr) const
     { return G.cartan(sr.Cartan()).fiber(); }
 
