--- conflicted
+++ resolved
@@ -53,32 +53,7 @@
 size_t Rep_context::rank() const { return rootDatum().rank(); }
 
 const TwistedInvolution Rep_context::involution_of_Cartan(size_t cn) const
-<<<<<<< HEAD
-{ return complexGroup().involution_of_Cartan(cn); }
-
-StandardRepr
-  Rep_context::sr
-    (const standardrepk::StandardRepK& srk,
-     const standardrepk::KhatContext& khc,
-     const RatWeight& nu) const
-{
-  const KGBElt x= khc.kgb().lookup(khc.titsElt(srk));
-  const InvolutionNbr i_x = kgb().inv_nr(x);
-  const InvolutionTable& i_tab = complexGroup().involution_table();
-  const WeightInvolution& theta = i_tab.matrix(i_x);
-
-  const Weight lambda2 = khc.lift(srk); // doubled coordinates
-  const RatWeight lambda(lambda2,2);
-  const RatWeight diff = lambda - nu;
-  const RatWeight theta_diff(theta*diff.numerator(),
-			     diff.denominator()); // theta(lambda-nu)
-  const Weight lambda_rho = (lambda2-khc.rootDatum().twoRho())/2;
-  return StandardRepr(x,i_tab.pack(i_x,lambda_rho),
-		      ((lambda+nu+theta_diff)/=2).normalize());
-}
-=======
 { return innerClass().involution_of_Cartan(cn); }
->>>>>>> b1ccd570
 
 StandardRepr Rep_context::sr_gamma
   (KGBElt x, const Weight& lambda_rho, const RatWeight& gamma) const
@@ -562,8 +537,6 @@
 		  infin_char);
 }
 
-<<<<<<< HEAD
-=======
 /*
   Compute shift in |lambda| component of parameter for Cayley transform by a
   non-simple root $\alpha$, from involutions |theta_down| to |theta_up|, where
@@ -649,7 +622,6 @@
   return z;
 }
 
->>>>>>> b1ccd570
 StandardRepr Rep_context::twist(StandardRepr z) const
 {
   make_dominant(z);
@@ -660,20 +632,11 @@
   blocks::nblock_elt src(z.x(),y_values::exp_pi(infin_char-lambda(z)));
   aux.twist(src);
   RatWeight lr =
-<<<<<<< HEAD
-    (infin_char - src.y().log_pi(false) - RatWeight(rd.twoRho(),2)).normalize();
-  assert(lr.denominator()==1);
-  return StandardRepr
-    (sr_gamma(src.x(),
-	      Weight(lr.numerator().begin(),lr.numerator().end()),
-	      infin_char));
-=======
     (infin_char - src.y().log_pi(false) - rho(rd)).normalize();
   assert(lr.denominator()==1);
   return sr_gamma(src.x(),
 		  Weight(lr.numerator().begin(),lr.numerator().end()), // mod 2
 		  infin_char);
->>>>>>> b1ccd570
 }
 
 Rep_context::compare Rep_context::repr_less() const
@@ -770,14 +733,9 @@
     if (hash.match(sr(block,*it))>=old_size)
       new_survivors.push_back(*it);
 
-<<<<<<< HEAD
-  assert(new_survivors.size()>0); // at least top element should be new
-  assert(hash.size()==old_size+new_survivors.size()); // only new surv. added
-=======
   assert(hash.size()==old_size+new_survivors.size()); // only new surv. added
   if (new_survivors.empty())
     return; // nothing left to do, but we have computed |survivors| for caller
->>>>>>> b1ccd570
 
   lengths.resize(hash.size());
   KL_list.resize(hash.size(),SR_poly(repr_less())); // new slots, init empty
@@ -853,11 +811,7 @@
   unsigned long hash_index=hash.find(z);
   if (hash_index==hash.empty) // previously unknown parameter
   {
-<<<<<<< HEAD
-    non_integral_block block(*this,z);
-=======
     param_block block(*this,z);
->>>>>>> b1ccd570
     BlockEltList survivors;
     add_block(block,survivors);
 
@@ -875,12 +829,7 @@
     return result; // easy cases, null result
 
   BlockEltList survivors;
-<<<<<<< HEAD
-  if (hash.find(sr(block,entry_elem))==hash.empty) // previously unknown
-    add_block(block,survivors);
-=======
   add_block(block,survivors); // computes survivors, and add anything new
->>>>>>> b1ccd570
 
   // count number of survivors of length strictly less than any occurring length
   std::vector<unsigned int> n_surv_length_less
@@ -996,7 +945,7 @@
 }
 
 
-void Rep_table::add_block(ext_block::extended_block& block,
+void Rep_table::add_block(ext_block::ext_block& block,
 			  param_block& parent) // must be actual parent |block|
 {
   unsigned long old_size = hash.size();
@@ -1075,8 +1024,9 @@
   if (hash_index==hash.empty) // previously unknown parameter
   {
     BlockElt entry; // dummy needed to ensure full block is generated
-    non_integral_block block(*this,z,entry); // which this constructor does
-    ext_block::extended_block eblock(block,twistedWeylGroup());
+    param_block block(*this,z,entry); // which this constructor does
+    const auto &ic = innerClass();
+    ext_block::ext_block eblock(ic,block,kgb(),ic.distinguished());
 
     add_block(eblock,block);
 
