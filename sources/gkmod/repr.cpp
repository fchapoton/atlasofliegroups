/*
  This is repr.cpp

  Copyright (C) 2009-2012 Marc van Leeuwen
  part of the Atlas of Lie Groups and Representations

  For license information see the LICENSE file
*/

#include "repr.h"

#include <map> // used in computing |reducibility_points|
#include <iostream>
#include "error.h"

#include "arithmetic.h"
#include "matreduc.h"

#include "tits.h"
#include "kgb.h"	// various methods
#include "blocks.h"	// |dual_involution|
#include "standardrepk.h"// |KhatContext| methods
#include "subsystem.h" // |SubSystem| methods

#include "kl.h"

#include "basic_io.h"

namespace atlas {
  namespace repr {

bool StandardRepr::operator== (const StandardRepr& z) const
{ return x_part==z.x_part and y_bits==z.y_bits
  and infinitesimal_char==z.infinitesimal_char;
}

size_t StandardRepr::hashCode(size_t modulus) const
{ size_t hash=
    x_part + 375*y_bits.data().to_ulong()+83*infinitesimal_char.denominator();
  const Ratvec_Numer_t& num=infinitesimal_char.numerator();
  for (unsigned i=0; i<num.size(); ++i)
    hash= 11*(hash&(modulus-1))+num[i];
  return hash &(modulus-1);
}

Rep_context::Rep_context(RealReductiveGroup &G_R)
  : G(G_R), KGB_set(G_R.kgb())
{}

size_t Rep_context::rank() const { return rootDatum().rank(); }

const TwistedInvolution Rep_context::involution_of_Cartan(size_t cn) const
{ return innerClass().involution_of_Cartan(cn); }

StandardRepr Rep_context::sr_gamma
  (KGBElt x, const Weight& lambda_rho, const RatWeight& gamma) const
{
<<<<<<< HEAD
  const InvolutionTable& i_tab = complexGroup().involution_table();
#ifndef NDEBUG // check that constructor below builds a valid StandardRepr
  int_Matrix theta1 = kgb().involution_matrix(x)+1;
  RatWeight g_r = gamma - rho(rootDatum());
  Weight image (g_r.numerator().begin(),g_r.numerator().end()); // convert
  // |gamma| is compatible with |x| if neither of next two lines throws
  image = theta1*image/int(g_r.denominator()); // division must be exact
  matreduc::find_solution(theta1,image); // solution must exist
#endif
=======
  const InvolutionTable& i_tab = innerClass().involution_table();
>>>>>>> acd3b120
  return StandardRepr(x, i_tab.pack(kgb().inv_nr(x),lambda_rho), gamma);
}

RatWeight Rep_context::gamma
  (KGBElt x, const Weight& lambda_rho, const RatWeight& nu) const
{
<<<<<<< HEAD
  const InvolutionTable& i_tab = complexGroup().involution_table();
  const RatWeight lambda = rho(rootDatum())+lambda_rho;
=======
  const InvolutionTable& i_tab = innerClass().involution_table();
  const RatWeight lambda(lambda_rho*2+rootDatum().twoRho(),2);
>>>>>>> acd3b120
  const RatWeight diff = lambda - nu;
  const RatWeight theta_diff(i_tab.matrix(kgb().inv_nr(x))*diff.numerator(),
			     diff.denominator()); // theta(lambda-nu)
  return ((lambda+nu+theta_diff)/=2).normalize();
}

StandardRepr
  Rep_context::sr
    (const standardrepk::StandardRepK& srk,
     const standardrepk::SRK_context& srkc,
     const RatWeight& nu) const
{
  const TitsElt a = srkc.titsElt(srk); // was reduced during construction |srk|
  const KGBElt x= kgb().lookup(a);
  Weight lambda_rho = srkc.lift(srk)-rootDatum().twoRho();
  lambda_rho/=2; // undo doubled coordinates

  return sr(x,lambda_rho,nu);
}

StandardRepr Rep_context::sr(const param_block& b, BlockElt i) const
{
  assert(i<b.size());
  return sr_gamma(b.x(i),b.lambda_rho(i),b.gamma());
}

Weight Rep_context::lambda_rho(const StandardRepr& z) const
{
  const InvolutionNbr i_x = kgb().inv_nr(z.x());
  const InvolutionTable& i_tab = innerClass().involution_table();
  const WeightInvolution& theta = i_tab.matrix(i_x);

  const RatWeight gamma_rho = z.gamma() - rho(rootDatum());
  Ratvec_Numer_t im_part2 = gamma_rho.numerator()+theta*gamma_rho.numerator();
  im_part2 /= gamma_rho.denominator(); // exact: $(1+\theta)(\lambda-\rho)$
  Weight i2(im_part2.begin(),im_part2.end()); // convert to |Weight|
  return (i2 + i_tab.unpack(i_x,z.y()))/2; // division exact again
}

// return $\lambda \in \rho+X^*$ as half-integer rational vector
RatWeight Rep_context::lambda(const StandardRepr& z) const
{
  RatWeight result(rho(rootDatum()));
  return result.normalize()+lambda_rho(z);
}

RatWeight Rep_context::nu(const StandardRepr& z) const
{
  const InvolutionNbr i_x = kgb().inv_nr(z.x());
  const WeightInvolution& theta = innerClass().involution_table().matrix(i_x);
  const Ratvec_Numer_t num = z.gamma().numerator()-theta*z.gamma().numerator();
  return RatWeight(num,2*z.gamma().denominator()).normalize();
}

// |z| standard means (weakly) dominant on the (simple-)imaginary roots
bool Rep_context::is_standard(const StandardRepr& z, RootNbr& witness) const
{
  const RootDatum& rd = rootDatum();
  const InvolutionNbr i_x = kgb().inv_nr(z.x());
  const InvolutionTable& i_tab = innerClass().involution_table();
  const Ratvec_Numer_t& numer = z.gamma().numerator();

  for (unsigned i=0; i<i_tab.imaginary_rank(i_x); ++i)
  {
    const RootNbr alpha = i_tab.imaginary_basis(i_x,i);
    if (rd.coroot(alpha).dot(numer)<0)
      return witness=alpha,false;
  }
  return true;
}

// |z| zero means that no singular simple-imaginary roots are compact; this
// code assumes |is_standard(z)|, namely |gamma| is dominant on imaginary roots
bool Rep_context::is_zero(const StandardRepr& z, RootNbr& witness) const
{
  const RootDatum& rd = rootDatum();
  const InvolutionNbr i_x = kgb().inv_nr(z.x());
  const InvolutionTable& i_tab = innerClass().involution_table();
  const Ratvec_Numer_t& numer = z.gamma().numerator();

  for (unsigned i=0; i<i_tab.imaginary_rank(i_x); ++i)
  {
    const RootNbr alpha = i_tab.imaginary_basis(i_x,i);
    if (rd.coroot(alpha).dot(numer)==0 and // simple-imaginary, singular
	not kgb().simple_imaginary_grading(z.x(),alpha)) // and compact
      return witness=alpha,true;
  }
  return false;
}


// |z| final means that no singular real roots satisfy the parity condition
// we do not assume |gamma| to be dominant, so all real roots must be tested
bool Rep_context::is_final(const StandardRepr& z, RootNbr& witness) const
{
  const RootDatum& rd = rootDatum();
  const InvolutionNbr i_x = kgb().inv_nr(z.x());
  const InvolutionTable& i_tab = innerClass().involution_table();
  const RootNbrSet pos_real = i_tab.real_roots(i_x) & rd.posRootSet();
  const Weight test_wt = i_tab.unpack(i_x,z.y()) // $(1-\theta)(\lambda-\rho)$
           + rd.twoRho()-rd.twoRho(pos_real); // replace $\rho$ by $\rho_R$

  for (RootNbrSet::iterator it=pos_real.begin(); it(); ++it)
  {
    const Weight& av = rootDatum().coroot(*it);
    if (av.dot(z.gamma().numerator())==0 and
	av.dot(test_wt)%4 !=0) // singular yet odd on shifted lambda
      return witness=*it,false;
  }
  return true;
}

bool Rep_context::is_oriented(const StandardRepr& z, RootNbr alpha) const
{
  const RootDatum& rd = rootDatum();
  const InvolutionNbr i_x = kgb().inv_nr(z.x());
  const InvolutionTable& i_tab = innerClass().involution_table();
  const RootNbrSet real = innerClass().involution_table().real_roots(i_x);

  assert(real.isMember(alpha)); // only real roots should be tested

  const Weight& av = rootDatum().coroot(alpha);
  const int numer = av.dot(z.gamma().numerator());
  const int denom = z.gamma().denominator();
  assert(numer%denom!=0); // and the real root alpha should be non-integral

  const Weight test_wt = i_tab.unpack(i_x,z.y()) +rd.twoRho() -rd.twoRho(real);
  const int eps = av.dot(test_wt)%4==0 ? 0 : denom;

  return arithmetic::remainder(numer+eps,2*denom)< (unsigned)denom;
}

unsigned int Rep_context::orientation_number(const StandardRepr& z) const
{
  const RootDatum& rd = rootDatum();
  const InvolutionTable& i_tab = innerClass().involution_table();
  const InvolutionNbr i_x = kgb().inv_nr(z.x());
  const RootNbrSet real = i_tab.real_roots(i_x);
  const Permutation& root_inv = i_tab.root_involution(i_x);
  const Ratvec_Numer_t& numer = z.gamma().numerator();
  const arithmetic::Numer_t denom = z.gamma().denominator();
  const Weight test_wt = i_tab.unpack(i_x,z.y()) +rd.twoRho() -rd.twoRho(real);

  unsigned count = 0;

  for (unsigned i=0; i<rd.numPosRoots(); ++i)
  {
    const RootNbr alpha = rd.numPosRoots()+i;
    const Weight& av = rootDatum().coroot(alpha);
    const arithmetic::Numer_t num = av.dot(numer);
    if (num%denom!=0) // skip integral roots
    { if (real.isMember(alpha))
      {
	int eps = av.dot(test_wt)%4==0 ? 0 : denom;
	if ((num>0) == // either positive for gamma and oriented, or neither
	    (arithmetic::remainder(num+eps,2*denom)< (unsigned)denom))
	  ++count;
      }
      else // complex root
      {
	assert(i_tab.complex_roots(i_x).isMember(alpha));
	const RootNbr beta = root_inv[alpha];
	if (i<rd.rt_abs(beta) // consider only first conjugate "pair"
	    and (num>0)!=(rootDatum().coroot(beta).dot(numer)>0))
	  ++count;
      }
    }
  }
  return count;
} // |orientation_number|

void Rep_context::W_act(const WeylWord& w,StandardRepr& z) const
{
  const RootDatum& rd = rootDatum();
  Weight lr = lambda_rho(z);
  KGBElt& x = z.x_part;
  Ratvec_Numer_t& numer = z.infinitesimal_char.numerator();

  for (unsigned i=w.size(); i-->0; )
  {
    weyl::Generator s=w[i];
    rd.simple_reflect(s,numer);
    rd.simple_reflect(s,lr);
    if (kgb().status(s,x)!=gradings::Status::Real) // center at $\rho-\rho_r$
      lr -= rd.simpleRoot(s); // so unless |s| is real root compensate
    x = kgb().cross(s,x);
  }
  z.y_bits = // reinsert $y$ bits component
    innerClass().involution_table().pack(kgb().inv_nr(x),lr);
}

void
Rep_context::W_act(const WeylWord& w,StandardRepr& z,const SubSystem& subsys)
  const
{
  const RootDatum& rd = rootDatum();
  KGBElt& x= z.x_part;
  InvolutionNbr i_x = kgb().inv_nr(x);
  const InvolutionTable& i_tab = innerClass().involution_table();

  // the following are non-|const|, and modified in the loop below
  Weight lambda2_shifted = (lambda_rho(z)*=2)
    + rd.twoRho() - rd.twoRho(i_tab.real_roots(i_x));
  Ratvec_Numer_t& gamma_num = z.infinitesimal_char.numerator();

  for (unsigned i=w.size(); i-->0; )
  {
    weyl::Generator s=w[i];
    RootNbr alpha = subsys.parent_nr_simple(s);
    rd.reflect(alpha,gamma_num);
    x = kgb().cross(rd.reflectionWord(alpha),x);
    i_x = kgb().inv_nr(x);
    rd.reflect(alpha,lambda2_shifted);
  }
  lambda2_shifted -= rd.twoRho() - rd.twoRho(i_tab.real_roots(i_x)); // unshift
  z.y_bits=i_tab.pack(i_x,lambda2_shifted/2);
}

WeylWord Rep_context::make_dominant(StandardRepr& z) const
{
  const RootDatum& rd = rootDatum();

  // the following are non-|const|, and modified in the loop below
  Weight lr = lambda_rho(z);
  KGBElt& x = z.x_part;
  Ratvec_Numer_t& numer = z.infinitesimal_char.numerator();

  WeylWord result;
  result.reserve(rd.numPosRoots()); // enough to accommodate the WeylWord

  { weyl::Generator s;
    do
    {
      for (s=0; s<rd.semisimpleRank(); ++s)
      {
	int v=rd.simpleCoroot(s).dot(numer);
        if (v<0 or (v==0 and kgb().isComplexDescent(s,x)))
        {
	  result.push_back(s);
          rd.simple_reflect(s,numer);
          rd.simple_reflect(s,lr);
	  switch (kgb().status(s,x))
	  {
	  case gradings::Status::ImaginaryCompact:
	  case gradings::Status::ImaginaryNoncompact:
	    throw std::runtime_error("Non standard parameter in make_dominant");
	  case gradings::Status::Complex:
	    lr -= rd.simpleRoot(s); // pivot around $\rho-\rho_r$
	  case gradings::Status::Real: {} // no compensation for real roots
	  }
          x = kgb().cross(s,x);
	  break; // out of the loop |for(s)|
        } // |if(v<0)|
      } // |for(s)|
    }
    while (s<rd.semisimpleRank()); // wait until inner loop runs to completion
  }
  z.y_bits=innerClass().involution_table().pack(kgb().inv_nr(x),lr);
  return result;
} // |make_dominant|

WeylWord
Rep_context::make_dominant(StandardRepr& z,const SubSystem& subsys) const
{
  const RootDatum& rd = rootDatum();
  KGBElt& x= z.x_part;
  InvolutionNbr i_x = kgb().inv_nr(x);
  const InvolutionTable& i_tab = innerClass().involution_table();

  // the following are non-|const|, and modified in the loop below
  Weight lambda2_shifted = (lambda_rho(z)*=2)
    + rd.twoRho() - rd.twoRho(i_tab.real_roots(i_x));
  Ratvec_Numer_t& gamma_num = z.infinitesimal_char.numerator();

  WeylWord result;
  result.reserve(subsys.numPosRoots()); // enough to accommodate the WeylWord

  { weyl::Generator s;
    do
    {
      for (s=0; s<subsys.rank(); ++s)
      {
	RootNbr alpha = subsys.parent_nr_simple(s);
	arithmetic::Numer_t v=rd.coroot(alpha).dot(gamma_num);
        if (v<0 or (v==0 and i_tab.is_complex_descent(i_x,alpha)))
        {
	  if (i_tab.imaginary_roots(i_x).isMember(alpha))
	    throw std::runtime_error
	      ("Cannot make non-standard parameter integrally dominant");
	  result.push_back(s);

	  // reflect |gamma| by |alpha|
	  gamma_num.subtract(rd.root(alpha).begin(),v);
	  x = kgb().cross(rd.reflectionWord(alpha),x);
	  i_x = kgb().inv_nr(x);
          rd.reflect(alpha,lambda2_shifted);
	  break; // out of the loop |for(s)|
        } // |if(v<0)|
      } // |for(s)|
    }
    while (s<subsys.rank()); // wait until inner loop runs to completion
  }
  lambda2_shifted -= rd.twoRho() - rd.twoRho(i_tab.real_roots(i_x)); // unshift
  z.y_bits=i_tab.pack(i_x,lambda2_shifted/2);
  return result;
} // |make_dominant| (integrally)

RationalList Rep_context::reducibility_points(const StandardRepr& z) const
{
  const RootDatum& rd = rootDatum();
  const InvolutionNbr i_x = kgb().inv_nr(z.x());
  const InvolutionTable& i_tab = innerClass().involution_table();
  const Permutation& theta = i_tab.root_involution(i_x);

  const RatWeight& gamma = z.gamma();
  const Ratvec_Numer_t& numer = gamma.numerator();
  const arithmetic::Numer_t d = gamma.denominator();
  const Weight lam_rho = lambda_rho(z);

  const RootNbrSet pos_real = i_tab.real_roots(i_x) & rd.posRootSet();
  const Weight two_rho_real = rd.twoRho(pos_real);

  // we shall associate to a first number a strict lower bound for some $k$
  // if first number is $num>0$ we shall later form fractions $(d/num)*k$
  typedef std::map<long,long> table;
  table odds,evens; // name indicates the parity that $k$ will have

  for (RootNbrSet::iterator it=pos_real.begin(); it(); ++it)
  {
    arithmetic::Numer_t num =
      rd.coroot(*it).dot(numer); // numerator of $\<\nu,\alpha^v>$
    if (num!=0)
    {
      long lam_alpha = lam_rho.dot(rd.coroot(*it))+rd.colevel(*it);
      bool do_odd = (lam_alpha+two_rho_real.dot(rd.coroot(*it))/2)%2 ==0;
      (do_odd ? &odds : &evens)->insert(std::make_pair(std::abs(num),0));
    }
  }

  RootNbrSet pos_complex = i_tab.complex_roots(i_x) & rd.posRootSet();
  for (RootNbrSet::iterator it=pos_complex.begin(); it(); ++it)
  {
    RootNbr alpha=*it, beta=theta[alpha];
    arithmetic::Numer_t vala = rd.coroot(alpha).dot(numer);
    arithmetic::Numer_t valb = rd.coroot(beta).dot(numer);
    arithmetic::Numer_t num = vala - valb; // numerator of $2\<\nu,\alpha^v>$
    if (num!=0)
    {
      assert((vala+valb)%d==0); // since |\<\gamma,a+b>=\<\lambda,a+b>|
      long lwb =std::abs(vala+valb)/d;
      std::pair<table::iterator,bool> trial =
	(lwb%2==0 ? &evens : &odds)->insert(std::make_pair(std::abs(num),lwb));
      if (not trial.second and lwb<trial.first->second)
	trial.first->second=lwb; // if not new, maybe lower the old bound value
    }
  }

  std::set<Rational> fracs;

  for (table::iterator it= evens.begin(); it!=evens.end(); ++it)
    for (long s= d*(it->second+2); s<=it->first; s+=2*d)
      fracs.insert(Rational(s,it->first));

  for (table::iterator it= odds.begin(); it!=odds.end(); ++it)
    for (long s= it->second==0 ? d : d*(it->second+2); s<=it->first; s+=2*d)
      fracs.insert(Rational(s,it->first));

  return RationalList(fracs.begin(),fracs.end());
} // |reducibility_points|


StandardRepr Rep_context::cross(weyl::Generator s, StandardRepr z) const
{
  make_dominant(z);
  const RatWeight infin_char=z.gamma(); // now get the infinitesimal character
  const RootDatum& rd = rootDatum();
  const SubSystem& subsys = SubSystem::integral(rd,infin_char);
  blocks::nblock_help aux(realGroup(),subsys);
  blocks::nblock_elt src(z.x(),y_values::exp_pi(infin_char-lambda(z)));
  aux.cross_act(src,s);
  const RatWeight& t =  src.y().as_Qmod2Z();
  // InvolutionNbr i_x = kgb().inv_nr(z.x());
  // no need to do |innerClass().involution_table().real_unique(i_x,t)|

  RatWeight lr =  (infin_char - t - rho(rd)).normalize();
  assert(lr.denominator()==1); // we have reconstructed $\lambda-\rho \in X^*$
  return sr_gamma(src.x(),
		  Weight(lr.numerator().begin(),lr.numerator().end()), // mod 2
		  infin_char);
}

StandardRepr Rep_context::cross(const Weight& alpha, StandardRepr z) const
{
  const RootDatum& rd = rootDatum();
  KGBElt& x= z.x_part;
  InvolutionNbr i_x = kgb().inv_nr(x);
  const InvolutionTable& i_tab = innerClass().involution_table();

  const RatWeight& gamma=z.infinitesimal_char; // integrally dominant
  RootNbr rt = rd.root_index(alpha);
  if (rt==rd.numRoots())
    throw std::runtime_error("Not a root");
  // the following test ensures that our final |assert| below won't fail
  if (rd.coroot(rt).dot(gamma.numerator())%gamma.denominator()!=0)
    throw std::runtime_error("Not an integral root");

  RatWeight lambda_shifted =
    gamma - lambda(z) + RatWeight(rd.twoRho(i_tab.real_roots(i_x)),2);
  Ratvec_Numer_t& lambda_numer = lambda_shifted.numerator();

  rd.reflect(rt,lambda_numer);
  x = kgb().cross(rd.reflectionWord(rt),x);
  i_x = kgb().inv_nr(x);

  // the addition of $\rho$ below is because |sr_gamma| takes $\lambda-\rho$
  lambda_shifted += RatWeight(rd.twoRho()-rd.twoRho(i_tab.real_roots(i_x)),2);
  lambda_shifted =  (gamma - lambda_shifted).normalize();
  assert(lambda_shifted.denominator()==1);

  return sr_gamma(x,Weight(lambda_numer.begin(),lambda_numer.end()),gamma);
}

StandardRepr Rep_context::Cayley(weyl::Generator s, StandardRepr z) const
{
  make_dominant(z);
  const RatWeight infin_char=z.gamma(); // now get the infinitesimal character
  const RootDatum& rd = rootDatum();
  const SubSystem& subsys = SubSystem::integral(rd,infin_char);
  blocks::nblock_help aux(realGroup(),subsys);
  blocks::nblock_elt src(z.x(),y_values::exp_pi(infin_char-lambda(z)));
  aux.do_up_Cayley(src,s);
  RatWeight t =  src.y().log_pi(false);
  // InvolutionNbr i_x = kgb().inv_nr(z.x());
  // no need to do |innerClass().involution_table().real_unique(i_x,t)|

  RatWeight lr =  (infin_char - t - rho(rd)).normalize();
  assert(lr.denominator()==1);
  return sr_gamma(src.x(),
		  Weight(lr.numerator().begin(),lr.numerator().end()), // mod 2
		  infin_char);
}

StandardRepr Rep_context::inv_Cayley(weyl::Generator s, StandardRepr z) const
{
  make_dominant(z);
  const RatWeight infin_char=z.gamma(); // now get the infinitesimal character
  const RootDatum& rd = rootDatum();
  const SubSystem& subsys = SubSystem::integral(rd,infin_char);
  blocks::nblock_help aux(realGroup(),subsys);
  blocks::nblock_elt src(z.x(),y_values::exp_pi(infin_char-lambda(z)));
  aux.do_down_Cayley(src,s);
  RatWeight t =  src.y().log_pi(false);
  // InvolutionNbr i_x = kgb().inv_nr(z.x());
  // no need to do |innerClass().involution_table().real_unique(i_x,t)|

  RatWeight lr =  (infin_char - t - rho(rd)).normalize();
  assert(lr.denominator()==1);
  return sr_gamma(src.x(),
		  Weight(lr.numerator().begin(),lr.numerator().end()), // mod 2
		  infin_char);
}

/* compute shift in |lambda| component of parameter for Cayley transform
   by a non-simple root $\alpha$, from involutions |theta_down| to |theta_up|,
   where |to_simple| left-conjugates root $\alpha$ to some simple root $\beta$

   Sum of positve roots changing real status, and becoming negative at $\beta$
*/
Weight Cayley_shift (const InnerClass& G,
		     InvolutionNbr theta_upstairs, // at the more split Cartan
		     WeylWord to_simple)
{ const RootDatum& rd=G.rootDatum();
  const InvolutionTable& i_tab = G.involution_table();
  RootNbrSet S = pos_to_neg(rd,to_simple) & i_tab.real_roots(theta_upstairs);
  Weight sum(rd.rank(),0); // difference of $\rho$ values
  for (auto it=S.begin(); it(); ++it)
    sum += rd.root(*it); // sum real posroots upstairs that |to_simple| negates
  return sum;
}

StandardRepr Rep_context::any_Cayley(const Weight& alpha, StandardRepr z) const
{
  const RootDatum& rd = rootDatum();
  const KGB& kgb = this->kgb();
  const InvolutionTable& i_tab = innerClass().involution_table();
  const SubSystem& subsys = SubSystem::integral(rd,z.infinitesimal_char);

  // prepare: move to a situation with integrally dominant infinitesimal char.
  WeylWord w=make_dominant(z,subsys);
  KGBElt x= z.x_part; // take a working copy; don't disturb |z|
  Weight lr = lambda_rho(z); // use at end to build new parameter
  const RatWeight& infin_char=z.infinitesimal_char; // constant from here on

  // check the root argument, and if OK make the corresponding move to above
  RootNbr rt = subsys.from_parent(rd.root_index(alpha)); // |subsys| numbering
  if (rt == ~ RootNbr(0)) // either not a root at all or not in subsystem
    throw std::runtime_error("Not an integral root");
  // apply the integrally-dominant-making $W$ element |w| (in |subsys|) to |rt|:
  rt = subsys.permuted_root(rt,w); // now we've got the root to do Cayley by
  const RootNbr n_alpha = subsys.to_parent(rt); // for modified |alpha|

  rt = subsys.rt_abs(rt); // interpret as index of a positive root
  weyl::Generator s=subsys.simple(rt);
  WeylWord ww = subsys.to_simple(rt);
  // neither |alpha| nor |rt| will be used beyond thus point

  // now do the Cayley transform proper
  bool ascent; // whether forward Cayley
  const InvolutionNbr inv0= kgb.inv_nr(x); // initial involution

  x = kgb.cross(ww,x);
  switch (kgb.status(s,x))
  {
  case gradings::Status::ImaginaryNoncompact:
    x = kgb.cayley(s,x); ascent=true; break;
  case gradings::Status::Real: // find out (at inv0) whether root is parity
    { Weight rho2_diff = rd.twoRho() - rd.twoRho(i_tab.real_roots(inv0));
      RatWeight parity_vector = // compute this at the \emph{original} x
	infin_char - lr - RatWeight(std::move(rho2_diff),2);
      if (parity_vector.dot(rd.coroot(n_alpha))%2!=0)
      { // then |alpha| was parity
	x = kgb.inverseCayley(s,x).first; // do inverse Cayley at |inv1|
	ascent=false;
	break;
      }
      // else FALL THROUGH
    }
  case gradings::Status::ImaginaryCompact:
  case gradings::Status::Complex:
    throw error::Cayley_error();
  }
  x = kgb.cross(x,ww); // finally cross back

  lr += // apply shift depending on distance from being simply-real upstairs
    Cayley_shift(complexGroup(),ascent ? kgb.inv_nr(x) : inv0,ww);
  z = sr_gamma(x,lr,infin_char);

  W_act(w,z); // move back to origingal infinitesimal character representative
  return z;
}

StandardRepr Rep_context::twist(StandardRepr z) const
{
  make_dominant(z);
  const RatWeight infin_char=z.gamma(); // now get the infinitesimal character
  const RootDatum& rd = rootDatum();
  const SubSystem& subsys = SubSystem::integral(rd,infin_char);
  blocks::nblock_help aux(realGroup(),subsys);
  blocks::nblock_elt src(z.x(),y_values::exp_pi(infin_char-lambda(z)));
  aux.twist(src);
  RatWeight lr =
    (infin_char - src.y().log_pi(false) - rho(rd)).normalize();
  assert(lr.denominator()==1);
  return sr_gamma(src.x(),
		  Weight(lr.numerator().begin(),lr.numerator().end()), // mod 2
		  infin_char);
}

Rep_context::compare Rep_context::repr_less() const
{ return compare(rootDatum().dual_twoRho()); }

bool Rep_context::compare::operator()
  (const StandardRepr& r,const StandardRepr& s) const
{
  if (r.x()!=s.x()) // order by |x| component first
    return r.x()<s.x();

  // then compare by scalar product of |gamma()| and |level_vec|
  if (r.gamma()!=s.gamma()) // quick test to avoid work within a same block
  {
    const int rgd=r.gamma().denominator(), sgd=s.gamma().denominator();
    const int lr = sgd*level_vec.dot(r.gamma().numerator()); // cross multiply
    const int ls = rgd*level_vec.dot(s.gamma().numerator());
    if (lr!=ls)
      return lr<ls;

    // next by individual components of |gamma()|
    for (size_t i=0; i<level_vec.size(); ++i)
      if (sgd*r.gamma().numerator()[i]!=rgd*s.gamma().numerator()[i])
	return sgd*r.gamma().numerator()[i]<rgd*s.gamma().numerator()[i];

    assert(false); return false; // cannot happen since |r.gamma()!=s.gamma()|
  }

  // and when neither |x| nor |gamma()| discriminate, use the |y| component
  return r.y()<s.y(); // uses |SmallBitVector::operator<|, internal comparison
}

SR_poly Rep_context::expand_final(StandardRepr z) const // by value
{
  const RootDatum& rd = rootDatum();
  const InvolutionTable& i_tab = innerClass().involution_table();

  make_dominant(z); // this simplifies matters a lot; |z| is unchanged hereafter

  const InvolutionNbr i_x = kgb().inv_nr(z.x());
  const RatWeight& gamma=z.gamma();

  RankFlags singular_real_parity;
  for (weyl::Generator s=0; s<rd.semisimpleRank(); ++s)
    if (rd.simpleCoroot(s).dot(gamma.numerator())==0)
    { if (i_tab.is_real_simple(i_x,s))
	singular_real_parity.set // record whether |s| is a real parity root
	  // |unpack| gives $(1-\theta)(\lambda-\rho)$
	  // real simple coroot odd on $\lambda-\rho$ means it is parity
	  (s,rd.simpleCoroot(s).dot(i_tab.unpack(i_x,z.y()))%4!=0);
      else if (i_tab.is_imaginary_simple(i_x,s))
      {
	if (kgb().status(s,z.x())==gradings::Status::ImaginaryCompact)
	  return SR_poly(repr_less());; // return a zero result
      }
      else
	assert(not kgb().isComplexDescent(s,z.x())); // because |make_dominant|
    }
  // having made dominant, any non-final is witnessed on a (real) simple root
  if (singular_real_parity.any())
  {
    const weyl::Generator s= singular_real_parity.firstBit();
    const KGBEltPair p = kgb().inverseCayley(s,z.x());
    Weight lr = lambda_rho(z);

    // |lr| may need replacement by an equivalent (at |z.x()|) before it is
    // passed to inverse Cayleys, which will reinterpret is at $x$'s from |p|
    assert(rd.simpleCoroot(s).dot(lr)%2!=0); // we tested this odd above
    lr -= // correct so that $\<\lambda,\alpha^\vee>=0$ (like $\gamma$)
      rd.simpleRoot(s)*((rd.simpleCoroot(s).dot(lr)+1)/2); // project on perp
    assert(rd.simpleCoroot(s).dot(lr)==-1); // because $\<\rho,\alpha^\vee>=1$

    SR_poly result = expand_final(sr(p.first,lr,gamma));
    if (p.second!=UndefKGB)
      result += expand_final(sr(p.second,lr,gamma));
    return result;
  }
  else return SR_poly(z,repr_less());
} // |Rep_context::expand_final|

void Rep_table::add_block(param_block& block, BlockEltList& survivors)
{
  survivors.reserve(block.size());
  for (BlockElt x=0; x<block.size(); ++x)
    if (block.survives(x))
      survivors.push_back(x);

  unsigned long old_size = hash.size();
  BlockEltList new_survivors;

  // fill the |hash| table for new surviving parameters in this block
  for (BlockEltList::const_iterator
	 it=survivors.begin(); it!=survivors.end(); ++it)
    if (hash.match(sr(block,*it))>=old_size)
      new_survivors.push_back(*it);

  assert(hash.size()==old_size+new_survivors.size()); // only new surv. added
  if (new_survivors.empty())
    return; // nothing left to do, but we have computed |survivors| for caller

  lengths.resize(hash.size());
  KL_list.resize(hash.size(),SR_poly(repr_less())); // new slots, init empty
  def_formula.resize(hash.size(),SR_poly(repr_less())); // allocate new slots

  // compute cumulated KL polynomimals $P_{x,y}$ with $x\leq y$ survivors

  // start with computing KL polynomials for the entire block
  const kl::KLContext& klc = block.klc(block.size()-1,false); // silently

  /* get $P(x,z)$ for |x<=z| with |z| among new |survivors|, and contribute
   parameters from |block.survivors_below(x)| with coefficient $P(x,z)[q:=s]$
   to the |SR_poly| at |KL_list[old_size+i], where |z=new_survivors[i]| */

  BlockEltList::const_iterator z_start=new_survivors.begin();
  for (BlockEltList::const_iterator it = z_start; it!=new_survivors.end(); ++it)
    lengths[old_size+(it-z_start)]=block.length(*it);

  for (BlockElt x=0; x<=new_survivors.back(); ++x)
  {
    BlockEltList xs=block.survivors_below(x);
    if (xs.empty())
      continue; // no point doing work for |x|'s that don't contribute anywhere

    const unsigned int parity = block.length(x)%2;

    if (*z_start<x)
      ++z_start; // advance so |z| only runs over values with |x<=z|
    assert(z_start!=new_survivors.end() and *z_start>=x);

    for (BlockEltList::const_iterator it=z_start; it!=new_survivors.end(); ++it)
    {
      const BlockElt z = *it; // element of |new_survivors| and |x<=z|
      const kl::KLPol& pol = klc.klPol(x,z); // regular KL polynomial
      Split_integer eval(0);
      for (polynomials::Degree d=pol.size(); d-->0; )
	eval = eval.times_s()+Split_integer(static_cast<int>(pol[d]));
      if (eval!=Split_integer(0))
      {
	unsigned long z_index = old_size+(it-new_survivors.begin());
	assert(hash.find(sr(block,z))==z_index);
	SR_poly& dest = KL_list[z_index];
	if (lengths[z_index]%2!=parity)
	  eval.negate(); // incorporate sign for length difference
	for (unsigned int i=0; i<xs.size(); ++i)
	  dest.add_term(sr(block,xs[i]),eval);
      }
    } // |for(it)|
  } // |for(x)|
} // |Rep_table::add_block|

unsigned int Rep_table::length(StandardRepr z)
{
  make_dominant(z); // should't hurt, and improves chances of finding |z|
  unsigned long hash_index=hash.find(z);
  if (hash_index!=hash.empty)
    return lengths[hash_index];

  // otherwise do it the hard way, constructing a block up to |z|
  param_block block(*this,z); // compute partial block
  return block.length(block.size()-1);
}

// compute and return sum of KL polynomials at $s$ for final parameter |z|
SR_poly Rep_table::KL_column_at_s(StandardRepr z) // must be nonzero and final
{
  { RootNbr witness;
    assert(not is_zero(z,witness));
    assert(is_final(z,witness));
    ndebug_use(witness);
  }
  make_dominant(z); // so that |z| it will appear at the top of its own block
  unsigned long hash_index=hash.find(z);
  if (hash_index==hash.empty) // previously unknown parameter
  {
    param_block block(*this,z);
    BlockEltList survivors;
    add_block(block,survivors);

    hash_index=hash.find(z);
    assert(hash_index!=hash.empty);
  }

  return KL_list[hash_index];
}

SR_poly Rep_table::deformation_terms (param_block& block,BlockElt entry_elem)
{
  SR_poly result(repr_less());
  if (not block.survives(entry_elem) or block.length(entry_elem)==0)
    return result; // easy cases, null result

  BlockEltList survivors;
  add_block(block,survivors); // computes survivors, and add anything new

  // count number of survivors of length strictly less than any occurring length
  std::vector<unsigned int> n_surv_length_less
    (block.length(survivors.back())+1); // slots for lengths |<=| largest length
  { // compute |n_surv_length_less| values
    unsigned int l=0;  n_surv_length_less[l]=0;
    for (BlockEltList::const_iterator
	   it=survivors.begin(); it!=survivors.end(); ++it)
      while (l<block.length(*it))
	n_surv_length_less[++l] = it-survivors.begin();
  }

  assert(hash.find(sr(block,entry_elem))!=hash.empty); // should be known now

  // map indices of |survivors| to corresponding number in |hash|
  std::vector<unsigned long> remap(survivors.size());
  for (unsigned long i=0; i<survivors.size(); ++i)
  {
    unsigned long h=hash.find(sr(block,survivors[i]));
    assert(h!=hash.empty);
    remap[i]=h;
  }

  SR_poly Q(sr(block,entry_elem),repr_less()); // remainder, init (1,entry_elem)
  std::vector<Split_integer> acc(survivors.size(),Split_integer(0));

  for (unsigned long i=survivors.size(); i-->0; ) // decreasing essential here
  {
    StandardRepr p_y=sr(block,survivors[i]);
    Split_integer c_y = Q[p_y];
    const SR_poly& KL_y = KL_list[remap[i]];
    Q.add_multiple(KL_y,-c_y);
    assert(Q[p_y]==Split_integer(0)); // check relation of being inverse

    c_y.times_1_s(); // deformation terms are all multiplied by $1-s$
    acc[i]=c_y; // store coefficient at index of survivor
  }
  assert(Q.empty()); // since all terms in |KL_y| should be at most $y$

  // $\sum_{x\leq y<ee}y[l(ee)-l(y) odd] (-1)^{l(x)-l(y)}P_{x,y}*Q(y,ee)$
  unsigned int ll=block.length(entry_elem)-1; // last length of contributing |y|

  for (unsigned int l=ll%2; l<=ll; l+=2) // length of parity opposite |ee|
    for (BlockElt yy=n_surv_length_less[l]; yy<n_surv_length_less[l+1]; ++yy)
      result.add_multiple(KL_list[remap[yy]],acc[yy]);

  // correct signs in terms of result according to orientation numbers
  unsigned int orient_ee = orientation_number(sr(block,entry_elem));
  for (SR_poly::iterator it=result.begin(); it!=result.end(); ++it)
  {
    unsigned int orient_x=orientation_number(it->first);
    assert((orient_ee-orient_x)%2==0);
    int orient_express = (orient_ee-orient_x)/2;
    if (orient_express%2!=0)
      it->second.times_s();
  }

  return result;
} // |deformation_terms|

SR_poly Rep_table::deformation(const StandardRepr& z)
{
  Weight lam_rho = lambda_rho(z);
  RatWeight nu_z =  nu(z);
  StandardRepr z0 = sr(z.x(),lam_rho,RatWeight(rank()));
  SR_poly result = expand_final(z0); // value without deformation terms

  RationalList rp=reducibility_points(z);
  if (rp.size()==0) // without deformation terms
    return result; // don't even bother to store the result

  StandardRepr z_near = sr(z.x(),lam_rho,nu_z*rp.back());
  make_dominant(z_near);

  unsigned long h=hash.find(z_near);
  { // look up if closest reducibility point to |z| is already known
    unsigned long h=hash.find(z_near);
    if (h!=hash.empty and not def_formula[h].empty())
      return def_formula[h];
  }

  for (unsigned i=rp.size(); i-->0; )
  {
    Rational r=rp[i];
    const StandardRepr zi = sr(z.x(),lam_rho,nu_z*r);
    param_block b(*this,zi);
    const SR_poly terms = deformation_terms(b,b.size()-1);
    for (SR_poly::const_iterator it=terms.begin(); it!=terms.end(); ++it)
      result.add_multiple(deformation(it->first),it->second); // recursion
  }

  // now store result for future lookup
  h=hash.find(z_near);
  assert(h!=hash.empty); // it should have been added by |deformation_terms|
  def_formula[h]=result;

  return result;
} // |Rep_table::deformation|

std::ostream& Rep_context::print (std::ostream& str,const StandardRepr& z)
  const
{
  return
    str << "{x=" << z.x() << ",lambda=" << lambda(z) << ",nu=" << nu(z) << '}';
}

std::ostream& Rep_context::print (std::ostream& str,const SR_poly& P) const
{
  for (SR_poly::const_iterator it=P.begin(); it!=P.end(); ++it)
    print(str << (it==P.begin() ?"":"+") << it->second, it->first)
      << std::endl;
  return str;
}

  } // |namespace repr|
} // |namespace atlas|<|MERGE_RESOLUTION|>--- conflicted
+++ resolved
@@ -55,8 +55,7 @@
 StandardRepr Rep_context::sr_gamma
   (KGBElt x, const Weight& lambda_rho, const RatWeight& gamma) const
 {
-<<<<<<< HEAD
-  const InvolutionTable& i_tab = complexGroup().involution_table();
+  const InvolutionTable& i_tab = innerClass().involution_table();
 #ifndef NDEBUG // check that constructor below builds a valid StandardRepr
   int_Matrix theta1 = kgb().involution_matrix(x)+1;
   RatWeight g_r = gamma - rho(rootDatum());
@@ -65,22 +64,14 @@
   image = theta1*image/int(g_r.denominator()); // division must be exact
   matreduc::find_solution(theta1,image); // solution must exist
 #endif
-=======
-  const InvolutionTable& i_tab = innerClass().involution_table();
->>>>>>> acd3b120
   return StandardRepr(x, i_tab.pack(kgb().inv_nr(x),lambda_rho), gamma);
 }
 
 RatWeight Rep_context::gamma
   (KGBElt x, const Weight& lambda_rho, const RatWeight& nu) const
 {
-<<<<<<< HEAD
-  const InvolutionTable& i_tab = complexGroup().involution_table();
+  const InvolutionTable& i_tab = innerClass().involution_table();
   const RatWeight lambda = rho(rootDatum())+lambda_rho;
-=======
-  const InvolutionTable& i_tab = innerClass().involution_table();
-  const RatWeight lambda(lambda_rho*2+rootDatum().twoRho(),2);
->>>>>>> acd3b120
   const RatWeight diff = lambda - nu;
   const RatWeight theta_diff(i_tab.matrix(kgb().inv_nr(x))*diff.numerator(),
 			     diff.denominator()); // theta(lambda-nu)
@@ -615,7 +606,7 @@
   x = kgb.cross(x,ww); // finally cross back
 
   lr += // apply shift depending on distance from being simply-real upstairs
-    Cayley_shift(complexGroup(),ascent ? kgb.inv_nr(x) : inv0,ww);
+    Cayley_shift(innerClass(),ascent ? kgb.inv_nr(x) : inv0,ww);
   z = sr_gamma(x,lr,infin_char);
 
   W_act(w,z); // move back to origingal infinitesimal character representative
