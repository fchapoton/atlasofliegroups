--- conflicted
+++ resolved
@@ -746,35 +746,6 @@
 
 size_t KGB::torus_rank() const { return titsGroup().rank(); }
 
-<<<<<<< HEAD
-RatWeight KGB::half_rho() const { return RatWeight(rootDatum().twoRho(),4); }
-
-RatCoweight KGB::base_grading_vector() const
-{
-  const RootDatum& rd = G.rootDatum();
-  RatWeight result (rd.rank());
-  RankFlags gr = base_grading();
-  gr.complement(rank()); // take complement in set of simple roots
-  for (Grading::iterator it=gr.begin(); it(); ++it)
-    result += rd.fundamental_coweight(*it);
-  return result;
-}
-
-
-RatCoweight KGB::torus_part_global(KGBElt x) const
-{
-  RatWeight rw = base_grading_vector();
-
-  RankFlags tp = torus_part(x).data();
-  arithmetic::Numer_t d = rw.denominator();
-  for (RankFlags::iterator it = tp.begin(); it(); ++it)
-    rw.numerator()[*it]+=d;
-
-  // finally ensure result is $\theta^t$-fixed
-  const int_Matrix& theta = involution_matrix(x);
-  return RatCoweight(rw.numerator()+theta.right_prod(rw.numerator()),2*d)
-        .normalize();
-=======
 RatCoweight KGB::base_grading_vector() const
 {
   return G.g_rho_check();
@@ -788,18 +759,13 @@
 
   // finally ensure result is $\theta^t$-fixed
   return symmetrise(tf,involution_matrix(x));
->>>>>>> b1ccd570
 }
 
 // Looks up a |TitsElt| value and returns its KGB number, or |size()|
 // Since KGB does not have mod space handy, must assume |a| already reduced
 KGBElt KGB::lookup(TitsElt a) const
 {
-<<<<<<< HEAD
-  G.involution_table().reduce(a); // make sure |a| is reduced before searching
-=======
   ic.involution_table().reduce(a); // make sure |a| is reduced before searching
->>>>>>> b1ccd570
   const TitsGroup& Tg=titsGroup();
   KGBEltPair p = tauPacket(a.tw());
   TorusPart t = Tg.left_torus_part(a);
@@ -880,18 +846,12 @@
 
 
 
-
 // status of |alpha| in |kgb|: conjugate to simple root follow cross actions
 gradings::Status::Value status(const KGB_base& kgb, KGBElt x, RootNbr alpha)
 {
   const RootSystem& rs = kgb.rootDatum();
   make_positive(rs,alpha);
   weyl::Generator s;
-<<<<<<< HEAD
-  if (not rs.isPosRoot(alpha))
-    alpha = rs.rootMinus(alpha); // make |alpha| positive
-=======
->>>>>>> b1ccd570
 
   while (alpha!=rs.simpleRootNbr(s=rs.find_descent(alpha)))
   {
