--- conflicted
+++ resolved
@@ -151,13 +151,7 @@
   void silent_fill(BlockElt limit); // called by public |fill| when not verbose
   void verbose_fill(BlockElt limit); // called by public |fill| when verbose
 
-<<<<<<< HEAD
   void fill_KL_column(std::vector<KLPol>& klv, BlockElt y, KL_hash_Table& hash);
-=======
-  // fill column for |y| in the KL-table, all previous ones having been filled
-  size_t fill_KL_column(std::vector<KLPol>& klv, BlockElt y,
-			KL_hash_Table& hash);
->>>>>>> c09c8c96
   void recursion_column(BlockElt y, weyl::Generator s,
 			std::vector<KLPol>& klv);
   void mu_correction(const BlockEltList& extremals,
