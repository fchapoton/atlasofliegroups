/*
  This is kl.h

  Class definitions and function declarations for the class |KL_table|.


  Copyright (C) 2004,2005 Fokko du Cloux
  Copyright 2012 David Vogan, Marc van Leeuwen
  part of the Atlas of Lie Groups and Representations

  For license information see the LICENSE file
*/

#ifndef KL_H  /* guard against multiple inclusions */
#define KL_H

#include <limits>
#include <set>

#include "../Atlas.h"

#include "bitmap.h"
#include "klsupport.h"	// containment
#include "polynomials.h"// containment

namespace atlas {

namespace kl {

class KLPolEntry; // class definition will given in the implementation file

using KLColumn = std::vector<KLIndex>;
using PrimitiveColumn = std::vector<BlockElt>;
using KLHash = HashTable<KLPolEntry,KLIndex>;

/******** function declarations *********************************************/


wgraph::WGraph wGraph(const KL_table&);


/******** type definitions **************************************************/

/* Namely: the definition of KL_table itself */

struct Mu_pair
{ BlockElt x; MuCoeff coef;
  Mu_pair (BlockElt x,MuCoeff coef) : x(x), coef(coef) {}
  bool operator< (const Mu_pair& other) const { return x<other.x; }
};

using KL_column = std::vector<KLIndex>;
using Mu_column = std::vector<Mu_pair>;
using Mu_list = containers::sl_list<Mu_pair>;


/*
  |KL_table| is a class that Calculates and stores the
  Kazhdan-Lusztig-Vogan polynomials for a block of representations of $G$.
*/
class KL_table
  : public klsupport::KLSupport // base is needed for full functionality
{

  BitMap d_holes; // columns to fill; its |capacity| limits ambition to do so

// Entry |d_KL[y]| is a vector of |KLIndex|es for |P(x,y)| with |x| primitive
  std::vector<KL_column> d_KL;

// Entry |d_mu[y]| is a vector of pairs of an $x$ and corresponding |mu(x,y)|
  std::vector<Mu_column> d_mu;   // lists of $x$'s and their |mu|-coefficients

  KLStore d_store; // the distinct actual polynomials

  // the constructors will ensure that |d_store| contains 0, 1 at beginning
  enum { d_zero = 0, d_one  = 1 }; // indices of polynomials 0,1 in |d_store|
  // using enum rather than |static const int| allows implicit const references

  // copy, assignment, and swap are not needed, and not provided
  KL_table(const KL_table&) = delete;
  KL_table& operator= (const KL_table&) = delete;
  KL_table(KL_table&&) = delete;
  KL_table& operator= (KL_table&&) = delete;
  void swap(KL_table&) = delete;

 public:

// constructors and destructors
  KL_table(const Block_base&); // construct initial base object

// accessors

  BlockElt first_hole () const { return d_holes.front(); }

  // construct lists of extremal respectively primitive elements for |y|
  BitMap extremals (BlockElt y) const;
  PrimitiveColumn primitive_column(BlockElt y) const;

  bool isZero(const KLIndex p) const { return p == d_zero; }

  // A constant reference to the Kazhdan-Lusztig-Vogan polynomial P_{x,y}
  KLPolRef KL_pol(BlockElt x, BlockElt y) const;

  // That polynomial in the form of an index into |polStore()==d_store|
  KLIndex KL_pol_index(BlockElt x, BlockElt y) const;

  MuCoeff mu(BlockElt x, BlockElt y) const; // $\mu(x,y)$


  // List of all non-zero KL polynomials for the block, in generation order
  const KLStore& polStore() const { return d_store; }

  const KL_column& KL_data(BlockElt y) const { return d_KL[y]; }

  // List of nonzero $\mu(x,y)$ for |y|, as pairs $(x,\mu(x,y))$
  const Mu_column& mu_column(BlockElt y) const { return d_mu[y]; }

  // get bitmap of primitive elements for column |y| with nonzero KL polynomial
  BitMap primMap (BlockElt y) const;

// manipulators

  // partial fill, up to and including the column of |y|
  void fill(BlockElt y, bool verbose=false);

  void fill(bool verbose=false)
  { if (size()>0)
     fill(size()-1,verbose); // simulate forbidden first default argument
  }

  KLHash pol_hash ();

  void swallow (KL_table&& sub, const BlockEltList& embed, KLHash& hash);

  // private methods used during construction
 private:

  //accessors
  weyl::Generator firstDirectRecursion(BlockElt y) const;
  weyl::Generator first_nice_and_real(BlockElt x,BlockElt y) const;
  std::pair<weyl::Generator,weyl::Generator>
  first_endgame_pair(BlockElt x, BlockElt y) const;
  BlockEltPair inverse_Cayley(weyl::Generator s, BlockElt y) const;

  // manipulators
  void silent_fill(BlockElt last_y); // called by public |fill| when not verbose
  void verbose_fill(BlockElt last_y); // called by public |fill| when verbose

  void fill_KL_column(BlockElt y, KLHash& hash);
  void recursion_column(std::vector<KLPol> & klv,
			const BitMap& e, BlockElt y, weyl::Generator s);
  void mu_correction(std::vector<KLPol>& klv, const BitMap& e,
		     BlockElt y, weyl::Generator s);
<<<<<<< HEAD
  void complete_primitives(std::vector<KLPol>& klv,
			   const PrimitiveColumn& e, BlockElt y,
			   KLHash& hash);
=======
  size_t complete_primitives(std::vector<KLPol>& klv, const BitMap& e,
			     BlockElt y, KLHash& hash);
>>>>>>> 5e1194d3
  void new_recursion_column(KL_column & kl_col, BlockElt y, KLHash& hash);
  KLPol mu_new_formula
    (BlockElt x, BlockElt y, weyl::Generator s, const Mu_list& muy);

}; // |class KL_table|

// we wrap |KLPol| into a class |KLPolEntry| that can be used in a |HashTable|

/* This associates the type |KLStore| as underlying storage type to |KLPol|,
   and adds the methods |hashCode| (hash function) and |!=| (unequality), for
   use by the |HashTable| template.
 */
class KLPolEntry : public KLPol
{
public:
  // constructors
  KLPolEntry() : KLPol() {} // default constructor builds zero polynomial
  KLPolEntry(const KLPol& p) : KLPol(p) {} // lift polynomial to this class

  // members required for an Entry parameter to the HashTable template
  typedef KLStore Pooltype;		   // associated storage type
  size_t hashCode(size_t modulus) const; // hash function

  // compare polynomial with one from storage
  bool operator!=(Pooltype::const_reference e) const;

}; // |class KLPolEntry|


} // |namespace kl|

} // |namespace atlas|

#endif<|MERGE_RESOLUTION|>--- conflicted
+++ resolved
@@ -151,14 +151,8 @@
 			const BitMap& e, BlockElt y, weyl::Generator s);
   void mu_correction(std::vector<KLPol>& klv, const BitMap& e,
 		     BlockElt y, weyl::Generator s);
-<<<<<<< HEAD
-  void complete_primitives(std::vector<KLPol>& klv,
-			   const PrimitiveColumn& e, BlockElt y,
-			   KLHash& hash);
-=======
-  size_t complete_primitives(std::vector<KLPol>& klv, const BitMap& e,
-			     BlockElt y, KLHash& hash);
->>>>>>> 5e1194d3
+  void complete_primitives(std::vector<KLPol>& klv, const BitMap& e,
+			   BlockElt y, KLHash& hash);
   void new_recursion_column(KL_column & kl_col, BlockElt y, KLHash& hash);
   KLPol mu_new_formula
     (BlockElt x, BlockElt y, weyl::Generator s, const Mu_list& muy);
