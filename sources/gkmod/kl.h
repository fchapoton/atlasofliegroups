/*
  This is kl.h

  Class definitions and function declarations for the class |KL_table|.


  Copyright (C) 2004,2005 Fokko du Cloux
  Copyright 2012 David Vogan, Marc van Leeuwen
  part of the Atlas of Lie Groups and Representations

  For license information see the LICENSE file
*/

#ifndef KL_H  /* guard against multiple inclusions */
#define KL_H

#include <limits>
#include <set>

#include "../Atlas.h"

#include "bitmap.h"
#include "klsupport.h"	// containment
#include "polynomials.h"// containment

namespace atlas {

namespace kl {

class KLPolEntry; // class definition will given in the implementation file

using KLColumn = std::vector<KLIndex>;
using PrimitiveColumn = std::vector<BlockElt>;
using KLHash = HashTable<KLPolEntry,KLIndex>;

/******** function declarations *********************************************/


wgraph::WGraph wGraph(const KL_table&);


/******** type definitions **************************************************/

/* Namely: the definition of KL_table itself */

struct KL_pair
{ BlockElt x; KLIndex P;
  KL_pair (BlockElt x=UndefBlock, KLIndex P=0) : x(x), P(P) {}
  bool operator< (const KL_pair& other) const { return x<other.x; }
};
struct Mu_pair
{ BlockElt x; MuCoeff coef;
  Mu_pair (BlockElt x,MuCoeff coef) : x(x), coef(coef) {}
  bool operator< (const Mu_pair& other) const { return x<other.x; }
};

using KL_column = std::vector<KL_pair>;
using Mu_column = std::vector<Mu_pair>;
using Mu_list = containers::sl_list<Mu_pair>;


/*
  |KL_table| is a class that Calculates and stores the
  Kazhdan-Lusztig-Vogan polynomials for a block of representations of $G$.
*/
class KL_table
  : public klsupport::KLSupport // base is needed for full functionality
{

<<<<<<< HEAD
  BlockElt fill_limit; // all "rows" |y| with |y<fill_limit| have been computed

/*
  |d_kl[y]| is a list of indices into |d_hashtable| of polynomials
  $P_{x_i,y}$ with $x_i$ equal to primitive element number $i$ for
  |descentSet(y)|, for all $i$ such that $l(x_i)<l(y)$.
*/
  std::vector<KLRow> d_kl;       // list of polynomial pointers
=======
  BitMap d_holes; // columns to fill; its |capacity| limits ambition to do so

// Entry |d_KL[y]| is a sorted vector of pairs |(x,P(x,y))|
  std::vector<KL_column> d_KL;
>>>>>>> 338350af

// Entry |d_mu[y]| is a vector of pairs of an $x$ and corresponding |mu(x,y)|
  std::vector<Mu_column> d_mu;   // lists of $x$'s and their |mu|-coefficients

  KLStore d_store; // the distinct actual polynomials

  // the constructors will ensure that |d_store| contains 0, 1 at beginning
  enum { d_zero = 0, d_one  = 1 }; // indices of polynomials 0,1 in |d_store|
  // using enum rather than |static const int| allows implicit const references

  // copy, assignment, and swap are not needed, and not provided
  KL_table(const KL_table&) = delete;
  KL_table& operator= (const KL_table&) = delete;
  KL_table(KL_table&&) = delete;
  KL_table& operator= (KL_table&&) = delete;
  void swap(KL_table&) = delete;

 public:

// constructors and destructors
  KL_table(const Block_base&); // construct initial base object

// accessors

  BlockElt first_hole () const { return d_holes.front(); }

  // construct lists of extremal respectively primitive elements for |y|
  PrimitiveColumn extremal_column(BlockElt y) const;
  PrimitiveColumn primitive_column(BlockElt y) const;

  bool isZero(const KLIndex p) const { return p == d_zero; }

  // A constant reference to the Kazhdan-Lusztig-Vogan polynomial P_{x,y}
  KLPolRef KL_pol(BlockElt x, BlockElt y) const;

  // That polynomial in the form of an index into |polStore()==d_store|
  KLIndex KL_pol_index(BlockElt x, BlockElt y) const;

<<<<<<< HEAD
  const KLRow& klRow(BlockElt y) const { return d_kl[y]; }

=======
>>>>>>> 338350af
  MuCoeff mu(BlockElt x, BlockElt y) const; // $\mu(x,y)$


  // List of all non-zero KL polynomials for the block, in generation order
  const KLStore& polStore() const { return d_store; }

  const KL_column& KL_data(BlockElt y) const { return d_KL[y]; }

  // List of nonzero $\mu(x,y)$ for |y|, as pairs $(x,\mu(x,y))$
  const Mu_column& mu_column(BlockElt y) const { return d_mu[y]; }

  // get bitmap of primitive elements for column |y| with nonzero KL polynomial
  BitMap primMap (BlockElt y) const;

// manipulators

  // partial fill, up to and including the column of |y|
  void fill(BlockElt y, bool verbose=false);

  void fill(bool verbose=false)
  { if (size()>0)
     fill(size()-1,verbose); // simulate forbidden first default argument
  }

  KLHash pol_hash ();

  void swallow (KL_table&& sub, const BlockEltList& embed, KLHash& hash);

  // private methods used during construction
 private:

  //accessors
  weyl::Generator firstDirectRecursion(BlockElt y) const;
  weyl::Generator first_nice_and_real(BlockElt x,BlockElt y) const;
  std::pair<weyl::Generator,weyl::Generator>
  first_endgame_pair(BlockElt x, BlockElt y) const;
  BlockEltPair inverse_Cayley(weyl::Generator s, BlockElt y) const;

<<<<<<< HEAD
  KLPolRef klPol(BlockElt x, BlockElt y,
		 KLRow::const_iterator klv,
		 PrimitiveRow::const_iterator p_begin,
		 PrimitiveRow::const_iterator p_end) const;
=======
  KLPolRef KL_pol(BlockElt x, BlockElt y,
		  KL_column::const_iterator p_begin,
		  KL_column::const_iterator p_end) const;
>>>>>>> 338350af

  // manipulators
  void silent_fill(BlockElt last_y); // called by public |fill| when not verbose
  void verbose_fill(BlockElt last_y); // called by public |fill| when verbose

<<<<<<< HEAD
  void fillKLRow(BlockElt y, KLHash& hash);
  void recursionRow(std::vector<KLPol> & klv,
		    const PrimitiveRow& e, BlockElt y, size_t s);
  void muCorrection(std::vector<KLPol>& klv,
		    const PrimitiveRow& e,
		    BlockElt y, size_t s);
  void complete_primitives(const std::vector<KLPol>& klv,
			   const PrimitiveRow& e, BlockElt y,
			   KLHash& hash);
  size_t writeRow(const std::vector<KLPol>& klv,
		  const PrimitiveRow& e, BlockElt y, KLHash& hash);
  size_t remove_zeros(const KLRow& klv,
		      const PrimitiveRow& e, BlockElt y);
  void newRecursionRow(KLRow & klv,const PrimitiveRow& pr,
		       BlockElt y, KLHash& hash);
  KLPol muNewFormula(BlockElt x, BlockElt y, size_t s, const MuRow& muy);

}; // |class KLContext|
=======
  // the |size_t| results serve only for statistics; caller may ignore them
  size_t fill_KL_column(BlockElt y, KLHash& hash);
  void recursion_column(std::vector<KLPol> & klv,
			const PrimitiveColumn& e, BlockElt y, weyl::Generator s);
  void mu_correction(std::vector<KLPol>& klv,
		     const PrimitiveColumn& e,
		     BlockElt y, weyl::Generator s);
  size_t write_column(const std::vector<KLPol>& klv,
		      const PrimitiveColumn& e, BlockElt y, KLHash& hash);
  size_t remove_zeros(const KL_column& klv, BlockElt y);
  void new_recursion_column(KL_column & kl_col, BlockElt y, KLHash& hash);
  KLPol mu_new_formula
    (BlockElt x, BlockElt y, weyl::Generator s, const Mu_list& muy);

}; // |class KL_table|

// we wrap |KLPol| into a class |KLPolEntry| that can be used in a |HashTable|

/* This associates the type |KLStore| as underlying storage type to |KLPol|,
   and adds the methods |hashCode| (hash function) and |!=| (unequality), for
   use by the |HashTable| template.
 */
class KLPolEntry : public KLPol
{
public:
  // constructors
  KLPolEntry() : KLPol() {} // default constructor builds zero polynomial
  KLPolEntry(const KLPol& p) : KLPol(p) {} // lift polynomial to this class

  // members required for an Entry parameter to the HashTable template
  typedef KLStore Pooltype;		   // associated storage type
  size_t hashCode(size_t modulus) const; // hash function

  // compare polynomial with one from storage
  bool operator!=(Pooltype::const_reference e) const;

}; // |class KLPolEntry|

>>>>>>> 338350af

} // |namespace kl|

} // |namespace atlas|

#endif<|MERGE_RESOLUTION|>--- conflicted
+++ resolved
@@ -43,18 +43,13 @@
 
 /* Namely: the definition of KL_table itself */
 
-struct KL_pair
-{ BlockElt x; KLIndex P;
-  KL_pair (BlockElt x=UndefBlock, KLIndex P=0) : x(x), P(P) {}
-  bool operator< (const KL_pair& other) const { return x<other.x; }
-};
 struct Mu_pair
 { BlockElt x; MuCoeff coef;
   Mu_pair (BlockElt x,MuCoeff coef) : x(x), coef(coef) {}
   bool operator< (const Mu_pair& other) const { return x<other.x; }
 };
 
-using KL_column = std::vector<KL_pair>;
+using KL_column = std::vector<KLIndex>;
 using Mu_column = std::vector<Mu_pair>;
 using Mu_list = containers::sl_list<Mu_pair>;
 
@@ -67,21 +62,10 @@
   : public klsupport::KLSupport // base is needed for full functionality
 {
 
-<<<<<<< HEAD
-  BlockElt fill_limit; // all "rows" |y| with |y<fill_limit| have been computed
-
-/*
-  |d_kl[y]| is a list of indices into |d_hashtable| of polynomials
-  $P_{x_i,y}$ with $x_i$ equal to primitive element number $i$ for
-  |descentSet(y)|, for all $i$ such that $l(x_i)<l(y)$.
-*/
-  std::vector<KLRow> d_kl;       // list of polynomial pointers
-=======
   BitMap d_holes; // columns to fill; its |capacity| limits ambition to do so
 
-// Entry |d_KL[y]| is a sorted vector of pairs |(x,P(x,y))|
+// Entry |d_KL[y]| is a vector of |KLIndex|es for |P(x,y)| with |x| primitive
   std::vector<KL_column> d_KL;
->>>>>>> 338350af
 
 // Entry |d_mu[y]| is a vector of pairs of an $x$ and corresponding |mu(x,y)|
   std::vector<Mu_column> d_mu;   // lists of $x$'s and their |mu|-coefficients
@@ -120,11 +104,6 @@
   // That polynomial in the form of an index into |polStore()==d_store|
   KLIndex KL_pol_index(BlockElt x, BlockElt y) const;
 
-<<<<<<< HEAD
-  const KLRow& klRow(BlockElt y) const { return d_kl[y]; }
-
-=======
->>>>>>> 338350af
   MuCoeff mu(BlockElt x, BlockElt y) const; // $\mu(x,y)$
 
 
@@ -163,51 +142,19 @@
   first_endgame_pair(BlockElt x, BlockElt y) const;
   BlockEltPair inverse_Cayley(weyl::Generator s, BlockElt y) const;
 
-<<<<<<< HEAD
-  KLPolRef klPol(BlockElt x, BlockElt y,
-		 KLRow::const_iterator klv,
-		 PrimitiveRow::const_iterator p_begin,
-		 PrimitiveRow::const_iterator p_end) const;
-=======
-  KLPolRef KL_pol(BlockElt x, BlockElt y,
-		  KL_column::const_iterator p_begin,
-		  KL_column::const_iterator p_end) const;
->>>>>>> 338350af
-
   // manipulators
   void silent_fill(BlockElt last_y); // called by public |fill| when not verbose
   void verbose_fill(BlockElt last_y); // called by public |fill| when verbose
 
-<<<<<<< HEAD
-  void fillKLRow(BlockElt y, KLHash& hash);
-  void recursionRow(std::vector<KLPol> & klv,
-		    const PrimitiveRow& e, BlockElt y, size_t s);
-  void muCorrection(std::vector<KLPol>& klv,
-		    const PrimitiveRow& e,
-		    BlockElt y, size_t s);
-  void complete_primitives(const std::vector<KLPol>& klv,
-			   const PrimitiveRow& e, BlockElt y,
-			   KLHash& hash);
-  size_t writeRow(const std::vector<KLPol>& klv,
-		  const PrimitiveRow& e, BlockElt y, KLHash& hash);
-  size_t remove_zeros(const KLRow& klv,
-		      const PrimitiveRow& e, BlockElt y);
-  void newRecursionRow(KLRow & klv,const PrimitiveRow& pr,
-		       BlockElt y, KLHash& hash);
-  KLPol muNewFormula(BlockElt x, BlockElt y, size_t s, const MuRow& muy);
-
-}; // |class KLContext|
-=======
-  // the |size_t| results serve only for statistics; caller may ignore them
-  size_t fill_KL_column(BlockElt y, KLHash& hash);
+  void fill_KL_column(BlockElt y, KLHash& hash);
   void recursion_column(std::vector<KLPol> & klv,
 			const PrimitiveColumn& e, BlockElt y, weyl::Generator s);
   void mu_correction(std::vector<KLPol>& klv,
 		     const PrimitiveColumn& e,
 		     BlockElt y, weyl::Generator s);
-  size_t write_column(const std::vector<KLPol>& klv,
-		      const PrimitiveColumn& e, BlockElt y, KLHash& hash);
-  size_t remove_zeros(const KL_column& klv, BlockElt y);
+  void complete_primitives(const std::vector<KLPol>& klv,
+			   const PrimitiveColumn& e, BlockElt y,
+			   KLHash& hash);
   void new_recursion_column(KL_column & kl_col, BlockElt y, KLHash& hash);
   KLPol mu_new_formula
     (BlockElt x, BlockElt y, weyl::Generator s, const Mu_list& muy);
@@ -236,7 +183,6 @@
 
 }; // |class KLPolEntry|
 
->>>>>>> 338350af
 
 } // |namespace kl|
 
