/*
  This is blocks.cpp

  Copyright (C) 2004,2005 Fokko du Cloux
  Copyright (C) 2007--2016 Marc van Leeuwen
  Part of the Atlas of Lie Groups and Representations

  For license information see the LICENSE file
*/

#include "blocks.h"

#include <cassert>
#include <vector>
#include <set> // for |insertAscents|
#include <algorithm>
#include <iterator>

#include "arithmetic.h"

#include "tags.h"
#include "hashtable.h"

#include "bruhat.h"	// construction
#include "innerclass.h"
#include "realredgp.h"
#include "subsystem.h"
#include "y_values.h"
#include "kgb.h"
#include "weyl.h"
#include "ext_block.h"  // class |ext_block::ext_block| constructor
#include "kl.h"		// destruction

/*
  Our task in the traditional setup (the constructor for |Block|) is fairly
  simple: given the one sided parameter sets (|KGB|) for the real form and for
  the dual real form, which are fibred over the sets of twisted involutions
  for the Weyl group and dual Weyl group respectively, we must form the fibred
  product over corresponding pairs of twisted involutions, and equip the
  resulting structure with relations inherited from the kgb structures.

  One point to be resolved here is the relation between a twisted involution
  and the corresponding dual twisted involution; it is implemented in the
  function |dual_involution| below. On the level of involution matrices acting
  on the character and cocharacter lattices, the relation is minus transpose;
  this has to be translated into a relation between Weyl group elements.

  Another important point here is matching the local structure of the two KGB
  sets to define the local relations in the block structure. The combinations
  possible of local structures in the KGB sets, as given by |gradings::Status|
  values, are limited by the relationship between involution and dual
  involution: a generator that is complex for one is so as well for the other,
  while the remaining generators are imaginary for one are real for the other.

  It turns out that possibilities are even more restricted then implied by the
  above relation, and every block element $z=(x,y)$ occurs, for each generator
  |s|, in one of the following five configurations. At the left we depict the
  coordinate |x| in the kgb set, to the right of it the coordinate |y| in the
  dual kgb set; in the former case going down increases the length, in the
  latter it decreases the length. At the right we describe the local block
  structure; the terminology used there refers mostly to what happened for |x|,
  and in particular going down is considered to be an ascent in the block.

  If |s| is complex for the involution and its dual, one has cross actions

             ( x      ,     y   )    ComplexAscent       z
	       |            |                            |
	       |            |                            |
	     ( x'     ,     y'  )    ComplexDescent      z'

  If |s| is imaginary noncompact for the involution, it will be real, and in
  the image of the Cayley transform, for the dual involution. Either the
  Cayley image of the |x| coordinate is shared with that of another KGB
  element and the |y| coordinate has a single-valued inverse Cayley transform
  (type I situation), or the Cayley image of the |x| coordinate is unshared,
  and the |y| coordinate has a double-valued inverse Cayley transform.

      ( x      x'    , s^y   )    Imaginary Type I (twice)    z     z'
	 \    /         |                                      \   /
	  \  /          |                                       \ /
      (  s^x=s^x'    ,  y    )         Real Type I              s^z



      (    x    ,   s^y=s^y' )       Imaginary Type II           z
           |          / \                                       / \
	   |         /   \                                     /   \
      (   s^x   ,   y     y' )     Real Type II (twice)     s^z_1  s^z_2

  When $\alpha,\alpha^\vee$ are the root and coroot for |s|, the involution of
  $X^*$ at the more compact Cartan (downstairs) is $\theta$ and at the more
  split Cartan (upstairs) $\theta'=s_\alpha*\theta$, then one has equivalences

    \alpha^\vee\notin X_*(1+\theta) \iff \alpha\in(1-\theta')X^* \iff type 1

    \alpha^\vee\in X_*(1+\theta) \iff \alpha\notin(1-\theta')X^* \iff type 2

  Moreover  $\<\alpha^\vee, (X^*)^\theta> = n\Z$  in type $n\in\{1,2\}$ and
  also  $< (X_*)^{-\theta'}, \alpha > = (2/n)\Z$  in type $n\in\{1,2\}$

  If |s| is imaginary compact for the involution, it will be real and not in
  the image of the Cayley transform for the dual involution. No Cayley
  transform will be defined for the |x| coordinate, and no inverse Cayley
  transform for the |y| coordinate, and both are fixed by the cross action;
  the situation is called ImaginaryCompact.

      (    x    ,     y     )       ImaginaryCompact             z

  Finally that situation with x and y interchanged is called RealNonparity

      (    x    ,     y     )         RealNonparity              z

  Although the last two cases have no cross action links for |s| to other
  block elements, nor any Cayley or inverse Cayley links for |s|, we consider
  (more in particular |DescentStatus::isDescent| considers) |s| to
  be in the descent set in the ImaginaryCompact case, and not in the descent
  set for the RealNonparity case (note that this is opposite to the status of
  imaginary and real generators in the other (parity) cases). These cases do
  not count as strict descent/ascent however, as is indicated in the
  predicate methods |isStrictDescent| and |isStrictAscent| below.
*/

namespace atlas {

namespace blocks {




namespace {
  // some auxiliary functions used by methods, but defined near end of file

  // compute descent status of block element, based on its $(x,y)$ parts
DescentStatus descents(KGBElt x, KGBElt y,
		       const KGB_base& kgb, const KGB_base& dual_kgb);

  // compute Hasse diagram of the Bruhat order of a block
std::vector<Poset::EltList> complete_Hasse_diagram
  (const Block_base&,
   std::vector<std::unique_ptr<BlockEltList> >& partial_Hasse_diagram);


} // |namespace|

/*****************************************************************************

        Chapter I -- The |Block_base| class

******************************************************************************/

// an auxiliary function:
// we often need to fill the first empty slot of a |BlockEltPair|
BlockElt& first_free_slot(BlockEltPair& p)
{
  if (p.first==UndefBlock)
    return p.first;
  else
  {
    assert(p.second==UndefBlock); // there should be an empty slot left
    return p.second;
  }
}

Block_base::Block_base(const KGB& kgb)
  : info(), data(kgb.rank()), orbits()
  , dd(kgb.innerClass().root_datum().Cartan_matrix())
  , partial_Hasse_diagram()
  , d_bruhat(nullptr)
  , kl_tab_ptr(nullptr)
{
} // |Block_base::Block_base|

// an almost trivial constructor used for non-integral block derived types
Block_base::Block_base(unsigned int integral_rank)
  : info(), data(integral_rank), orbits()
  , dd()
  , partial_Hasse_diagram()
  , d_bruhat(nullptr)
  , kl_tab_ptr(nullptr)
{}

Block_base::Block_base(const Block_base& b) // copy constructor
  : info(b.info), data(b.data), orbits(b.orbits)
  , dd(b.dd)
  , partial_Hasse_diagram()
  , d_bruhat(nullptr) // don't care to copy; is empty in |Block::build| anyway
  , kl_tab_ptr(nullptr)  // likewise
{
#ifdef VERBOSE // then show that we're called (does not actually happen)
  std::cerr << "copying a block" << std::endl;
#endif
}

Block_base::~Block_base() = default; // but calls deleters implicitly

RankFlags Block_base::descent_generators (BlockElt z) const
{
  RankFlags result;
  for (weyl::Generator s=0; s<rank(); ++s)
    result.set(s,DescentStatus::isDescent(descentValue(s,z)));
  return result;
}

containers::simple_list<BlockElt> down_set(const Block_base& block,BlockElt y)
{
  containers::simple_list<BlockElt> result;

  for (weyl::Generator s : block.descent_generators(y))
    switch (block.descentValue(s,y))
    {
    case DescentStatus::ComplexDescent: result.push_front(block.cross(s,y));
      break;
    case DescentStatus::RealTypeI:
      {
	BlockEltPair sy = block.inverseCayley(s,y);
	result.push_front(sy.first); result.push_front(sy.second);
      }
      break;
    case DescentStatus::RealTypeII:
      result.push_front(block.inverseCayley(s,y).first);
      break;
    default: // |case DescentStatus::ImaginaryCompact| nothing
      break;
    }
  result.sort();
  result.unique();
  return result;

} // |down_set|


/*
  Look up element by |x|, |y| coordinates

  Precondition: |x| and |y| should be compatible: such a block element exists

  This uses the |d_first_z_of_x| table to locate the range where the |x|
  coordinates are correct; then comparing the given |y| value with the first
  one present for |x| (there must be at least one) we can predict the value
  directly, since for each fixed |x| value the values of |y| are consecutive.
*/
BlockElt Block::element(KGBElt xx,KGBElt yy) const
{
  BlockElt first=d_first_z_of_x[xx];
  BlockElt z = first +(yy-y(first));
  assert(z<size() and x(z)==xx and y(z)==yy); // element should be found
  return z;
}

BlockElt Block_base::length_first(size_t l) const
{ // if |length| were an array, we would call |std::lower_bound(begin,end,l)|
  BlockElt min=0, max=size(); // the requested index remains in [min,max]
  while (max>min) // body strictly reduces |max-min| in all cases
  {
    BlockElt z=(min+max)/2;
    if (length(z)>=l)
      max=z; // preserves invariant |length(z)>=l| for all |l>=max|
    else
      min=z+1; // preserves invariant |length(z)<l| for all |l<min|
  }
  assert(min==max);
  return min;
}


/*
  Whether |s| is a strict ascent generator for |z|.

  This means that |descentValue(s,z)| is one of |ComplexAscent|,
  |ImaginaryTypeI| or |ImaginaryTypeII|.
*/
bool Block_base::isStrictAscent(weyl::Generator s, BlockElt z) const
{
  DescentStatus::Value v = descentValue(s,z);
  return not DescentStatus::isDescent(v)
    and v!=DescentStatus::RealNonparity;
}

/*
  Whether |s| is a strict descent generator for |z|.

  This means that |descentValue(s,z)| is one of |ComplexDescent|,
  |RealTypeI| or |RealTypeII|.
*/
bool Block_base::isStrictDescent(weyl::Generator s, BlockElt z) const
{
  DescentStatus::Value v = descentValue(s,z);
  return DescentStatus::isDescent(v)
    and v!=DescentStatus::ImaginaryCompact;
}

/*
  Return the first descent (the number of a simple root) for |z| that is
  not imaginary compact, or |rank()| if there is no such descent.
*/
weyl::Generator Block_base::firstStrictDescent(BlockElt z) const
{
  for (weyl::Generator s = 0; s < rank(); ++s)
    if (isStrictDescent(s,z))
      return s;

  return rank(); // signal nothing was found
}

/*
  Return the first descent (the number of a simple root) for |z| that is either
  complex or real type I; if there is no such descent return |rank()|
*/
weyl::Generator Block_base::firstStrictGoodDescent(BlockElt z) const
{
  for (weyl::Generator s = 0; s < rank(); ++s)
    if (isStrictDescent(s,z) and
	descentValue(s,z)!=DescentStatus::RealTypeII)
      return s;

  return rank(); // signal nothing was found
}

// translation functor from regular to singular $\gamma$ might kill $J_{reg}$
// this depends on the simple coroots for the integral system that vanish on
// the infinitesimal character $\gamma$, namely they make the element zero if
// they define a complex descent, an imaginary compact or a real parity root
bool Block_base::survives(BlockElt z, RankFlags singular) const
{
  const DescentStatus& desc=descent(z);
  for (RankFlags::iterator it=singular.begin(); it(); ++it)
    if (DescentStatus::isDescent(desc[*it]))
      return false;
  return true; // there are no singular simple coroots that are descents
}

// descend through singular simple coroots and return any survivors that were
// reached; they express singular $I(z)$ as sum of 0 or more surviving $I(z')$
containers::sl_list<BlockElt>
  Block_base::finals_for(BlockElt z, RankFlags singular) const
{
  containers::sl_list<BlockElt> result;
  RankFlags::iterator it;
  do
  {
    const descents::DescentStatus& desc=descent(z);
    for (it=singular.begin(); it(); ++it)
      if (DescentStatus::isDescent(desc[*it]))
      {
	switch (desc[*it])
	{
	case DescentStatus::ImaginaryCompact:
	  return result; // 0
	case DescentStatus::ComplexDescent: z = cross(*it,z);
	  break; // follow descent, no branching
	case DescentStatus::RealTypeII:
	  z=inverseCayley(*it,z).first; break; // follow descent, no branching
	case descents::DescentStatus::RealTypeI:
	  {
	    BlockEltPair iC=inverseCayley(*it,z);
	    result.append(finals_for(iC.first,singular));
	    z = iC.second; // continue with right branch, adding its results
	  }
	  break;
	default: assert(false); // should never happen, but compiler wants it
	}
	break; // restart outer loop if a descent was applied
      } // |if(descent(*it,z)|
  }
  while (it()); // terminate on no-break of inner loop
  result.push_back(z);
  return result;
} // |Block_base::finals_for|


// manipulators

void Block_base::set_Bruhat_covered (BlockElt z, BlockEltList&& covered)
{
  assert(z<size());
#ifndef NDEBUG
  for (auto x : covered)
    assert(x<z);
#endif
  partial_Hasse_diagram.resize(size()); // create empty slots for whole block
  if (partial_Hasse_diagram[z].get()==nullptr)
    partial_Hasse_diagram[z].reset(new BlockEltList(std::move(covered)));
}
// Construct the BruhatOrder. Commit-or-rollback is guaranteed.
void Block_base::fill_Bruhat()
{
  if (d_bruhat.get()==nullptr) // if any order is previously stored, just use it
    d_bruhat.reset // otherwise compute it, maybe using |partial_Hasse_diagram|
      (new BruhatOrder(complete_Hasse_diagram(*this,partial_Hasse_diagram)));
}

// computes and stores the KL polynomials
void Block_base::fill_kl_tab(BlockElt limit,
			     KL_hash_Table* pol_hash, bool verbose)
{
  if (kl_tab_ptr.get()==nullptr) // do this only the first time
    kl_tab_ptr.reset(new kl::KL_table(*this,pol_hash));
  // now extend tables to contain |limit-1|, or fill entirely if |limit==0|
  kl_tab_ptr->fill(limit,verbose);
}

// free function

/*
  The functor $T_{\alpha,\beta}$
  List of any descents of |y| by $\alpha$ for which $\beta$ becomes a descent
  and ascents of |y| by |beta$ for which $\alpha$ becomes an ascent

  Here $\alpha$  and $\beta$ should be adjacent roots, of which $\alpha$ is
  a (weak) descent for |y|, while $\beta$ is an ascent for |y|.

  If this is not the case, a pair of |UndefBlock| elements is returned
*/

BlockEltPair link (weyl::Generator alpha,weyl::Generator beta,
		   const Block_base& block, BlockElt y)
{
  BlockElt result[2]; BlockElt* it = &result[0]; // output iterator

  if (block.isStrictDescent(alpha,y))
  {
    if (block.descentValue(alpha,y)==DescentStatus::ComplexDescent)
    {
      BlockElt y1=block.cross(alpha,y);
      if (block.isWeakDescent(beta,y1))
	*it++=y1;
    }
    else // real parity
    {
      BlockEltPair p=block.inverseCayley(alpha,y);
      if (block.isWeakDescent(beta,p.first))
	*it++=p.first;
      if (block.descentValue(alpha,y)==DescentStatus::DescentStatus::RealTypeI
          and block.isWeakDescent(beta,p.second))
	*it++=p.second;
    }
  }

  if (block.isStrictAscent(beta,y))
  {
    if (block.descentValue(beta,y)==DescentStatus::ComplexAscent)
    {
      BlockElt y1=block.cross(beta,y);
      if (not block.isWeakDescent(alpha,y1))
	*it++=y1;
    }
    else // imaginary noncompact
    {
      BlockEltPair p=block.cayley(beta,y);
      if (not block.isWeakDescent(alpha,p.first))
	*it++=p.first;
      if (block.descentValue(beta,y)== DescentStatus::ImaginaryTypeII
	  and not block.isWeakDescent(alpha,p.second))
	*it++=p.second;
    }
  }

  assert(it<=&result[2]);
  while (it<&result[2]) *it++=UndefBlock;

  return std::make_pair(result[0],result[1]);
} // |link|



/*****************************************************************************

        Chapter II -- Derived classes of the Block_base class

******************************************************************************/

/*****			     Bare_block					****/

Bare_block Bare_block::dual(const Block_base& block)
{ auto rank = block.rank();
  auto size = block.size();
  auto max_len = block.length(block.size()-1);

  Bare_block result(rank,block.max_y()+1,block.max_x()+1);
  result.info.reserve(block.size());

  for (BlockElt z=block.size(); z-->0;)
  { result.info.push_back(EltInfo(block.y(z),block.x(z)));
    result.info.back().length = max_len-block.length(z);
    result.info.back().descent = block.descent(z).dual(rank);
  }

  for (unsigned int i=0; i<rank; ++i)
  {
    auto& dst = result.data[i];
    dst.reserve(block.size());
    for (BlockElt z=block.size(); z-->0;)
    {
      dst.emplace_back();
      dst.back().cross_image = size-1-block.cross(i,z);
      const auto& p = block.any_Cayleys(i,z);
      if (p.first!=UndefBlock)
      { dst.back().Cayley_image.first = size-1-p.first;
        if (p.second!=UndefBlock)
	  dst.back().Cayley_image.second = size-1-p.second;
      }
    }
  }

  result.orbits = block.inner_fold_orbits(); // probably not right
  result.dd = block.Dynkin();

  return result;
}


/*****				Block					****/


Block::Block(const Block& b) // obligatory but in practice unused construction
  : Block_base(b) // copy
  , tW(b.tW) // share
  , d_Cartan(b.d_Cartan)
  , d_involution(b.d_involution)
  , d_first_z_of_x(b.d_first_z_of_x)
  , d_involutionSupport(b.d_involutionSupport)
{}

// Complete the |Block_base| construction, setting |Block|-specific fields
// The real work is done by |Block_base|, |kgb| methods, and |compute_supports|
Block::Block(const KGB& kgb,const KGB& dual_kgb)
  : Block_base(kgb)
  , tW(kgb.twistedWeylGroup())
  , xrange(kgb.size()), yrange(dual_kgb.size())
  , d_Cartan(), d_involution(), d_first_z_of_x(), d_involutionSupport()
    // these fields are filled below
{
  const TwistedWeylGroup& dual_tW =dual_kgb.twistedWeylGroup();

  std::vector<TwistedInvolution> dual_w; // tabulate bijection |tW->dual_tW|
  dual_w.reserve(kgb.nr_involutions());
  size_t size=0;
  for (unsigned int i=0; i<kgb.nr_involutions(); ++i)
  {
    const TwistedInvolution w = kgb.nth_involution(i);
    dual_w.push_back(dual_involution(w,tW,dual_tW));
    size += kgb.packet_size(w)*dual_kgb.packet_size(dual_w.back());
  }

  info.reserve(size);

  // fill |info|
  for (unsigned int i=0; i<kgb.nr_involutions(); ++i)
  {
    // here is where the fibred product via |dual_w| is built
    const TwistedInvolution w = kgb.nth_involution(i);
    const KGBEltPair x_step = kgb.tauPacket(w);
    const KGBEltPair y_step = dual_kgb.tauPacket(dual_w[i]);

    for (KGBElt x=x_step.first; x<x_step.second; ++x)
      for (KGBElt y=y_step.first; y<y_step.second; ++y)
	info.push_back(EltInfo(x,y,descents(x,y,kgb,dual_kgb),kgb.length(x)));
  } // |for (i)|
  compute_first_zs();

  assert(this->size()==size); // check that |info| has exactly |size| elements

  // Now |element| can be safely called; install cross and Cayley tables

  for (weyl::Generator s = 0; s<rank(); ++s)
  { // the generation below is completely independent for each |s|
    data[s].resize(size);
    for (BlockElt z=0; z<size; ++z)
    {
      data[s][z].cross_image
	= element(kgb.cross(s,x(z)),dual_kgb.cross(s,y(z)));
      switch (descentValue(s,z))
      {
      default: break; // most cases leave |data[s][z].Cayley_image| undefined
      case DescentStatus::ImaginaryTypeII:
	{
	  BlockElt z1=element(kgb.cayley(s,x(z)),
			      dual_kgb.inverseCayley(s,y(z)).second);
	  data[s][z].Cayley_image.second = z1; // double-valued direct Cayley
	  data[s][z1].Cayley_image.first = z; // single-valued inverse Cayley
	}
	// FALL THROUGH
      case DescentStatus::ImaginaryTypeI:
	{
	  BlockElt z0=element(kgb.cayley(s,x(z)),
			      dual_kgb.inverseCayley(s,y(z)).first);
	  data[s][z].Cayley_image.first = z0;
	  // in TypeI, |data[s][z].Cayley_image.second| remains |UndefBlock|
	  first_free_slot(data[s][z0].Cayley_image) = z;
	}
      } // switch
    } // |for (z)|
  } // |for(s)|

  // Continue filling the fields of the |Block| derived class proper
  d_Cartan.reserve(size);
  d_involution.reserve(size);
  for (BlockElt z=0; z<size; ++z)
  {
    KGBElt xx=x(z);
    d_Cartan.push_back(kgb.Cartan_class(xx));
    d_involution.push_back(kgb.involution(xx));
  }

  compute_supports();
} // |Block::Block(kgb,dual_kgb)|

// Construction function for the |Block| class.
// It is a pseudo constructor method that ends calling main constructor
Block Block::build(InnerClass& G, RealFormNbr rf, RealFormNbr drf)
{
  RealReductiveGroup G_R(G,rf);
  InnerClass dG(G,tags::DualTag()); // the dual group
  RealReductiveGroup dG_R(dG,drf);

  KGB kgb     (G_R, common_Cartans(G_R,dG_R));
  KGB dual_kgb(dG_R,common_Cartans(dG_R,G_R));
  return Block(kgb,dual_kgb); // |kgb| and |dual_kgb| disappear afterwards!
}

// Given both real group and dual real group, we can just call main constructor
Block Block::build(RealReductiveGroup& G_R, RealReductiveGroup& dG_R)
{
  auto& kgb = G_R.kgb(); auto& dual_kgb = dG_R.kgb(); // temporaries
  return Block(kgb,dual_kgb);
}

// manipulators

void Block::compute_first_zs() // assumes |x| values weakly increase
{
  d_first_z_of_x.resize(xrange+1);
  KGBElt xx=0;
  d_first_z_of_x[xx]=0; // |d_first_z_of_x[xx]| is smallest |z] with |x(z)>=xx|
  for (BlockElt z=0; z<size(); ++z)
    while (xx<x(z)) // no increment in test: often there should be none at all
      d_first_z_of_x[++xx]=z;

  // now |xx==x(size()-1)|; finish off with a sentinel value(s) |size()|
  do // although the largest |x| should be present, so |x==xrange-1| here
    d_first_z_of_x[++xx]=size(); // we don't not depend on that, and fill out
  while (xx<xrange); // stop after setting |d_first_z_of_x[xrange]=size()|
}

// compute the supports in $S$ of twisted involutions
void Block::compute_supports()
{
  d_involutionSupport.reserve(size()); // its eventual size

  // first compute minimal length cases, probably all for the same involution
  for (BlockElt z=0; z<size() and length(z)==length(0); ++z)
  {
    if (z==0 or involution(z)!=involution(z-1))
    { // compute involution support directly from definition
      RankFlags support;
      WeylWord ww=tW.Weyl_group().word(involution(z));
      for (size_t j=0; j<ww.size(); ++j)
	support.set(ww[j]);
      d_involutionSupport.push_back(support);
    }
    else // unchanged involution
      d_involutionSupport.push_back(d_involutionSupport.back()); // duplicate
  }

  // complete involution supports at non-minimal lengths, using previous
  for (BlockElt z=d_involutionSupport.size(); z<size(); ++z)
  {
    weyl::Generator s = firstStrictDescent(z);
    assert (s<rank()); // must find one, as we are no longer at minimal length
    DescentStatus::Value v = descentValue(s,z);
    if (v == DescentStatus::ComplexDescent) // cross link
    { // use value from shorter cross neighbour, setting |s| and |twist(s)|
      d_involutionSupport[z] = d_involutionSupport[cross(s,z)];
      d_involutionSupport[z].set(s);
      d_involutionSupport[z].set(tW.twisted(s));
    }
    else // Real Type I or II
    { // use (some) inverse Cayley transform and set |s|
      d_involutionSupport[z] = d_involutionSupport[inverseCayley(s,z).first];
      d_involutionSupport[z].set(s);
    }
  } // |for(z)|
} // |Block::compute_supports|

//		****	     Nothing else for |Block|		****



//				|common_block| methods

RealReductiveGroup& common_block::real_group() const
  { return rc.real_group(); }
InnerClass& common_block::inner_class() const
  { return rc.inner_class(); }
const InvolutionTable& common_block::involution_table() const
  { return inner_class().involution_table(); }
const RootDatum& common_block::root_datum() const
  { return rc.root_datum(); }

RootNbrList common_block::int_simples() const // simply integral roots
{ const auto& int_datum_item = inner_class().int_item(int_sys_nr);
  return int_datum_item.image_simples(w).to_vector();
}

RankFlags common_block::singular (const RatWeight& gamma) const
{
  RootNbrList simples = int_simples();
  RankFlags result;
  for (weyl::Generator s=0; s<rank(); ++s)
    result.set(s,root_datum().coroot(simples[s]).dot(gamma.numerator())==0);
  return result;
}

// Here the |block_modifier| records actual singular coroots, and the mapping
RankFlags common_block::singular
  (const repr::block_modifier& bm, const RatWeight& gamma) const
{
  RankFlags result;
  for (weyl::Generator s=0; s<rank(); ++s)
  { auto alpha = bm.integrally_simples.n_th(bm.simple_pi[s]);
    result.set(s,root_datum().coroot(alpha).dot(gamma.numerator())==0);
  }
  return result;
}

common_block::~common_block() = default;


// comparison of |StandardReprMod|s by |y| component used in constructor below
bool y_less (const StandardReprMod& a,const StandardReprMod& b)
{ return a.gamma_lambda() < b.gamma_lambda(); };

// the full block constructor is only called on explicit user demand
// it is long because of the need to find elements in all corners

common_block::common_block // full block constructor
  (const common_context& ctxt, const StandardReprMod& srm,
   BlockElt& entry_element	// set to block element matching input
  )
  : Block_base(ctxt.subsys().rank())
  , rc(ctxt.rc())
  , int_sys_nr(ctxt.integral_nr())
  , w(ctxt.attitude())
  , z_pool(), srm_hash(z_pool,4)
  , extended() // no extended blocks initially
  , highest_x() // defined below when we have moved to top of block
  , highest_y() // defined below when generation is complete
  , generated_as_full_block(true)
{
  const InnerClass& ic = inner_class();
  const RootDatum& rd = root_datum();

  const InvolutionTable& i_tab = ic.involution_table();
  const KGB& kgb = rc.kgb();
  const SubSystem& int_sys = ctxt.subsys();

  Block_base::dd = // integral Dynkin diagram, converted from dual side
    DynkinDiagram(int_sys.Cartan_matrix().transposed());

  const unsigned our_rank = int_sys.rank();

  // step 1: initialise |z|
  auto z = srm; // get a working copy

  // step 2: move up |z| toward the most split fiber for the current real form
  {
    weyl::Generator s;
    do
      for(s=0; s<our_rank; ++s)
      {
	std::pair<gradings::Status::Value,bool> stat = ctxt.status(s,z.x());
	if (stat.first==gradings::Status::Complex
	    and not stat.second) // complex ascent
	{
	  z = ctxt.cross(s,z);
	  break;
	}
	else if (stat.first==gradings::Status::ImaginaryNoncompact)
	{
	  z = ctxt.up_Cayley(s,z);
	  break;
	}
	// otherwise try next |s|
      } // |for(s)|
    while(s<our_rank); // loop until no ascents found in |int_sys|
  }
  highest_x=z.x();
  // end of step 2

  using LL = containers::sl_list<containers::sl_list<StandardReprMod> >;
  containers::queue<LL>elements; // involution packets, by |x| outer, |y| inner
  KGBElt y_count = 0; // number of distinct |y| values generated so far

  // step 3: generate initial imaginary fiber-orbit of |y|'s (|x| is unaffected)
  // the result is stored as a one-sorted-row, initial |LL| matrix in |elements|
  {
    const InvolutionNbr theta = kgb.inv_nr(highest_x);
    // generating reflections are by subsystem real roots for |theta0|
    RootNbrSet pos_real = // as subset of full root datum posroots
      int_sys.positive_roots() & i_tab.real_roots(theta);
    const RootNbrList generator_roots = rd.simpleBasis(pos_real);
    std::vector<WeylWord> reflect(generator_roots.size());
    for (unsigned i=0; i<generator_roots.size(); ++i)
    {
      auto alpha = // generating root expressed as root for |int_sys|
	int_sys.from_parent(generator_roots[i]);
      assert(alpha!=RootNbr(-1)); // renaming to subsystem should work
      reflect[i] = int_sys.reflection_word(alpha); // word in integral gen's
    }

    containers::sl_list<StandardReprMod> queue { z };

    elements.emplace(); // create empty involution packet at front
    auto& list = // when popping |queue|, move elts here, sorted by |y|
      elements.front().emplace_back(); // create sublist for the unique |x| value
    do
    {
      const auto& zz = queue.front();
      auto it = std::lower_bound(list.begin(),list.end(),zz,y_less);
      if (not list.at_end(it) and *it==zz)
	queue.pop_front(); // if already known, simply drop the element
      else
      {
	list.splice(it,queue,queue.begin()); // move |zz| ointo sorted |list|
	for (const auto& w : reflect)
	{
	  auto new_z = zz; // take a copy each time
	  for (auto s : w) // order is irrelevant for a reflection word
	    new_z = ctxt.cross(s,new_z);
	  assert(new_z.x()==highest_x); // since we have a real reflection
	  queue.push_back(new_z); // queue every new element, filter later
	} // |for (w)|
      } // |if (match)| |else|
    }
    while (not queue.empty());

    // now insert elements from |list| as first R-packet of block
    for (auto it=list.wcbegin(); not list.at_end(it); ++it,++y_count)
    {
      auto h=srm_hash.match(*it);
      assert(h==info.size()); // must be new; keep |z_pool| and |info| synced
      ndebug_use(h);
      info.emplace_back(highest_x,y_count); // extend |info|; sets |length==0|
    }
    assert(y_count==list.size()); // we have taken into account the first packet
  } // end of step 3

  // step 4: generate packets for successive involutions
  containers::queue<BlockElt> queue { size() }; // involution packet boundaries

  BitMap x_seen(kgb.size()); // for |x| below |highest_x|, record encounters
  x_seen.insert(highest_x);
  BlockElt next=0; // starting |info| index of completed block elements we use
  containers::sl_list<LL> bundles; // element list-lists grouped by involution

  do // process involution packet of elements from |next| to |queue.front()|
  { // |next| is constant throughout the loop body, popped from |queue| at end
    const KGBElt first_x = x(next);

    // precompute (reversed) length for anything generated this iteration
    const auto next_length = info[next].length+1;

    const LL& bundle = // keep handle on packet being transferred
      elements.pop_splice_to(bundles,bundles.end()); // transfer bundle

    const unsigned int nr_x = bundle.size();
    const unsigned int nr_y = bundle.front().size();

#ifndef NDEBUG // check regularity of the previously constructed |bundle|
    assert((queue.front()-next)==nr_x*nr_y);
    {
      const auto first_row = bundle.front(); // |y| value models are found here
      const KGBElt first_y = y(next);
      auto z=next;
      for (const auto& row : bundle)
      {
	assert(kgb.inv_nr(x(z))==kgb.inv_nr(first_x));
	auto it = row.wcbegin(), f_it=first_row.wcbegin();
	for (unsigned j=0; j<nr_y; ++j,++z,++it,++f_it)
	{
	  assert(x(z)==row.front().x()); // |x|'s are constant in row, and match
	  assert(y(z)==first_y+j);   //  the |y|s are consecutive
	  assert(it->x()==x(z)); // |x| values from |bundle| and |info| match
	  assert(it->gamma_lambda()==f_it->gamma_lambda()); // alignment
	}
      }
    }
#endif

    for (weyl::Generator s=0; s<our_rank; ++s)
    { // generate new |StandardReprMod| valued from |bundle| using |s| links
      std::vector<block_fields>& tab_s = data[s]; // we will store links here
      tab_s.resize(size()); // ensure enough slots for now

      const bool cross_new_involution = // whether cross link into uncharted |x|
	not x_seen.isMember(ctxt.cross(s,bundle.front().front()).x());
      const bool is_real = // whether |s| is real for this involution packet
	ctxt.status(s,first_x).first==gradings::Status::Real;
      const bool is_type1 = is_real and ctxt.status(s,first_x).second;

      // the following are filled only when cross/Cayley sees a fresh involution
      containers::sl_list<StandardReprMod> crosses, Cayleys;
      KGBElt sample_x=UndefKGB; // to be set only when finding any |Cayleys|

      { // if leading to a fresh involution, compute model values |crosses|
	// respectively for |Cayleys|, both for their |gamma_lambda()| only
	;
	if (cross_new_involution)
	  for (const auto& srm : bundle.front())
	    crosses.push_back(ctxt.cross(s,srm));
	else if (is_real)
	  for (const auto& srm : bundle.front())
	    if (ctxt.is_parity(s,srm)) // then do Cayley
	    { // looking only for |y| values, so just one Cayley descent suffices
	      auto sz = ctxt.down_Cayley(s,srm);
	      sample_x=sz.x(); // sets the same |sample_x| each time
	      Cayleys.push_back(sz);
	    }
      } // compute model values |crosses|, |Cayleys|, for their |gamma_lambda|

      { // handle cross actions and descent statuses in all cases

	if (cross_new_involution)
	{ // add a new involution packet
	  crosses.sort(y_less); // ensure |y| increases within |x| packet
	  LL packet;
	  for (const auto& row : bundle)
	  {
	    const KGBElt x =
	      ctxt.cross(s,row.front()).x(); // this is all we use from |row|
	    x_seen.insert(x);
	    auto& packet_list = packet.emplace_back();

	    KGBElt y = y_count; // start at first new |y| for each |x|
	    for (const auto& srm : crosses)
	    { // inside the loop |y| is also incremented
	      const auto gamma_lambda = srm.gamma_lambda();
	      auto &sz =
		packet_list.push_back(StandardReprMod::build(rc,x,gamma_lambda));
	      const auto h = srm_hash.match(sz);
	      assert (h==info.size()); // must be new; |z_pool| and |info| synced
	      ndebug_use(h);
	      info.emplace_back(x,y++);
	      info.back().length=next_length;
	    } // |for (crosses,y_count)|
	  } // |for (row,x)|
	  y_count += crosses.size(); // record that we have created new |y|s
	  elements.push(std::move(packet)); // consolidate the created packet
	  queue.push(info.size()); // mark end of a new involution packet
	} // |if (cross_new_involution)|

	// now, whether or not |cross_new_involution|, compute cross links
	BlockElt cur = next; // start of old involution packet
	for (const auto& row : bundle)
	  for (const auto& srm : row)
	  {
	    auto h = srm_hash.find(ctxt.cross(s,srm));
	    assert(h!=srm_hash.empty); // the cross image was constructed above
	    tab_s[cur++].cross_image = h;
	  }

	cur = next; // back up for setting descent status
	if (is_real) // in this case (only), status depends on |y|
	{ const auto parity = // supposing |y| says "parity", which type is it?
	      is_type1 ? DescentStatus::RealTypeI : DescentStatus::RealTypeII
	    , nonparity = DescentStatus::RealNonparity;
	  for (const auto& row : bundle) // actually |x| is irrelevant
	    for (const auto& z : row)
	      info[cur++].descent.set(s,
				      ctxt.is_parity(s,z) ? parity : nonparity);
	}
	else
	  for (unsigned i=0; i<nr_x; ++i)
	  {
	    auto stat = ctxt.status(s,x(cur));
	    auto block_status =
	      stat.first == gradings::Status::Complex
	      ? stat.second ? DescentStatus::ComplexDescent
	                    : DescentStatus::ComplexAscent
	      : stat.first == gradings::Status::ImaginaryCompact
	                    ? DescentStatus::ImaginaryCompact
	      : stat.second ? DescentStatus::ImaginaryTypeI
	                    : DescentStatus::ImaginaryTypeII;
	    for (unsigned j=0; j<nr_y; ++j)
	      info[cur++].descent.set(s,block_status);
	  }
      } // done for cross action

      if (not Cayleys.empty())
      {
	if (not x_seen.isMember(sample_x)) // do |Cayleys| have new involution?
	{ // we must now extend |info| with elements for the new involution
	  // the |x| values of Cayleys of known elements do not suffice; rather
	  // complete |sample_x| to its subsystem fiber over new involution
	  Cayleys.sort(y_less);  // ensure |y| increases within |x| packet
	  Cayleys.unique(); // and remove duplicates (from real type 2 descents)
	  LL packet;

	  RootNbrSet pos_imag = // subsystem positive imaginary roots
	    int_sys.positive_roots() &
	    i_tab.imaginary_roots(kgb.inv_nr(sample_x));
	  RootNbrList imaginary_generators = rd.simpleBasis(pos_imag);

	  auto to_do = containers::queue<KGBElt> { sample_x };
	  do
	  {
	    KGBElt x = to_do.front(); to_do.pop();
	    if (x_seen.isMember(x))
	      continue;

	    x_seen.insert(x);
	    auto& packet_list = packet.emplace_back();

	    KGBElt y = y_count; // start at first new |y| for each |x|
	    for (auto srm : Cayleys) // distinct new |y|s
	    { // inside the loop |y| is also incremented
	      const auto gamma_lambda = srm.gamma_lambda();
	      auto& new_srm =
		packet_list.push_back(StandardReprMod::build(rc,x,gamma_lambda));
	      const auto h = srm_hash.match(new_srm);
	      assert (h==info.size()); // must be new; |z_pool| and |info| synced
	      ndebug_use(h);
	      info.emplace_back(x,y++);
	      info.back().length=next_length;
	    }

	    // push any new neighbours of |x| onto |to_do|
	    for (RootNbr alpha : imaginary_generators)
	      to_do.push(kgb.cross(rd.reflection_word(alpha),x));
	  }
	  while (not to_do.empty());
	  assert (z_pool.size()==info.size());
	  y_count += Cayleys.size(); // record that we have created new |y|s

	  elements.push(std::move(packet));
	  queue.push(info.size()); // mark end of a new involution packet
	  tab_s.resize(info.size()); // ensure the Cayley link slots below exist
	} // |if (not x_seen.isMember(sample_x))|: finished extending |info|

	// it remains to set Cayley links in both directions
	BlockElt cur = next; // start of old involution packet
	for (const auto& row : bundle)
	{
	  for (const auto& srm : row)
	  {
	    if (ctxt.is_parity(s,srm))
	    {
	      auto sz = ctxt.down_Cayley(s,srm);
	      auto target = srm_hash.find(sz);
	      tab_s[cur].Cayley_image.first = target;
	      first_free_slot(tab_s[target].Cayley_image) = cur;
	      if (is_type1)
	      {
		sz = ctxt.cross(s,sz);
		assert(x_seen.isMember(sz.x()));
		target = srm_hash.find(sz);
		tab_s[cur].Cayley_image.second = target;
		first_free_slot(tab_s[target].Cayley_image) = cur;
	      }
	    } // |if(parity)|
	    ++cur; // increase for every old |(x,y)|, whether or not productive
	  } // |for(z : row)|
	} // |for(row : bundle)|
      } // |if (not Cayley_ys.empty())|
    } // |for(s)|
  }
  while (next=queue.front(), queue.pop(), not queue.empty());
  // end of step 4

  highest_x = last(x_seen); // to be sure; length need not increase with |x|
  highest_y = y_count-1; // set highest occurring |y| value, for |ysize|

  { // reverse lengths
    auto max_length=info.back().length;
    for (auto& entry : info)
    { assert(entry.length<=max_length);
      entry.length = max_length-entry.length;
    }
  }

  sort(); // by |length| then |x|, then |y| (which remains increasing)

  entry_element = lookup(srm); // look up element matching the original input

} // |common_block::common_block|, full block version

// the partial block constructor is used for Bruhat intervals below some element
// the precomputed interval is passed as |elements|; this constructor sorts it

common_block::common_block // partial block constructor
    (const repr::common_context& ctxt,
     containers::sl_list<StandardReprMod>& elements)
  : Block_base(ctxt.subsys().rank())
  , rc(ctxt.rc()) // copy reference to longer living |Rep_context| object
  , int_sys_nr(ctxt.integral_nr())
  , w(ctxt.attitude())
  , z_pool(), srm_hash(z_pool,2) // partial blocks often are quite small
  , extended() // no extended blocks initially
  , highest_x(0) // it won't be less than this; increased later
  , highest_y(0) // defined when generation is complete
  , generated_as_full_block(false)
{
  info.reserve(elements.size());
  const auto& kgb = rc.kgb();
  const auto& i_tab = involution_table();
  const auto& int_sys = ctxt.subsys();

  Block_base::dd = // integral Dynkin diagram, converted from dual side
    DynkinDiagram(int_sys.Cartan_matrix().transposed());

  using y_list = containers::sl_list<RatWeight>; // |rgl| values, increasing
  struct inv_y_data
  {
    y_list list; unsigned long offset;    inv_y_data() : list(), offset(-1) {}
  };

  std::vector<inv_y_data> y_table (i_tab.size());
  {
    for (const auto& srm : elements)
    { const KGBElt x = srm.x();
      if (x>highest_x)
	highest_x=x;
      auto gamlam = srm.gamma_lambda();
      auto& loc = y_table[kgb.inv_nr(x)].list;
      auto it = std::lower_bound(loc.cbegin(),loc.cend(),gamlam);
      if (it==loc.end() or gamlam < *it) // only insert when |gamlam| new
	loc.insert(it,gamlam);
    }

    for (InvolutionNbr i_x=y_table.size(); i_x-->0; )
    {
      y_table[i_x].offset = highest_y;
      highest_y += y_table[i_x].list.size();
    }
    -- highest_y; // one less than the number of distinct |y| values
  }

  elements.sort // pre-sort by |x| ensures descents precede when setting lengths
    ([](const StandardReprMod& a, const StandardReprMod& b)
       { return a.x()<b.x(); } );

  for (const auto& srm : elements) // find its $(x,y)$ pair and extend |info|
  { const KGBElt x = srm.x();
    const inv_y_data& slot = y_table[kgb.inv_nr(x)];
    auto y = slot.offset;
    for (auto it = slot.list.begin(); not slot.list.at_end(it); ++it,++y)
      if (*it == srm.gamma_lambda())
	break;
    assert(y-slot.offset<slot.list.size()); // should have found it
    info.emplace_back(x,y); // for now leave descent status unset, |length==0|
    srm_hash.match(srm);
  }

  // allocate link fields with |UndefBlock| entries
  data.assign(int_sys.rank(),std::vector<block_fields>(elements.size()));

  assert(info.size()==elements.size());
  auto it = elements.cbegin();
  for (BlockElt i=0; i<info.size(); ++i,++it)
  {
    EltInfo& z = info[i];
    const auto srm_z = *it;
    for (weyl::Generator s=0; s<int_sys.rank(); ++s)
    {
      auto& tab_s = data[s];
      const auto stat = ctxt.status(s,z.x);
      switch (stat.first)
      {
      case gradings::Status::Complex:
	{
	  z.descent.set(s,stat.second
			  ? DescentStatus::ComplexDescent
			  : DescentStatus::ComplexAscent);
	  if (stat.second) // set links both ways when seeing descent
	  {
	    BlockElt sz = lookup(ctxt.cross(s,srm_z));
	    assert(sz!=UndefBlock);
	    if (length(i)==0) // then this is the first descent for |i|
	      info[i].length=length(sz)+1;
	    else
	      assert(length(i)==length(sz)+1);
	    assert(descentValue(s,sz)==DescentStatus::ComplexAscent);
	    tab_s[i].cross_image = sz;
	    tab_s[sz].cross_image = i;
	  }
	}
	break;
      case gradings::Status::Real:
	{
	  if (ctxt.is_parity(s,srm_z))
	  {
	    const auto srm_sz = ctxt.down_Cayley(s,srm_z);
	    BlockElt sz = lookup(srm_sz);
	    assert(sz!=UndefBlock);
	    if (length(i)==0) // then this is the first descent for |i|
	      info[i].length=length(sz)+1;
	    else
	      assert(length(i)==length(sz)+1);
	    tab_s[i].Cayley_image.first = sz; // first Cayley descent
	    if (stat.second)
	    {
	      z.descent.set(s,DescentStatus::RealTypeI);
	      tab_s[i].cross_image = i;
	      assert(descentValue(s,sz)==DescentStatus::ImaginaryTypeI);
	      tab_s[sz].Cayley_image.first = i; // single-valued Cayley ascent
	      sz = lookup(ctxt.cross(s,srm_sz)); // move to other Cayley descent
	      assert(sz!=UndefBlock);
	      assert(descentValue(s,sz)==DescentStatus::ImaginaryTypeI);
	      tab_s[i].Cayley_image.second = sz; // second Cayley descent
	      tab_s[sz].Cayley_image.first = i; // single-valued Cayley ascent
	    }
	    else
	    {
	      z.descent.set(s,DescentStatus::RealTypeII);
	      assert(descentValue(s,sz)==DescentStatus::ImaginaryTypeII);
	      first_free_slot(tab_s[sz].Cayley_image) = i; // one of two ascents
	      tab_s[i].cross_image = lookup(ctxt.cross(s,srm_z)); // maybe Undef
	    }
	  }
	  else
	  {
	    z.descent.set(s,DescentStatus::RealNonparity);
	    tab_s[i].cross_image = i;
	  }
	}
	break;
      case gradings::Status::ImaginaryCompact:
	{
	  z.descent.set(s,DescentStatus::ImaginaryCompact);
	  tab_s[i].cross_image = i;
	}
	break;
      case gradings::Status::ImaginaryNoncompact:
	{
	  if (stat.second)
	  {
	    z.descent.set(s,DescentStatus::ImaginaryTypeI);
	    tab_s[i].cross_image = lookup(ctxt.cross(s,srm_z)); // maybe Undef
	  }
	  else
	  {
	    z.descent.set(s,DescentStatus::ImaginaryTypeII);
	    tab_s[i].cross_image = i;
	  }
	}
	break;
      }
    } // |for (s)|
  } // |for (i)|

  sort();  // finally sort by (freshly computed) |length|, then |x|, then |y|

} // |common_block::common_block|, partial block version

BlockElt common_block::lookup(const StandardReprMod& srm) const
{ // since |srm_hash.empty==UndefBlock|, we can just say:
  return srm_hash.find(srm);
}

BlockElt common_block::lookup(KGBElt x, RatWeight gamma_lambda) const
{
  return lookup(StandardReprMod::build(rc,x,std::move(gamma_lambda)));
}

repr::StandardRepr common_block::sr(BlockElt z, const RatWeight& gamma) const
{
  const Weight lambda_rho =
    gamma.integer_diff<int>(context().gamma_lambda_rho(z_pool[z]));
  return rc.sr_gamma(x(z),lambda_rho,gamma);
}

repr::StandardRepr common_block::sr
  (BlockElt z, const RatWeight& diff, const RatWeight& gamma) const
{
  const Weight lambda_rho =
    gamma.integer_diff<int>(rc.gamma_lambda_rho(z_pool[z])+diff);
  return rc.sr_gamma(x(z),lambda_rho,gamma);
}

ext_gens common_block::fold_orbits(const WeightInvolution& delta) const
{ return rootdata::fold_orbits(root_datum(),int_simples(),delta); }

ext_block::ext_block common_block::extended_block
  (const WeightInvolution& delta) const
{
  return { *this, delta, nullptr };
}

struct common_block::ext_block_pair
{
  ext_block::ext_block eblock;
  RatWeight shift; // integral-orthogonal shift to apply to |gamma_lambda|
  ext_block_pair
    (const blocks::common_block& block, const WeightInvolution& delta,
     ext_KL_hash_Table* pol_hash)
    : eblock(block,delta,pol_hash)
    , shift(block.root_datum().rank()) // at construction time, |shift| is zero
  {}
};

void common_block::shift (const RatWeight& diff)
{
  if (diff.numerator().is_zero())
    return;
  const auto& rc = context();
#ifndef NDEBUG
  auto& ic = rc.inner_class();
<<<<<<< HEAD
  const int_Matrix& int_ev = ic.integral_eval(z_pool[0].gamma_lambda());
=======
  unsigned int int_sys_nr; // unused dummy
  repr::block_modifier bm;
  const auto& item=ic.int_item(z_pool[0].gamma_lambda(),int_sys_nr,bm);
  const int_Matrix& int_ev = item.coroots_matrix(w);
>>>>>>> cf7d1023
  assert((int_ev*diff.numerator()).is_zero());
#endif
  for (auto& srm : z_pool)
    rc.shift(diff,srm);
  srm_hash.reconstruct(); // input for hash function is computed has changed

  for (auto& pair: extended)
    (pair.shift -= diff).normalize(); // compensate in |extended| for base shift
}

// when this method is called, |shift| has been called, so twist works as-is
ext_block::ext_block& common_block::extended_block(ext_KL_hash_Table* pol_hash)
{
  auto preceeds =
    [] (const ext_block_pair& item, const RatWeight& value)
    { return item.shift<value; };

  const RatWeight zero(root_datum().rank());
  auto it = std::lower_bound(extended.begin(),extended.end(),zero,preceeds);
  if (it!=extended.end() and it->shift==zero)
    return it->eblock; // then identical extended block found, so use it

  // otherwise construct |ext_block| within a pair
  extended.emplace(it,*this,inner_class().distinguished(),pol_hash);
  return it->eblock; // return |ext_block| without |gamlam|
} // |common_block::extended_block|

kl::Poly_hash_export common_block::KL_hash(KL_hash_Table* KL_pol_hash)
{
  if (kl_tab_ptr.get()==nullptr) // do this only the first time
    kl_tab_ptr.reset(new kl::KL_table(*this,KL_pol_hash));

  return kl_tab_ptr-> polynomial_hash_table();
}

// integrate an older partial block, with mapping of elements
void common_block::swallow
  (common_block&& sub, const BlockEltList& embed,
   KL_hash_Table* KL_pol_hash, ext_KL_hash_Table* ext_KL_pol_hash)
{
  for (BlockElt z=0; z<sub.size(); ++z)
  {
    auto& covered = std::move(sub).Bruhat_order().Hasse(z);
    for (auto& c : covered)
      c=embed[c]; // translate in place
    set_Bruhat_covered(embed[z],std::move(covered));
  }
  if (sub.kl_tab_ptr!=nullptr)
  {
    auto hash_object = KL_hash(KL_pol_hash); // need this for polynomial look-up
    assert (kl_tab_ptr.get()!=nullptr); // because |KL_hash| built |hash|
    kl_tab_ptr->swallow(std::move(*sub.kl_tab_ptr),embed,hash_object.ref);
  }

  RatWeight final_shift(root_datum().rank()); // correction to be made finally
  for (auto& pair : sub.extended)
  {
    auto& sub_eblock = pair.eblock;
    const RatWeight diff = pair.shift; // take a copy: |sub.shift| modifies it
    sub.shift(diff); // align the |sub| block to this extended block
    shift(diff); // and adapt our block to match, so |embed| remains valid
    assert(pair.shift.is_zero());
    auto& eblock = extended_block(ext_KL_pol_hash); // find/create |ext_block|
    for (unsigned int n=0; n<sub_eblock.size(); ++n)
      assert(eblock.is_present(embed[sub_eblock.z(n)]));
    eblock.swallow(std::move(sub_eblock),embed); // transfer computed KL data
    shift(-diff);
    sub.shift(-diff);
  }
  shift(final_shift);
} // |common_block::swallow|

void common_block::set_Bruhat
  (containers::sl_list<std::pair<BlockElt,BlockEltList> >&& partial_Hasse)
{
  for (auto& pair : partial_Hasse)
    set_Bruhat_covered(pair.first,std::move(pair.second));
}

// comparison of |info| entries: |length|, |x|, |y| (all 3 unsigned integers)
bool elt_info_less (const Block_base::EltInfo& a,const Block_base::EltInfo& b)
{ if (a.length!=b.length)
    return a.length<b.length;
  if (a.x!=b.x)
    return a.x<b.x;
  return a.y<b.y; // ctors made numeric order match |gamma_lambda()| comparison
}

void common_block::sort()
{
  Permutation ranks = // standardization permutation, to be used for reordering
    permutations::standardization(info.begin(),info.end(),elt_info_less);

  ranks.permute(info); // permute |info|, ordering them by increasing |value|
  ranks.permute(z_pool);
  srm_hash.reconstruct();

  // now adapt |data| tables, assumed to be already computed
  for (weyl::Generator s=0; s<rank(); ++s)
  {
    std::vector<block_fields>& tab_s = data[s];
    ranks.permute(tab_s); // permute fields of |data[s]|
    for (BlockElt z=0; z<size(); ++z) // and update cross and Cayley links
    {
      BlockElt& sz = tab_s[z].cross_image;
      if (sz!=UndefBlock)
	sz = ranks[sz];
      BlockEltPair& p=tab_s[z].Cayley_image;
      if (p.first!=UndefBlock)
      {
	p.first=ranks[p.first];
	if (p.second!=UndefBlock)
	  p.second=ranks[p.second];
      }
    } // |for z|
  } // |for s|

} // |common_block::sort|


// find element in same common block with |x| and |y| parts twisted by |delta|
// may return |UndefBlock|, but success does not mean any representative of the
// $X^*$ coset for this block is actually |delta|-fixed (no such test done)
BlockElt twisted
  (const blocks::common_block& block, BlockElt z,
   const WeightInvolution& delta)
{
  return block.lookup(block.context().kgb().twisted(block.x(z),delta)
		     ,delta*block.gamma_lambda(z));
}



/*****************************************************************************

        Chapter III -- Functions local to blocks.cpp

******************************************************************************/

namespace {

DescentStatus descents(KGBElt x, KGBElt y,
		       const KGB_base& kgb, const KGB_base& dual_kgb)
{
  DescentStatus result;
  for (size_t s = 0; s < kgb.rank(); ++s)
    if (kgb.status(s,x) == gradings::Status::Complex) // s is complex
      if (kgb.isDescent(s,x))
	result.set(s,DescentStatus::ComplexDescent);
      else
	result.set(s,DescentStatus::ComplexAscent);
    else if (kgb.status(s,x) == gradings::Status::ImaginaryNoncompact)
      if (kgb.cross(s,x)!=x) // type I
	result.set(s,DescentStatus::ImaginaryTypeI);
      else // type II
	result.set(s,DescentStatus::ImaginaryTypeII);
    else if (dual_kgb.status(s,y) == gradings::Status::ImaginaryNoncompact)
      if (dual_kgb.cross(s,y)!=y) // type II
	result.set(s,DescentStatus::RealTypeII);
      else // type I
	result.set(s,DescentStatus::RealTypeI);
    // now s is imaginary compact or real nonparity
    else if (kgb.status(s,x) == gradings::Status::Real)
      result.set(s,DescentStatus::RealNonparity);
    else // now |kgb.status(s,x) == gradings::Status::ImaginaryCompact|
      result.set(s,DescentStatus::ImaginaryCompact);

  return result;
}

/*
  Insert into |hs| the ascents through |s| from elements of |hr|.

  This is a technical function for the Hasse construction, that makes the
  part of the co-atom list for a given element arising from a given descent.
*/
  void insert_ascents(const Block_base& block,
		      const Poset::EltList& hr, // ascents of whom
		      size_t s, // ascents by who
		      std::set<BlockElt>& hs) // output
{
  for (BlockElt z : hr)
    switch (block.descentValue(s,z))
    {
    case DescentStatus::ComplexAscent:
      hs.insert(block.cross(s,z));
      break;
    case DescentStatus::ImaginaryTypeI:
      hs.insert(block.cayley(s,z).first);
      break;
    case DescentStatus::ImaginaryTypeII:
      hs.insert(block.cayley(s,z).first);
      hs.insert(block.cayley(s,z).second);
      break;
    default: // not a strict ascent
      break;
    }
}


/*
  Put into |Hasse| the Hasse diagram data for the Bruhat ordering on |block|.

  Explanation: we used the algorithm from Vogan's 1982 Park City notes...
  which contains a bad definition. Later modified to work like |kgb::makeHasse|:
  seek a descent |s| that is complex or type I real. If it exists, use it as in
  kgb. If it doesn't then we're essentially at a split principal series. The
  immediate predecessors of |z| are just the inverse Cayley transforms.
*/
std::vector<Poset::EltList> complete_Hasse_diagram
(const Block_base& block,
 std::vector<std::unique_ptr<BlockEltList> >& partial_Hasse_diagram)
{
  std::vector<Poset::EltList> result;
  result.reserve(block.size());

  for (BlockElt z = 0; z < block.size(); ++z)
    if (z<partial_Hasse_diagram.size() and partial_Hasse_diagram[z]!=nullptr)
      result.push_back(std::move(*partial_Hasse_diagram[z])); // accept provided
    else
    {
      std::set<BlockElt> covered;

      auto s = block.firstStrictGoodDescent(z);
      if (s<block.rank())
	switch (block.descentValue(s,z))
	{
	default: assert(false); break;
	case DescentStatus::ComplexDescent:
	  {
	    BlockElt sz = block.cross(s,z);
	    covered.insert(sz);
	    insert_ascents(block,result[sz],s,covered);
	  }
	  break;
	case DescentStatus::RealTypeI: // inverseCayley(s,z) two-valued
	  {
	    BlockEltPair sz = block.inverseCayley(s,z);
	    covered.insert(sz.first);
	    covered.insert(sz.second);
	    insert_ascents(block,result[sz.first],s,covered);
	  }
	}
      else // now just gather all RealTypeII descents of |z|
	for (weyl::Generator s = 0; s < block.rank(); ++s)
	  if (block.descentValue(s,z)==DescentStatus::RealTypeII)
	    covered.insert(block.inverseCayley(s,z).first);

      result.emplace_back(covered.begin(),covered.end()); // convert set->vector
    } // if stored else compute

  partial_Hasse_diagram.clear(); // remove empty shell
  return result;
} // |complete_Hasse_diagram|

} // |namespace|

/*****************************************************************************

      Chapter IV -- Functions exported from blocks.cpp (declared in blocks.h)

******************************************************************************/


// Return the twisted involution dual to |w|.

/*
  We have $\tau = w.\delta$, with $w$ in the Weyl group $W$, and $\delta$ the
  fundamental involution of $X^*$. We seek the twisted involution $v$ in the
  dually twisted Weyl group |dual_tW| such that $-\tau^t = v.\delta^\vee$.
  Here $\delta^\vee$ is the dual fundamental involution, which acts on $X_*$
  as minus the transpose of the longest involution $w_0.\delta$, where $w_0$
  is the longest element of $W$. This relation can be defined independently of
  being a twisted involution, and leads to a bijection $f: W \to W$ that is
  characterised by $f(e)=w_0$ and $f(s.w)=f(w).dwist(s)$ for any simple
  generator $s$ and $w\in W$, where $dwist$ is the twist of the dual twisted
  Weyl group (one also has $f(w.twist(s))=s.f(w)$ so that $f$ intertwines
  twisted conjugation: $f(s.w.twist(s))=s.f(w).dwist(s)$).

  The implementation below is based directly on the above characterisation, by
  converting |w| into a |WeylWord|, and then starting from $w_0$
  right-multiplying successively by the $dwist$ image of the letters of the
  word taken right-to-left. The only thing assumed common to |tW| and
  |dual_tW| is the \emph{external} numbering of generators (letters in |ww|),
  a minimal requirement without which the notion of dual twisted involution
  would make no sense. Notably the result will be correct (when interpreted
  for |dual_tW|) even if the underlying (untwisted) Weyl groups of |W| and
  |dual_W| should differ in their external-to-internal mappings. If one
  assumes that |W| and |dual_W| share the same underlying Weyl group (as is
  currently the case for an inner class and its dual) then one could
  alternatively say simply

    |return tW.prod(tW.Weyl_group().longest(),dual_tW.twisted(W.inverse(w)))|

  or

    |return tW.prod(tW.inverse(tW.twisted(w)),tW.Weyl_group().longest())|.

  Note that this would involve implicit conversion of an element of |W| as one
  of |dual_W|.
*/
TwistedInvolution
dual_involution(const TwistedInvolution& w,
		const TwistedWeylGroup& tW,
		const TwistedWeylGroup& dual_tW)
{
  WeylWord ww= tW.word(w);
  TwistedInvolution result = dual_tW.Weyl_group().longest();
  for (size_t i=ww.size(); i-->0; )
    dual_tW.mult(result,dual_tW.twisted(ww[i]));
  return result;
}

// given dual blocks, map numbers from first block to their partner in second
// this can only work with |Block| values, since the |element| lookup is used
std::vector<BlockElt> dual_map(const Block& b, const Block& dual_b)
{
  assert(b.size()==dual_b.size());

  std::vector<BlockElt> result(b.size());
  for (BlockElt i=0; i<b.size(); ++i)
    result[i]=dual_b.element(b.y(i),b.x(i));

  return result;
}


BitMap common_Cartans(RealReductiveGroup& GR, RealReductiveGroup& dGR)
{ return GR.Cartan_set() & GR.innerClass().dual_Cartan_set(dGR.realForm()); }

} // |namespace blocks|

} // |namespace atlas|<|MERGE_RESOLUTION|>--- conflicted
+++ resolved
@@ -1305,14 +1305,7 @@
   const auto& rc = context();
 #ifndef NDEBUG
   auto& ic = rc.inner_class();
-<<<<<<< HEAD
   const int_Matrix& int_ev = ic.integral_eval(z_pool[0].gamma_lambda());
-=======
-  unsigned int int_sys_nr; // unused dummy
-  repr::block_modifier bm;
-  const auto& item=ic.int_item(z_pool[0].gamma_lambda(),int_sys_nr,bm);
-  const int_Matrix& int_ev = item.coroots_matrix(w);
->>>>>>> cf7d1023
   assert((int_ev*diff.numerator()).is_zero());
 #endif
   for (auto& srm : z_pool)
