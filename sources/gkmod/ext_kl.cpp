/*
  This is ext_kl.cpp

  Copyright 2013-2016, Marc van Leeuwen
  part of the Atlas of Lie Groups and Representations

  For license information see the LICENSE file
*/

#include "ext_kl.h"
#include "kl.h" // for presence of |kl::KL_table| in |check_polys|

#include "basic_io.h"
#include "wgraph.h"

namespace atlas {
namespace ext_kl {


descent_table::descent_table(const ext_block::ext_block& eb)
  : info()
  , prim_index(1<<eb.rank(),std::vector<unsigned int>(eb.size(),0))
  , prim_flip(eb.size(),BitMap(prim_index.size()))
  , block(eb)
{
  info.reserve(block.size());
  for (BlockElt x=0; x<block.size(); ++x)
  {
    RankFlags desc, good_asc;
    for (weyl::Generator s=0; s<block.rank(); ++s)
    {
      ext_block::DescValue v = block.descent_type(s,x);
      if (ext_block::is_descent(v))
	desc.set(s);
      else if (not has_double_image(v))
	good_asc.set(s); // good ascent: at most one upward neighbour
    }
    info.emplace_back(desc,good_asc);
  }

  for (auto& prindex_vec : prim_index)
  {
    auto descs = &prindex_vec - &prim_index[0]; // position within |prim_index|
    constexpr unsigned int dead_end = -1;

    BlockElt count = 0;
    // following loop must decrease for primitivisation calculation below
    for (BlockElt x = block.size(); x-->0; )
    {
    // store index of primitivized |x| among primitives for |RankFlags(descs)|
    // since |x| is decreasing, initially count _larger_ primitive elements
      BitMap& flip_x = prim_flip[x]; // place to record primitivisation flips $x$
      unsigned int& dest = prindex_vec[x]; // the slot to fill

      const RankFlags D = good_ascent_set(x) & RankFlags(descs);

      if (D.none()) // then element |x| is primitive for the descent set
      {
	dest = count++; // store a self-reference, then increment count
	continue;
      }

      const weyl::Generator s = D.firstBit();
      if (is_like_nonparity(block.descent_type(s,x)))
      {
	dest = dead_end; // stop primitivisation with zero result
	continue;
      }

      BlockElt sx = block.some_scent(s,x);
      if (sx==UndefBlock) // primitivization would cross partial block edge
      {
	dest = dead_end; // stop primitivisation with zero result
	continue;
      }

      assert(sx>x); // ascents go up in block
      dest = prindex_vec[sx]; // |x| has the same primitivization as |sx|
      flip_x.set_to(descs, // and a flip that is relative to that of |sx|
		    (block.epsilon(s,x,sx)<0)!=prim_flip[sx].isMember(descs));
    } // |for(x)|, decreasing
    // primitive lists are actually to be stored increasing, so reverse indices

    const BlockElt last=count-1;
    for (unsigned int& slot : prindex_vec)
      if (slot != dead_end) // leave dead end indices as such
	slot = last-slot; // reverse all other indices

  } // |for (desc)|

} // |descent_table| constructor

// number of primitive elements for |descent_set(y)| of length less than |y|
unsigned int descent_table::col_size(BlockElt y) const
{
  BlockElt x=length_floor(y);
  if (prim_back_up(x,y)) // find last primitive |x| of length less than |y|
    return x_index(x,y)+1; // size in one more than index of that |x| for |y|
  return 0; // no primitives below length of |y| at all
} // |descent_table::col_size|

bool descent_table::prim_back_up(BlockElt& x, BlockElt y) const
{
  RankFlags desc=descent_set(y);
  while (x-->0)
    if ((good_ascent_set(x) & desc).none()) // disjoint sets
      return true;
  return false; // in which case |x| has crashed through 0 and should be ignored
} // |descent_table::prim_back_up|

bool descent_table::extr_back_up(BlockElt& x, BlockElt y) const
{
  RankFlags desc=descent_set(y);
  while (x-->0)
    if (descent_set(x).contains(desc)) // ascent set of |x| disjoint from |desc|
      return true; // stop when no descents of |y| are (any) ascents of |x|
  return false; // in which case |x| has crashed through 0 and should be ignored
} // |descent_table::extr_back_up|

KL_table::KL_table(const ext_block::ext_block& b, ext_KL_hash_Table* pol_hash)
  : aux(b)
  , pol_hash(pol_hash)
  , own(pol_hash!=nullptr ? nullptr : new std::vector<Pol> {Pol(0),Pol(1)})
  , storage_pool(pol_hash!=nullptr ? pol_hash->pool() : *own )
  , column(b.size(),KLColumn()) // start with empty columns
{ // ensure first two pool entries are constant polynomials $0$, and $1$
  if (pol_hash!=nullptr and pol_hash->size()<2)
  {
    assert(pol_hash->size()==0);
    pol_hash->match(Pol(0));
    pol_hash->match(Pol(1));
  }
  assert(storage_pool[zero]==Pol(0));
  assert(storage_pool[one] ==Pol(1));
}

std::pair<kl::KLIndex,bool>
  KL_table::KL_pol_index(BlockElt x, BlockElt y) const
{ const KLColumn& col_y = column[y];
  unsigned inx=aux.x_index(x,y);
  if (inx<col_y.size())
    return std::make_pair(col_y[inx],aux.flips(x,y));
  else if (inx==aux.self_index(y)) // diagonal entries are unrecorded
    return {one,aux.flips(x,y)};
  else
    return {zero,false}; // out of bounds implies zero
}

Pol KL_table::P(BlockElt x, BlockElt y) const
{
  auto index = KL_pol_index(x,y);
  assert(index.first<storage_pool.size());
  return index.second ? -storage_pool[index.first] : storage_pool[index.first];
}

containers::sl_list<BlockElt> KL_table::nonzero_column(BlockElt y) const
{
  const KLColumn& col_y = column[y];
  containers::sl_list<BlockElt> result({y});
  for (BlockElt x=aux.length_floor(y); x-->0;)
  {
    unsigned inx=aux.x_index(x,y);
    if (inx<col_y.size() ? col_y[inx]!=zero : inx==aux.self_index(y))
      result.push_back(x);
  }
  return result;
}
// coefficient of P_{x,y} of $q^{(l(y/x)-i)/2}$ (used with i=1,2,3 only)
int KL_table::mu(short unsigned int i,BlockElt x, BlockElt y) const
{
  unsigned int d=l(y,x);
  if (d<i or (d-=i)%2!=0) // or |l(y,x)<i|
    return 0; // coefficient would be at negative or non-integral degree
  PolRef Pxy=P(x,y);
  return Pxy.degree_less_than(d/=2) ? 0 : Pxy[d];
}

Pol qk_plus_1(int k)
{
  assert(k>=1 and k<=3);
  Pol res = Pol(k,1);
  res[0] = 1;
  return res;
}

Pol qk_minus_1(int k)
{
  assert(k>=1 and k<=3);
  Pol res = Pol(k,1);
  res[0] = -1;
  return res;
}

Pol qk_minus_q(int k)
{
  assert(k>1 and k<=3);
  Pol res = Pol(k,1);
  res[1] = -1;
  return res;
}


// component of element $a_x$ in product $(T_s+1)C_{sy}$
Pol KL_table::product_comp (BlockElt x, weyl::Generator s, BlockElt sy) const
{
  assert(is_descent(type(s,x)));  // otherwise don't call this function
  containers::sl_list<BlockElt> neighbours;
  aux.block.add_neighbours(neighbours,s,x);
  Pol result=aux.block.T_coef(s,x,x)*P(x,sy); // start with term from diagonal
  for (BlockElt sx : neighbours)
    result += aux.block.T_coef(s,x,sx)*P(sx,sy);
  return result;
} // |KL_table::product_comp|


/*
  In the descriptions below $r=\sqrt q$ and $p_{x,y}=r^{-l(y/x)}P_{x,y}$,
  which is a polynomial in $\Z[r^{-1}]$, without constant term unless $x=y$.

  our analogue of $\mu$ in ordinary KL computations takes the form of a
  symmetric Laurent polynomial $m$ in $r$. Since we have no data structure
  for Laurent polynomials, we shift exponents to get into $\Z[q]$
*/

// auxiliary to form $aq^{-1}+b+aq$, shifted to an ordinary polynomial
inline Pol m(int a,int b) { return a==0 ? Pol(b) : qk_plus_1(2)*a + Pol(1,b); }

#ifndef NDEBUG // |get_M| only used for double-checking the result of |extract_M|
/*
  Find $m_s(x,y)$ (symmetric Laurent polynomials in $r$) by recursive formula
  $m(x)\cong r^k p_{x,y} + def(s,x) r p_{s_x,y}-\sum_{x<u<y}p_{x,u}m(u)$ where
  $m(x)$ is $m_s(x,y)$, and congruence is modulo $r^{-1+def(s,y)}\Z[r^{-1}]$;
  then use symmetry of $m(x)$ to complete. The actual result returned is
  shifted minimally to an ordinary polynomial in $q=r^2$ (function |m| above).

  There is a complication when $def(s,y)=1$, since a congruence modulo
  $r^0\Z[r^{-1}]$ cannot be used to determine the coefficient of $r^0$ in
  $m(x)$. Instead one must use the fact that the difference between members of
  above congruence should be a multiple of $(r+r^{-1})$. To that end we use
  for our computations, instead of the coefficient of $r^0$ of polynomials,
  the appropriate |up_remainder(1,d)| values. As |up_remainder| is, with
  appropriate shifts, a ring morphism, it can be applied to separate factors.

  This function will be called when the values of $m(u)$ have already been
  computed for $u$ of length greater than $x$, and these values are passed in
  the final argument |M|, so as to avoid inefficient recursive calls.
*/
Pol KL_table::get_M(weyl::Generator s, BlockElt x, BlockElt y,
		    const std::vector<Pol>& M) const
{
  const ext_block::ext_block& bl=aux.block;
  const BlockElt z =  bl.some_scent(s,y); // ascent by |s| of |y|
  assert(z!=UndefBlock); // since in caller |y| was obtained as an |s|-descent

  const unsigned defect = has_defect(type(s,z)) ? 1 : 0;
  const unsigned k = bl.orbit(s).length();

  if (k==1)
    return Pol(mu(1,x,y)); // will be zero if $l(y,x)$ is even

  if (k==2)
  {
    if (l(y,x)%2!=0)
      return q_plus_1() * Pol(mu(1,x,y));
    if (defect==0)
    {
      int acc = mu(2,x,y);
      if (has_defect(type(s,x)))
      {
	BlockElt sx=bl.Cayley(s,x);
	acc += mu(1,sx,y)*bl.epsilon(s,sx,x); // sign is |T_coef(s,x,sx)[1]|
      }
      for (unsigned l=bl.length(x)+1; l<bl.length(z); l+=2)
	for (BlockElt u=bl.length_first(l); u<bl.length_first(l+1); ++u)
	  if (aux.is_descent(s,u) and not M[u].isZero())
	    acc -= mu(1,x,u)*M[u][0];
      return Pol(acc);
    }
    // for |k==2| there remains the defect (for the |y| to |z| link) case
    int acc= product_comp(x,s,y).up_remainder(1,(l(z,x)+1)/2);
    for (unsigned lu=bl.length(x)+2; lu<bl.length(z); lu+=2)
      for (BlockElt u=bl.length_first(lu); u<bl.length_first(lu+1); ++u)
	if (aux.is_descent(s,u) and not M[u].isZero())
	  acc -= P(x,u).up_remainder(1,l(u,x)/2)*M[u][0];
    return Pol(acc);
  }
  if (k==3)
  {
    if (l(y,x)%2==0) // now we need a multiple of $1+q$
    {
      int acc = mu(2,x,y); // degree $1$ coefficient of |product_comp(x,s,y)|
      for (unsigned l=bl.length(x)+1; l<bl.length(z); l+=2)
	for (BlockElt u=bl.length_first(l); u<bl.length_first(l+1); ++u)
	  if (aux.is_descent(s,u) and M[u].degree()==2)
	    acc -= mu(1,x,u)*M[u][2];
      return q_plus_1() * acc;
    }

    // now we need a polynomial of the form $a+bq+aq^2$ for some $a,b$
    int a = mu(1,x,y); // coefficient $r^2$ in centered |product_comp(x,s,y)|
    if (defect==0)
    {
      int b = mu(3,x,y); // coefficient $r^0$ in same
      if (has_defect(type(s,x)))
      {
	BlockElt sx=bl.Cayley(s,x);
	b += mu(1,sx,y)*bl.epsilon(s,sx,x); // sign is |T_coef(s,x,sx)[1]|
      }
      for (BlockElt u=bl.length_first(bl.length(x)+1);
	   u<aux.length_floor(z); u++ )
	if (aux.is_descent(s,u) and M[u].degree()==2-l(u,x)%2)
	  b -= mu(M[u].degree(),x,u)*M[u][M[u].degree()];
      return m(a,b);
    }
    // there remains the |k==3|, even degree $m_s(x,y)$, defect $y$ case
    Pol Q = product_comp(x,s,y);
    if (a!=0)
      Q -= Pol((l(z,x)-1)/2,qk_plus_1(2)*a); // shaves top term
    assert(Q.degree_less_than((l(z,x)+3)/2)); // $\deg(Q)\leq(l(z,x)+1)/2$
    int b= Q.up_remainder(1,(l(z,x)+1)/2); // remainder by $q+1$

    /* since odd degree $m_s(u,y)$ do not contribute to $q+1$ remainder
       we restrict to those $u$ of the same length parity as $x$ */
    for (unsigned lu=bl.length(x)+2; lu<bl.length(z); lu+=2)
      for (BlockElt u=bl.length_first(lu); u<bl.length_first(lu+1); ++u)
	if (aux.is_descent(s,u) and not M[u].isZero())
	{ // extract $b-2a$ from |M[u]| representing $ar^{-2}+br^0+ar^2$
	  assert(M[u].degree()%2==0);
	  int mu_rem = M[u].degree()==0 ? M[u][0] : M[u][1]-2*M[u][0];
	  b -= P(x,u).up_remainder(1,l(u,x)/2)*mu_rem;
	}
    return m(a,b);
  }

  // this was the general case, now unused; it always works but not optimally
  Pol Q= product_comp(x,s,y);

  for (BlockElt u=bl.length_first(bl.length(x)+1); u<aux.length_floor(z); u++)
    if (aux.is_descent(s,u) and not M[u].isZero())
    { // subtract $q^{(d-deg(M))/2}M_u*P_{x,u}$ from contribution for $x$
      unsigned d=l(z,u)+defect; // doubled implicit degree shift
      assert(M[u].degree()<=d);
      Q -= Pol((d-M[u].degree())/2,P(x,u)*M[u]);
    }

  return extract_M(Q,l(z,x)+defect,defect);
} // |KL_table::get_M|
#endif

/*
  This is largely the same formula, but used in different context, which
  obliges to possibly leave out some term. Here one knows that $y$ is real
  nonparity for $s$, so in particular has no defect and there is no element
  $z$; also $x$ is known to be a descent for $s$ (unlike in the code above).
  On the other hand one is still busy computing the Hecke element $C_y$. It is
  a precondition that its coefficient $P_{x,y}$ has already been determined,
  and stored, but $P_{x',y}$ for $x'<x$ need not be; we must therefore refrain
  from (implicit) references to such polynomials. Again the vector $M$ can be
  used to safely access the (complete) values $M_s(u,y)$ for all $u>x$.

  Comparing with the formulas above, the terms to skip are those involving
  |Cayley(s,x)| (since |s| is a descent for |x|, in fact a downward Cayley).
 */
Pol KL_table::get_Mp(weyl::Generator s, BlockElt x, BlockElt y,
		     const std::vector<Pol>& M) const
{
  const ext_block::ext_block& bl=aux.block;
  const unsigned k = bl.orbit(s).length();
  if (k==1) // nothing changed for this case
    return  Pol(l(y,x)%2==0 ? 0 : mu(1,x,y));
  if (k==2)
  {
    if (l(y,x)%2!=0)
      return q_plus_1() * Pol(mu(1,x,y));
    int acc = mu(2,x,y);
    for (unsigned l=bl.length(x)+1; l<bl.length(y); l+=2)
      for (BlockElt u=bl.length_first(l); u<bl.length_first(l+1); ++u)
	if (aux.is_descent(s,u) and not M[u].isZero())
	{
	  assert(M[u].degree()==1 and M[u][0]==M[u][1]);
	  acc -= mu(1,x,u)*M[u][1];
	}
    return Pol(acc);
  }

  assert(k==3); // this case remains
  if (l(y,x)%2==0) // now we need a multiple of $1+q$
  {
    int acc = mu(2,x,y); // degree $1$ coefficient of |product_comp(x,s,y)|
    for (unsigned l=bl.length(x)+1; l<bl.length(y); l+=2)
      for (BlockElt u=bl.length_first(l); u<bl.length_first(l+1); ++u)
	if (aux.is_descent(s,u) and M[u].degree()==2)
	  acc -= mu(1,x,u)*M[u][2];
    return q_plus_1() * acc;
  }

  // now we need a polynomial of the form $a+bq+aq^2$ for some $a,b$
  int a = mu(1,x,y); // degree $2$ coefficient of |product_comp(x,s,y)|
  int b = mu(3,x,y); // degree $0$ coefficient of |product_comp(x,s,y)|
  for (BlockElt u=bl.length_first(bl.length(x)+1); u<aux.length_floor(y); u++)
    if (aux.is_descent(s,u) and M[u].degree()==2-l(u,x)%2)
      b -= mu(M[u].degree(),x,u)*M[u][M[u].degree()];
  return m(a,b);
} // |KL_table::get_Mp|



bool KL_table::has_direct_recursion(BlockElt y,
				    weyl::Generator& s, BlockElt& sy) const
{
  for (s=0; s<rank(); ++s)
  {
    const ext_block::DescValue v=type(s,y);
    if (is_descent(v) and is_unique_image(v))
    {
      sy = aux.block.some_scent(s,y); // some descent by $s$ of $y$
      return true;
    }
  }
  return false; // none of the generators gives a direct recursion
}

Poly_hash_export KL_table::polynomial_hash_table ()
{
  return pol_hash!=nullptr ? Poly_hash_export(pol_hash) : Poly_hash_export(*own);
}

// ensure all columns |y<limit| are computed
void KL_table::fill_columns(BlockElt limit)
{
  auto hash_object = polynomial_hash_table();
  if (limit==0)
    limit=aux.block.size(); // fill whole block if no explicit stop was indicated
  for (BlockElt y=aux.block.length_first(1); y<limit; ++y)
    if (column[y].size()!=aux.col_size(y))
    { assert(column[y].empty()); // there should not be partially filled columns
      fill_column(y,hash_object.ref);
    }
}

/*
  Clear terms of degree $\geq d/2$ in $Q$ by subtracting $r^d*m$ where $m$
  is a symmetric Laurent polynomial in $r=\sqrt q$, and if $defect>0$ dividing
  what remains by $q+1$, which division must be exact. Return $r^{deg(m)}m$.
  Implemented only under the hypothesis that $\deg(Q)<(d+3)/2$ initially,
  and $\deg(Q)\leq d$ (so if $d=0$ then $Q$ must be constant). $Q$ can be zero.
*/
Pol KL_table::extract_M(Pol& Q,unsigned d,unsigned defect) const
{
  assert(Q.degree_less_than(d/2+2) and Q.degree_less_than(d+1));
  unsigned M_deg = 2*Q.degree()-d; // might be negative; if so, unused
  Pol M(0); // result

  if (defect==0) // easy case; just pick up too high degree terms from $Q$
  {
    if (Q.degree_less_than((d+1)/2)) // that is, $deg(Q)<d/2$ mathematically
      return M; // no correction needed
    // now cases where |M_deg| was "negative" are gone, so we can safely use it

    // compute $m_s(u,sy)$, the correction coefficient for $c_u$
    assert(M_deg<3);
    M=Pol(M_deg,Q[Q.degree()]); // top term of |Q|, shifted to top term of |M|
    assert(M.degree()==M_deg); // in particular |M| is nonzero
    if (M_deg>0)
    {
      M[0] = M[M_deg]; // symmetrise if non-constant
      if (M_deg==2)
	M[1]=Q[Q.degree()-1]; // set sub-dominant coefficient here
    }

    assert(Q.degree()>=M_deg);
    // the need to have this "explains" the precondition $\deg(Q)\leq d$

    Q -= Pol(Q.degree()-M_deg,M); // subtract monomial multiple of |M|
    return M;
  } // |if(defect==0)|

  // now $defect=1$; we must ensure that $q+1$ divides $Q-q^{(d-M_deg)/2}M$
  if (not Q.degree_less_than(d/2+1))// that is, $deg(Q)>d/2$ mathematically
  {
    assert(M_deg!=0 and M_deg<3); // now |0<M_deg<3|
    M=Pol(M_deg,Q[Q.degree()]); // top term of |Q|, shifted to top term of |M|
    M[0]=M[M_deg]; // symmetrise (might leave middle or 3 terms as zero)
    assert(Q.degree()>=M_deg); // |Q| should have sufficient degree for:
    Q -= Pol(Q.degree()-M_deg,M); // subtract contribution of |M| from |Q|
    assert(Q.degree_less_than(d/2+1)); // terms conceptually of degree>0 are gone
  }
  // now divide by $1+q$, allowing remainder (degree $d/2$) from middle term |M|
  int c = Q.factor_by_1_plus_q(d/2);
  assert (c==0 or d%2==0); // if $d$ odd, there should be no such remainder
  if (c==0) // and in any case, if there was no remainder, leave |M| as is
    return M;

  // otherwise add constant $c$ to $m$, as $cr^d$ had to be subtracted from $Q$
  if (M.isZero())
    M=Pol(c); // if there were no terms, create one of degree $0$
  else
  {
    assert(M_deg==2); // now the constant term of |m| has index 1 in |M|
    M[1]=c;
  }
  return M;
} // |KL_table::extract_M|

  void KL_table::fill_column(BlockElt y,PolHash& hash)
{
  // initialise column with dummy zero values; necessary for backwards filling
  column[y].assign(aux.col_size(y),kl::KLIndex(0));

  weyl::Generator s;
  BlockElt sy; // gets set to unique descent for |s| of |y|, if one can be found
  if (has_direct_recursion(y,s,sy))
  {
    const unsigned defect = has_defect(type(s,y)) ? 1 : 0;
    const int sign = aux.block.epsilon(s,sy,y);
    const BlockElt floor_y =aux.length_floor(y);

    std::vector<IntPolEntry> cy(floor_y,(IntPolEntry()));
    std::vector<Pol>Ms(floor_y,(Pol()));

    // fill array |cy| with initial contributions from $(T_s+1)*c_{sy}$
    for (BlockElt x=floor_y; x-->0; )
      if (aux.is_descent(s,x)) // compute contributions at all descent elts
	cy[x] = product_comp(x,s,sy);

    // next loop downwards, refining coefficient polys to meet degree bound
    for (BlockElt u=floor_y; u-->0; )
      if (aux.is_descent(s,u))
      {
	unsigned d=aux.block.l(y,u)+defect; // doubled degree shift of |cy[u]|
	assert(u<cy.size());
	if (cy[u].isZero())
	  continue;

	assert(u<Ms.size());
	Ms[u]=extract_M(cy[u],d,defect);
	assert(Ms[u]==get_M(s,u,sy,Ms));

	if (Ms[u].isZero())
	  continue;

	d -= Ms[u].degree();
	assert (d%2==0);
	d/=2;
	// now update contributions to all lower descents |x|
	for (BlockElt x=aux.length_floor(u); x-->0; )
	  if (aux.is_descent(s,x))
	  { // subtract $q^{(d-M_deg)/2}M_u*P_{x,u}$ from contribution for $x$
	    assert(x<cy.size());
	    cy[x] -= Pol(d,P(x,u)*Ms[u]);
	  }
      } // |for(u)|

    // finally copy relevant coefficients from |cy| array to |column[y]|
    KLColumn::reverse_iterator it = column[y].rbegin();
    for (BlockElt x=floor_y; aux.prim_back_up(x,y); it++)
      if (aux.is_descent(s,x)) // then we computed $P(x,y)$ above
        *it = hash.match(cy[x]*sign);
      else // |s| might not be descent for |x| if it's primitive but not extremal
      { // use the double-valued ascent |s| for |x| that is descent for |y|
	assert(has_double_image(type(s,x))); // since |s| non-good ascent
	BlockEltPair sx = aux.block.Cayleys(s,x);
	if (sx.first==UndefBlock) // if we cross the edge of a partial block
	  *it=0; // then there can be no contribution form the Cayleys
	else
	{
	  IntPolEntry Q = P(sx.first,y);  // computed earlier in this loop
	  if (aux.block.epsilon(s,x,sx.first)<0)
	    Q *= -1;
	  if (sx.second!=UndefBlock)
	  {
	    if (aux.block.epsilon(s,x,sx.second)>0)
	      Q += P(sx.second,y);
	    else
	      Q -= P(sx.second,y);
	  }
	  *it = hash.match(Q);
	}
      }
    assert(it==column[y].rend()); // check that we've traversed the column
  } // end of |if (has_direct_recursion(y,s,sy))|
  else // direct recursion was not possible
    do_new_recursion(y,hash);

  assert(check_polys(y));
 } // |KL_table::fill_column|

/*
  Basic idea for new recursion: if some $s$ is real nonparity for $y$ and a
  proper ascent for $x$ (with some restriction in case of type 1) then one has

  $$
  0 = [T_x](T_s+1).C_y - [T_x]\sum_u [s\in\tau(u)]r^{l(y/u)+k} P_{x,u}m_s(u,y)
  $$

  where in the first term occurs $P_{x,y}$ (which we are after) with a nonzero
  coefficient, and $P_{x^s,y}$ (known by descending induction on $x$), while
  the terms in the summation (where $u=x$ does not contribute since
  $s\notin\tau(x)$) are also known by descending induction on $x$
 */
void KL_table::do_new_recursion(BlockElt y,PolHash& hash)
{
  // in local vector |cy| store $P_x,y}$ whenever $l(x)<l(y)$
  const BlockElt floor_y =aux.length_floor(y);

  struct non_parity_info { weyl::Generator s; std::vector<Pol> M; };
  containers::sl_list<non_parity_info> rn_for_y;
  for (weyl::Generator s=0; s<rank(); ++s)
    if (is_like_nonparity(type(s,y)))
      rn_for_y.push_back(non_parity_info{s,std::vector<Pol>(floor_y,Pol())});

#ifndef NDEBUG
  { // check the absence of elements for which new recursion would not work
    BlockEltList downs = aux.block.down_set(y);
    for (const BlockElt u : downs)
      for (const auto& info : rn_for_y)
      {
	const auto tsu=type(info.s,u);
	if (not is_descent(tsu) and has_defect(tsu)) // defect ascent: not-good
	{
	  auto Csu = aux.block.Cayley(info.s,u);
	  std::cerr << "Bad element " << aux.block.z(u)
		    << "in down-set for " << aux.block.z(y)
		    << "; would need M_" << info.s+1 << '['
		    << (Csu<aux.block.size() ? aux.block.z(Csu) : UndefBlock)
		    << "] at defect ascent\n";
	  assert(false);
	}
      } // |for(i)|, loop over |s| and |for(u:downs)|, check downset
  }
#endif

  // for the primitive |x| we transfer to |column.back()| so |P(xx,y)| works
<<<<<<< HEAD
  auto out_it = column[y].rbegin();

  for (BlockElt x=floor_y; aux.prim_back_up(x,y); ++out_it)
  { // compute $P_{x,y}$ for all |x| primitive for |y|, and store at |*out_it|
    if (not is_extremal(x,y)) // primitive though not extremal
    { // combine contributions from (at most) two Cayley ascents by hand
      weyl::Generator s = aux.easy_set(x,y).firstBit();
      assert(s<rank() and not aux.is_descent(s,x)); // since |x| not extremal
      assert(has_double_image(type(s,x))); // since ascent |s| for |x| not good
      BlockEltPair sx = aux.block.Cayleys(s,x);
      auto Pxy = Pol(0);
      if (sx.first!=UndefBlock)
      { // although |P(x,y)| cannot be called yet, |P(x',y)| for |x'>x| is OK
	Pxy = P(sx.first,y); // computed earlier this loop
	if (aux.block.epsilon(s,x,sx.first)<0)
	  Pxy *= -1;
	if (sx.second!=UndefBlock)
	{
	  if (aux.block.epsilon(s,x,sx.second)>0)
	    Pxy += P(sx.second,y);
	  else
	    Pxy -= P(sx.second,y);
	}
      }
      *out_it = hash.match(Pxy); // store result in primitive (only) case
    } // end of "then" branch for |if (not is_extremal(x,y))|
    else // |x| is extremal for |y|, so we must do real computation
    { // first seek proper |s| the is real non-arity for |y|
      const non_parity_info* info_ptr=nullptr; ext_block::DescValue tsx;
      for (const auto& info : rn_for_y)
      { tsx=type(info.s,x); // this will also be reused in case of |break|
	if (is_proper_ascent(tsx))
	{ // consider only |s| that are proper (not rn) ascents for |x|
	  if (not is_like_type_1(tsx)) // then |s| is certainly good
=======
  auto out_it = column.back().rbegin(); // advanced only for primitives

  for (BlockElt x=floor_y; x-->0; )
  {
    if (is_primitive(x,y))
    { // compute $P_{x,y}$ for all |x| primitive for |y|, and store at |*out_it|
      if (not is_extremal(x,y)) // primitive though not extremal
      { // combine contributions from (at most) two Cayley ascents by hand
	weyl::Generator s = aux.easy_set(x,y).firstBit();
	assert(s<rank() and not aux.is_descent(s,x)); // since |x| not extremal
	assert(has_double_image(type(s,x))); // since ascent |s| for |x| not good
	BlockEltPair sx = aux.block.Cayleys(s,x);
	auto Pxy = Pol(0);
	if (sx.first!=UndefBlock)
	{ // although |P(x,y)| cannot be called yet, |P(x',y)| for |x'>x| is OK
	  Pxy = P(sx.first,y); // computed earlier this loop
	  if (aux.block.epsilon(s,x,sx.first)<0)
	    Pxy *= -1;
	  if (sx.second!=UndefBlock)
	  {
	    if (aux.block.epsilon(s,x,sx.second)>0)
	      Pxy += P(sx.second,y);
	    else
	      Pxy -= P(sx.second,y);
	  }
	}
	*out_it = hash.match(Pxy); // store result in primitive (only) case
      } // end of "then" branch for |if (not is_extremal(x,y))|
      else // |x| is extremal for |y|, so we must do real computation
      { // first seek proper |s| the is real non-arity for |y|
	const non_parity_info* info_ptr=nullptr; ext_block::DescValue tsx;
	for (const auto& info : rn_for_y)
	{ tsx=type(info.s,x); // this will also be reused in case of |break|
	  if (is_proper_ascent(tsx))
	  { // consider only |s| that are proper (not rn) ascents for |x|
	    if (not is_like_type_1(tsx)) // then |s| is certainly good
>>>>>>> 55d6768b
	    { info_ptr = &info; break; }
	    BlockElt csx = aux.block.cross(info.s,x); // cross neighbour might help
	    if (csx!=UndefBlock and not is_extremal(csx,y)) // if so, endgame case
	    { info_ptr = &info; break; } // which we consider good as well
	  }
	  else if (is_like_compact(tsx)) // also accept imaginary compact |x|
	  { info_ptr = &info; break; }
	}

<<<<<<< HEAD
      auto Q = Pol(0); // default value for when no good |s| was found
      if (info_ptr!=nullptr) // |break| above, we found |s| with good type |tsx|
      {	// we still have |info_ptr| and |tsx==type(info_ptr->s,x)| at hand
	const auto s = info_ptr->s;
	const auto& M = info_ptr->M;
	const unsigned k = aux.block.orbit(s).length();
	const BlockElt last_u=aux.block.length_first(aux.block.length(x)+1);

	// initialise $Q=\sum_{x<u<y}[s\in\tau(u)]r^{l(y/u)+k}P_{x,u}m_s(u,y)$
	for (BlockElt u=floor_y; u-->last_u; )
	  if (is_descent(type(s,u)) and not M[u].isZero())
	    Q += Pol((aux.block.l(y,u)+k-M[u].degree())/2, P(x,u)*M[u]);

	// subtract terms for ascent(s) of |x|; divide by its own coefficient
	switch(tsx)
	{
 	case ext_block::one_complex_ascent:
	case ext_block::two_complex_ascent:
	case ext_block::three_complex_ascent:
	  { // |(is_complex(tsx))|
	    BlockElt sx=aux.block.cross(s,x);
	    // if |sx==UndefBlock| the next condition always fails
	    if (sx<floor_y) // subtract contrib. from $[T_x](T_s+1).T_{sx}=q^k$
	      Q -= aux.block.T_coef(s,x,sx)*P(sx,y); // coef is $\pm q^k$
	  } // implicit division of $Q$ here is by |T_coef(s,x,x)==1|
	  break;
	case ext_block::two_semi_imaginary:
	case ext_block::three_semi_imaginary:
	case ext_block::three_imaginary_semi:
	  { // |has_defect(tsx)|
	    BlockElt sx=aux.block.Cayley(s,x);
	    if (sx<floor_y) // then in particular |sx!=UndefBlock|
	      Q -= aux.block.T_coef(s,x,sx)*P(sx,y); // coef is $\pm(q^k-q)$

	    /* divide by |T_coef(s,x,x)==1+q|, knowing that $Q$ may be missing
	       a term in effective degree $r^1$, from |mu(1,x,y)| that is not
	       included in $M[sx]$ when used to fill |Q| in loop above */
	    int c = // remainder in upward division by $[T_x](T_s+1).T_x=1+q$
	      // the remainder being taken in degree $\ceil l(y/x)/2$
	      Q.factor_by_1_plus_q((aux.block.l(y,x)+1)/2);
	    if (aux.block.l(y,x)%2!=0)
	      assert(-c==Q.coef(aux.block.l(y,x)/2));
	    else
	      assert(c==0); // division should be exact, leaving no $r^0$ term
 	    ndebug_use(c);
	  }
	  break;
	case ext_block::one_imaginary_pair_fixed:
	case ext_block::two_imaginary_double_double:
	  { // |is_like_type_2(tsx)|
	    assert(has_double_image(tsx)); // since it is a type 2 ascent
	    BlockEltPair sx=aux.block.Cayleys(s,x); // again |UndefBlock|s are OK
	    if (sx.first<floor_y)
	      Q -= aux.block.T_coef(s,x,sx.first) // $\pm(q^k-1)$
		*P(sx.first,y);
	    if (sx.second<floor_y)
	      Q -= aux.block.T_coef(s,x,sx.second)*P(sx.second,y); // idem
	    Q/=2;                     // divide by |T_coef(s,x,x)==2|
	  }
	  break;
	case ext_block::one_imaginary_single:
	case ext_block::two_imaginary_single_single:
	  { // |is_like_type_1(tsx)|, this used to be called the endgame case
	    BlockElt x_prime=aux.block.Cayley(s,x);
	    if (x_prime<floor_y)
	      Q -= aux.block.T_coef(s,x,x_prime)*P(x_prime,y); // $\pm(q^k-1)$
	    // implict division of $Q$ here is by |T_coef(s,x,x)==1|

	    // now subtract off $P_{s\times x,y}$, easily computed on the fly
	    BlockElt s_cross_x = aux.block.cross(s,x);
	    assert(not is_extremal(s_cross_x,y)); // this was tested above
	    const weyl::Generator t=aux.easy_set(s_cross_x,y).firstBit();
	    auto ttscx=type(t,s_cross_x);
	    if (has_double_image(ttscx))
	    {
	      BlockEltPair sx_up_t = aux.block.Cayleys(t,s_cross_x);
	      if (sx_up_t.first<floor_y)
		Q -= P(sx_up_t.first,y)
		    *(aux.block.epsilon(s,x,s_cross_x)
		      *aux.block.epsilon(t,s_cross_x,sx_up_t.first));
	      if (sx_up_t.second<floor_y)
		Q -= P(sx_up_t.second,y)
		    *(aux.block.epsilon(s,x,s_cross_x)
		      *aux.block.epsilon(t,s_cross_x,sx_up_t.second));
	    }
	    else
	    {
	      BlockElt sx_up_t=aux.block.Cayley(t,s_cross_x);
	      if (sx_up_t<floor_y)
		Q -= P(sx_up_t,y)
=======
	auto Q = Pol(0); // default value for when no good |s| was found
	if (info_ptr!=nullptr) // |break| above, we found |s| with good type |tsx|
	{ // we still have |info_ptr| and |tsx==type(info_ptr->s,x)| at hand
	  const auto s = info_ptr->s;
	  const auto& M = info_ptr->M;
	  const unsigned k = aux.block.orbit(s).length();
	  const BlockElt last_u=aux.block.length_first(aux.block.length(x)+1);

	  // initialise $Q=\sum_{x<u<y}[s\in\tau(u)]r^{l(y/u)+k}P_{x,u}m_s(u,y)$
	  for (BlockElt u=floor_y; u-->last_u; )
	    if (is_descent(type(s,u)) and not M[u].isZero())
	      Q += Pol((aux.block.l(y,u)+k-M[u].degree())/2, P(x,u)*M[u]);

	  // subtract terms for ascent(s) of |x|; divide by its own coefficient
	  switch(tsx)
	  {
	  case ext_block::one_complex_ascent:
	  case ext_block::two_complex_ascent:
	  case ext_block::three_complex_ascent:
	    { // |(is_complex(tsx))|
	      BlockElt sx=aux.block.cross(s,x);
	      // if |sx==UndefBlock| the next condition always fails
	      if (sx<floor_y) // subtract contrib. from $[T_x](T_s+1).T_{sx}=q^k$
		Q -= aux.block.T_coef(s,x,sx)*P(sx,y); // coef is $\pm q^k$
	    } // implicit division of $Q$ here is by |T_coef(s,x,x)==1|
	    break;
	  case ext_block::two_semi_imaginary:
	  case ext_block::three_semi_imaginary:
	  case ext_block::three_imaginary_semi:
	    { // |has_defect(tsx)|
	      BlockElt sx=aux.block.Cayley(s,x);
	      if (sx<floor_y) // then in particular |sx!=UndefBlock|
		Q -= aux.block.T_coef(s,x,sx)*P(sx,y); // coef is $\pm(q^k-q)$

	      /* divide by |T_coef(s,x,x)==1+q|, knowing that $Q$ may be missing
		 a term in effective degree $r^1$, from |mu(1,x,y)| that is not
		 included in $M[sx]$ when used to fill |Q| in loop above */
	      int c = // remainder in upward division by $[T_x](T_s+1).T_x=1+q$
		// the remainder being taken in degree $\ceil l(y/x)/2$
		Q.factor_by_1_plus_q((aux.block.l(y,x)+1)/2);
	      if (aux.block.l(y,x)%2!=0)
		assert(-c==Q.coef(aux.block.l(y,x)/2));
	      else
		assert(c==0); // division should be exact, leaving no $r^0$ term
	      ndebug_use(c);
	    }
	    break;
	  case ext_block::one_imaginary_pair_fixed:
	  case ext_block::two_imaginary_double_double:
	    { // |is_like_type_2(tsx)|
	      assert(has_double_image(tsx)); // since it is a type 2 ascent
	      BlockEltPair sx=aux.block.Cayleys(s,x); // again |UndefBlock|s are OK
	      if (sx.first<floor_y)
		Q -= aux.block.T_coef(s,x,sx.first) // $\pm(q^k-1)$
		  *P(sx.first,y);
	      if (sx.second<floor_y)
		Q -= aux.block.T_coef(s,x,sx.second)*P(sx.second,y); // idem
	      Q/=2;                     // divide by |T_coef(s,x,x)==2|
	    }
	    break;
	  case ext_block::one_imaginary_single:
	  case ext_block::two_imaginary_single_single:
	    { // |is_like_type_1(tsx)|, this used to be called the endgame case
	      BlockElt x_prime=aux.block.Cayley(s,x);
	      if (x_prime<floor_y)
		Q -= aux.block.T_coef(s,x,x_prime)*P(x_prime,y); // $\pm(q^k-1)$
	      // implict division of $Q$ here is by |T_coef(s,x,x)==1|

	      // now subtract off $P_{s\times x,y}$, easily computed on the fly
	      BlockElt s_cross_x = aux.block.cross(s,x);
	      assert(not is_extremal(s_cross_x,y)); // this was tested above
	      const weyl::Generator t=aux.easy_set(s_cross_x,y).firstBit();
	      auto ttscx=type(t,s_cross_x);
	      if (has_double_image(ttscx))
	      {
		BlockEltPair sx_up_t = aux.block.Cayleys(t,s_cross_x);
		if (sx_up_t.first<floor_y)
		  Q -= P(sx_up_t.first,y)
		    *(aux.block.epsilon(s,x,s_cross_x)
		      *aux.block.epsilon(t,s_cross_x,sx_up_t.first));
		if (sx_up_t.second<floor_y)
		  Q -= P(sx_up_t.second,y)
		    *(aux.block.epsilon(s,x,s_cross_x)
		      *aux.block.epsilon(t,s_cross_x,sx_up_t.second));
	      }
	      else
	      {
		BlockElt sx_up_t=aux.block.Cayley(t,s_cross_x);
		if (sx_up_t<floor_y)
		  Q -= P(sx_up_t,y)
>>>>>>> 55d6768b
		    *(aux.block.epsilon(s,x,s_cross_x)
		      *aux.block.epsilon(t,s_cross_x,sx_up_t));
	      }
	    }
<<<<<<< HEAD
	  }
	  break;
	case ext_block::two_imaginary_single_double_fixed:
	  {
	    BlockEltPair sx=aux.block.Cayleys(s,x);
	    if (sx.first<floor_y)
	      Q -= aux.block.T_coef(s,x,sx.first)*P(sx.first,y); // $\pm(q^2-1)$
	    if (sx.second<floor_y)
	      Q -= aux.block.T_coef(s,x,sx.second)*P(sx.second,y); // idem
 	    Q/=2; // divide by |T_coef(s,x,x)==2|
	  }
	  break;
	case ext_block::one_imaginary_compact:
	case ext_block::one_real_pair_switched:
	case ext_block::two_imaginary_compact:
	case ext_block::two_real_single_double_switched:
	case ext_block::three_imaginary_compact:
	  // these cases require no additional terms to be substracted
	  Q.factor_by_1_plus_q_to_the(k,(aux.block.l(y,x)-1)/2+k); // degree
	  assert(Q.degree_less_than((aux.block.l(y,x)+1)/2));
	    // that was the condition $\deg(Q) \leq l(y,x)-1/2|, computed safely
	  break;
	default: assert(false); // other cases should not have selected |s|
	} // |switch(tsx)|
	// now |Q| is completely computed
      } // |if (info_ptr!=nullptr)|
      *out_it = hash.match(Q); // extremal implies primitive: store result
    } // end of |else| of |if (not is_extremal(x,y))|
=======
	    break;
	  case ext_block::two_imaginary_single_double_fixed:
	    {
	      BlockEltPair sx=aux.block.Cayleys(s,x);
	      if (sx.first<floor_y)
		Q -= aux.block.T_coef(s,x,sx.first)*P(sx.first,y); // $\pm(q^2-1)$
	      if (sx.second<floor_y)
		Q -= aux.block.T_coef(s,x,sx.second)*P(sx.second,y); // idem
	      Q/=2; // divide by |T_coef(s,x,x)==2|
	    }
	    break;
	  case ext_block::one_imaginary_compact:
	  case ext_block::one_real_pair_switched:
	  case ext_block::two_imaginary_compact:
	  case ext_block::two_real_single_double_switched:
	  case ext_block::three_imaginary_compact:
	    // these cases require no additional terms to be substracted
	    Q.factor_by_1_plus_q_to_the(k,(aux.block.l(y,x)-1)/2+k); // degree
	    assert(Q.degree_less_than((aux.block.l(y,x)+1)/2));
	    // that was the condition $\deg(Q) \leq l(y,x)-1/2|, computed safely
	    break;
	  default: assert(false); // other cases should not have selected |s|
	  } // |switch(tsx)|
	  // now |Q| is completely computed
	} // |if (info_ptr!=nullptr)|
	*out_it = hash.match(Q); // extremal implies primitive: store result
      } // end of |else| of |if (not is_extremal(x,y))|
      ++out_it; // output iterator advance only for primitive elements
    } // end of |if (is_primitive(x,y)|; the remainder is done is for all |x|
>>>>>>> 55d6768b

    // now if there is a defect ascent from |x|, update |M| for |mu(1,x,y)|
    if (aux.block.l(y,x)==1+2*P(x,y).degree())
      for (auto& info : rn_for_y)
      {
	const weyl::Generator s=info.s;	auto& M = info.M;
	const ext_block::DescValue tsx=type(s,x);
	if (not is_descent(tsx) and has_defect(tsx))
	{
	  const BlockElt sx = aux.block.Cayley(s,x);
	  assert(sx<floor_y); // could only fail if |x| in downset, tested above
	  int mu = P(x,y).coef(aux.block.l(y,x)/2) * aux.block.epsilon(s,x,sx);
	  M[sx] += Pol (M[sx].degree()==2 ? 1 : 0, mu);
	}
      }
    // and update the entries |M[x]| for every |M| in |rn_for_y|
    for (auto& info : rn_for_y)
      if (is_descent(type(info.s,x)))
	info.M[x] = get_Mp(info.s,x,y,info.M);
  } // |for(x)|

  assert(out_it==column[y].rend()); // check that we've traversed the column
} // |KL_table::do_new_recursion|


void KL_table::swallow(KL_table&& sub, const BlockEltList& embed)
{
  if (pol_hash!=nullptr and sub.pol_hash==pol_hash) // case of shared hash tables
  {
    for (BlockElt y=0; y<sub.aux.block.size(); ++y)
      if (sub.column[y].size()==sub.aux.col_size(y) and column[embed[y]].empty())
      { // then transfer |sub.column[y]| to new block
	auto& cur_col=column[embed[y]];
	cur_col.assign(aux.col_size(embed[y]),zero); // default to 0
	BlockElt x=sub.aux.length_floor(y);
	const auto desc = sub.descent_set(y);
	for (auto it=sub.column[y].crbegin(); sub.aux.prim_back_up(x,desc); ++it)
	  cur_col.at(aux.x_index(embed[x],embed[y])) = *it;
      }
    return;
  }
  // distict polynomial hash tables requires setting up polynomial translation
  std::vector<kl::KLIndex> poly_trans(sub.storage_pool.size(),KLIndex(-1));
  {
    auto hash_object = polynomial_hash_table ();
    auto& hash = hash_object.ref;
    for (const auto& c : sub.column)
      for (auto ind : c)
	poly_trans[ind] = hash.match(sub.storage_pool[ind]);
    // besides filling |poly_trans| this also extends |storage_pool| as needed
  }

  // it remains to do the same as above but passing values through |poly_trans|
  for (BlockElt y=0; y<sub.aux.block.size(); ++y)
    if (sub.column[y].size()==sub.aux.col_size(y) and column[embed[y]].empty())
    { // then transfer |sub.column[y]| to new block
      auto& cur_col=column[embed[y]];
      cur_col.assign(aux.col_size(embed[y]),zero); // default to 0
      BlockElt x=sub.aux.length_floor(y);
      const auto desc = sub.descent_set(y);
      for (auto it=sub.column[y].crbegin(); sub.aux.prim_back_up(x,desc); ++it)
	cur_col.at(aux.x_index(embed[x],embed[y])) = poly_trans[*it];
    }
}

bool check(const Pol& P_sigma, const KLPol& P)
{
  if (P_sigma.isZero())
  { if (P.isZero())
      return true;
    for (unsigned i=0; i<=P.degree(); ++i)
      if (P[i]%2!=0)
	return false;
    return true;
  }
  if (P.degree_less_than(P_sigma.degree()))
    return false; // there are terms of |P_sigma| outside the degree bound
  for (polynomials::Degree i=0; i<=P.degree(); ++i)
  {
    KLCoeff d = P[i]+KLCoeff(P_sigma.coef(i)); // unsigned addition
    if (d%2!=0 or d>2*P[i]) // unequal parity, or |abs(P_sigma[i])>abs(P[i])|
      return false;
  }
  return true;
}

bool KL_table::check_polys(BlockElt y) const
{
  bool result = true;
#ifndef NDEBUG
  kl::KL_table untwisted(aux.block.untwisted());
  untwisted.fill(); // fill KL table silently
  for (BlockElt x=y; x-->0; )
    if (not check(P(x,y),untwisted.KL_pol(aux.block.z(x),aux.block.z(y))))
    {
      std::cerr << "Mismatch at (" << aux.block.z(x) << ',' << aux.block.z(y)
		<< "): ";
      std::cerr << P(x,y) << " and "
		<< untwisted.KL_pol(aux.block.z(x),aux.block.z(y)) << std::endl;
      result=false;
    }
#endif
  return result;
}

void ext_KL_matrix (const StandardRepr p, const int_Matrix& delta,
		    const Rep_context& rc, // the rest is output
		    std::vector<StandardRepr>& block_list,
		    int_Matrix& P_mat,
		    int_Vector& lengths)
{ BlockElt entry_element;
  if (not ((delta-1)*p.gamma().numerator()).isZero())
  {
    std::cout << "Delta does not fix gamma=" << p.gamma() << "." << std::endl;
    throw std::runtime_error("No valid extended bock");
  }
  param_block B(rc,p,entry_element);
  ext_block::ext_block eblock(B,delta);

  BlockElt size= // size of extended block we shall use; before compression
    eblock.element(entry_element+1);

  std::vector<ext_kl::Pol> pool;
  ext_KL_hash_Table hash(pool,4);
  KL_table twisted_KLV(eblock,&hash);
  twisted_KLV.fill_columns(size); // fill up to and including |p|

  int_Vector pol_value (pool.size()); // polynomials evaluated as $q=-1$
  for (auto it=pool.begin(); it!=pool.end(); ++it)
    if (it->isZero())
      pol_value[it-pool.begin()]=0;
    else
    { auto d=it->degree();
      int sum=(*it)[d];
      while (d-->0)
	sum=(*it)[d]-sum;
      pol_value[it-pool.begin()]=sum;
    }

  P_mat = int_Matrix(size);
  for (BlockElt x=0; x<size; ++x) // could stop at |size-1|
    for (BlockElt y=x+1; y<size; ++y)
    { auto pair= twisted_KLV.KL_pol_index(x,y);
      P_mat(x,y) = // |pol_value| at index of |it|, negated if |pair.second|
	pair.second ? -pol_value[pair.first] : pol_value[pair.first];
    }

/*
  singular blocks must be condensed by pushing down rows with singular
  descents to those descents (with negative sign as is implicit in |P_mat|),
  recursively, until reaching a "survivor" row without singular descents.
  Then afterwards non surviving rows and columns (should be 0) are removed.
*/

  containers::sl_list<BlockElt> survivors
    (eblock.condense(P_mat,eblock.singular_orbits(B)));

  if (survivors.size()<size) // if any non-survivors, we need to compress |P_mat|
  { size=survivors.size(); // henceforth this is our size
    int_Matrix M (size,size);
    BlockElt i=0,j=0;
    for (auto survivor_i : survivors)
    { for (auto survivor_j : survivors)
	M(i,j++)=P_mat(survivor_i,survivor_j);
      ++i;
    }
    P_mat = std::move(M); // replace |P_mat| by its expunged version
  }

  { // flip signs for odd length distance, since that is what deformation wants
    auto it = survivors.wcbegin(), jt=it;
    for (BlockElt i=0; i<P_mat.numRows(); ++i,++it)
    { auto parity = eblock.length(*it)%2;
      for (BlockElt j=0; j<P_mat.numColumns(); ++j,++jt)
	if (eblock.length(*jt)%2!=parity)
	  P_mat(i,j) *= -1;
    }
  }

  block_list.clear(); block_list.reserve(size);
  lengths = int_Vector(0); lengths.reserve(size);

  const auto gamma = B.gamma();
  assert(is_dominant_ratweight(rc.root_datum(),gamma)); // from |param_block|
  for (auto ez : survivors)
  {
    auto z = eblock.z(ez);
    block_list.push_back(rc.sr_gamma(B.x(z),B.lambda_rho(z),gamma));
    lengths.push_back(B.length(z));
  }


} // |ext_KL_matrix|

} // |namespace kl|
} // |namespace atlas|<|MERGE_RESOLUTION|>--- conflicted
+++ resolved
@@ -631,44 +631,7 @@
 #endif
 
   // for the primitive |x| we transfer to |column.back()| so |P(xx,y)| works
-<<<<<<< HEAD
   auto out_it = column[y].rbegin();
-
-  for (BlockElt x=floor_y; aux.prim_back_up(x,y); ++out_it)
-  { // compute $P_{x,y}$ for all |x| primitive for |y|, and store at |*out_it|
-    if (not is_extremal(x,y)) // primitive though not extremal
-    { // combine contributions from (at most) two Cayley ascents by hand
-      weyl::Generator s = aux.easy_set(x,y).firstBit();
-      assert(s<rank() and not aux.is_descent(s,x)); // since |x| not extremal
-      assert(has_double_image(type(s,x))); // since ascent |s| for |x| not good
-      BlockEltPair sx = aux.block.Cayleys(s,x);
-      auto Pxy = Pol(0);
-      if (sx.first!=UndefBlock)
-      { // although |P(x,y)| cannot be called yet, |P(x',y)| for |x'>x| is OK
-	Pxy = P(sx.first,y); // computed earlier this loop
-	if (aux.block.epsilon(s,x,sx.first)<0)
-	  Pxy *= -1;
-	if (sx.second!=UndefBlock)
-	{
-	  if (aux.block.epsilon(s,x,sx.second)>0)
-	    Pxy += P(sx.second,y);
-	  else
-	    Pxy -= P(sx.second,y);
-	}
-      }
-      *out_it = hash.match(Pxy); // store result in primitive (only) case
-    } // end of "then" branch for |if (not is_extremal(x,y))|
-    else // |x| is extremal for |y|, so we must do real computation
-    { // first seek proper |s| the is real non-arity for |y|
-      const non_parity_info* info_ptr=nullptr; ext_block::DescValue tsx;
-      for (const auto& info : rn_for_y)
-      { tsx=type(info.s,x); // this will also be reused in case of |break|
-	if (is_proper_ascent(tsx))
-	{ // consider only |s| that are proper (not rn) ascents for |x|
-	  if (not is_like_type_1(tsx)) // then |s| is certainly good
-=======
-  auto out_it = column.back().rbegin(); // advanced only for primitives
-
   for (BlockElt x=floor_y; x-->0; )
   {
     if (is_primitive(x,y))
@@ -677,7 +640,7 @@
       { // combine contributions from (at most) two Cayley ascents by hand
 	weyl::Generator s = aux.easy_set(x,y).firstBit();
 	assert(s<rank() and not aux.is_descent(s,x)); // since |x| not extremal
-	assert(has_double_image(type(s,x))); // since ascent |s| for |x| not good
+	assert(has_double_image(type(s,x))); // as ascent |s| for |x| not good
 	BlockEltPair sx = aux.block.Cayleys(s,x);
 	auto Pxy = Pol(0);
 	if (sx.first!=UndefBlock)
@@ -703,110 +666,18 @@
 	  if (is_proper_ascent(tsx))
 	  { // consider only |s| that are proper (not rn) ascents for |x|
 	    if (not is_like_type_1(tsx)) // then |s| is certainly good
->>>>>>> 55d6768b
 	    { info_ptr = &info; break; }
-	    BlockElt csx = aux.block.cross(info.s,x); // cross neighbour might help
-	    if (csx!=UndefBlock and not is_extremal(csx,y)) // if so, endgame case
+	    BlockElt csx =
+	      aux.block.cross(info.s,x); // cross neighbour might help
+	    if (csx!=UndefBlock and not is_extremal(csx,y)) // if so, endgame
 	    { info_ptr = &info; break; } // which we consider good as well
 	  }
 	  else if (is_like_compact(tsx)) // also accept imaginary compact |x|
 	  { info_ptr = &info; break; }
 	}
 
-<<<<<<< HEAD
-      auto Q = Pol(0); // default value for when no good |s| was found
-      if (info_ptr!=nullptr) // |break| above, we found |s| with good type |tsx|
-      {	// we still have |info_ptr| and |tsx==type(info_ptr->s,x)| at hand
-	const auto s = info_ptr->s;
-	const auto& M = info_ptr->M;
-	const unsigned k = aux.block.orbit(s).length();
-	const BlockElt last_u=aux.block.length_first(aux.block.length(x)+1);
-
-	// initialise $Q=\sum_{x<u<y}[s\in\tau(u)]r^{l(y/u)+k}P_{x,u}m_s(u,y)$
-	for (BlockElt u=floor_y; u-->last_u; )
-	  if (is_descent(type(s,u)) and not M[u].isZero())
-	    Q += Pol((aux.block.l(y,u)+k-M[u].degree())/2, P(x,u)*M[u]);
-
-	// subtract terms for ascent(s) of |x|; divide by its own coefficient
-	switch(tsx)
-	{
- 	case ext_block::one_complex_ascent:
-	case ext_block::two_complex_ascent:
-	case ext_block::three_complex_ascent:
-	  { // |(is_complex(tsx))|
-	    BlockElt sx=aux.block.cross(s,x);
-	    // if |sx==UndefBlock| the next condition always fails
-	    if (sx<floor_y) // subtract contrib. from $[T_x](T_s+1).T_{sx}=q^k$
-	      Q -= aux.block.T_coef(s,x,sx)*P(sx,y); // coef is $\pm q^k$
-	  } // implicit division of $Q$ here is by |T_coef(s,x,x)==1|
-	  break;
-	case ext_block::two_semi_imaginary:
-	case ext_block::three_semi_imaginary:
-	case ext_block::three_imaginary_semi:
-	  { // |has_defect(tsx)|
-	    BlockElt sx=aux.block.Cayley(s,x);
-	    if (sx<floor_y) // then in particular |sx!=UndefBlock|
-	      Q -= aux.block.T_coef(s,x,sx)*P(sx,y); // coef is $\pm(q^k-q)$
-
-	    /* divide by |T_coef(s,x,x)==1+q|, knowing that $Q$ may be missing
-	       a term in effective degree $r^1$, from |mu(1,x,y)| that is not
-	       included in $M[sx]$ when used to fill |Q| in loop above */
-	    int c = // remainder in upward division by $[T_x](T_s+1).T_x=1+q$
-	      // the remainder being taken in degree $\ceil l(y/x)/2$
-	      Q.factor_by_1_plus_q((aux.block.l(y,x)+1)/2);
-	    if (aux.block.l(y,x)%2!=0)
-	      assert(-c==Q.coef(aux.block.l(y,x)/2));
-	    else
-	      assert(c==0); // division should be exact, leaving no $r^0$ term
- 	    ndebug_use(c);
-	  }
-	  break;
-	case ext_block::one_imaginary_pair_fixed:
-	case ext_block::two_imaginary_double_double:
-	  { // |is_like_type_2(tsx)|
-	    assert(has_double_image(tsx)); // since it is a type 2 ascent
-	    BlockEltPair sx=aux.block.Cayleys(s,x); // again |UndefBlock|s are OK
-	    if (sx.first<floor_y)
-	      Q -= aux.block.T_coef(s,x,sx.first) // $\pm(q^k-1)$
-		*P(sx.first,y);
-	    if (sx.second<floor_y)
-	      Q -= aux.block.T_coef(s,x,sx.second)*P(sx.second,y); // idem
-	    Q/=2;                     // divide by |T_coef(s,x,x)==2|
-	  }
-	  break;
-	case ext_block::one_imaginary_single:
-	case ext_block::two_imaginary_single_single:
-	  { // |is_like_type_1(tsx)|, this used to be called the endgame case
-	    BlockElt x_prime=aux.block.Cayley(s,x);
-	    if (x_prime<floor_y)
-	      Q -= aux.block.T_coef(s,x,x_prime)*P(x_prime,y); // $\pm(q^k-1)$
-	    // implict division of $Q$ here is by |T_coef(s,x,x)==1|
-
-	    // now subtract off $P_{s\times x,y}$, easily computed on the fly
-	    BlockElt s_cross_x = aux.block.cross(s,x);
-	    assert(not is_extremal(s_cross_x,y)); // this was tested above
-	    const weyl::Generator t=aux.easy_set(s_cross_x,y).firstBit();
-	    auto ttscx=type(t,s_cross_x);
-	    if (has_double_image(ttscx))
-	    {
-	      BlockEltPair sx_up_t = aux.block.Cayleys(t,s_cross_x);
-	      if (sx_up_t.first<floor_y)
-		Q -= P(sx_up_t.first,y)
-		    *(aux.block.epsilon(s,x,s_cross_x)
-		      *aux.block.epsilon(t,s_cross_x,sx_up_t.first));
-	      if (sx_up_t.second<floor_y)
-		Q -= P(sx_up_t.second,y)
-		    *(aux.block.epsilon(s,x,s_cross_x)
-		      *aux.block.epsilon(t,s_cross_x,sx_up_t.second));
-	    }
-	    else
-	    {
-	      BlockElt sx_up_t=aux.block.Cayley(t,s_cross_x);
-	      if (sx_up_t<floor_y)
-		Q -= P(sx_up_t,y)
-=======
 	auto Q = Pol(0); // default value for when no good |s| was found
-	if (info_ptr!=nullptr) // |break| above, we found |s| with good type |tsx|
+	if (info_ptr!=nullptr) // |break| above, found |s| with good type |tsx|
 	{ // we still have |info_ptr| and |tsx==type(info_ptr->s,x)| at hand
 	  const auto s = info_ptr->s;
 	  const auto& M = info_ptr->M;
@@ -827,7 +698,7 @@
 	    { // |(is_complex(tsx))|
 	      BlockElt sx=aux.block.cross(s,x);
 	      // if |sx==UndefBlock| the next condition always fails
-	      if (sx<floor_y) // subtract contrib. from $[T_x](T_s+1).T_{sx}=q^k$
+	      if (sx<floor_y) // subtract contr. from $[T_x](T_s+1).T_{sx}=q^k$
 		Q -= aux.block.T_coef(s,x,sx)*P(sx,y); // coef is $\pm q^k$
 	    } // implicit division of $Q$ here is by |T_coef(s,x,x)==1|
 	    break;
@@ -856,13 +727,13 @@
 	  case ext_block::two_imaginary_double_double:
 	    { // |is_like_type_2(tsx)|
 	      assert(has_double_image(tsx)); // since it is a type 2 ascent
-	      BlockEltPair sx=aux.block.Cayleys(s,x); // again |UndefBlock|s are OK
+	      BlockEltPair sx=aux.block.Cayleys(s,x); // |UndefBlock|s are OK
 	      if (sx.first<floor_y)
 		Q -= aux.block.T_coef(s,x,sx.first) // $\pm(q^k-1)$
 		  *P(sx.first,y);
 	      if (sx.second<floor_y)
 		Q -= aux.block.T_coef(s,x,sx.second)*P(sx.second,y); // idem
-	      Q/=2;                     // divide by |T_coef(s,x,x)==2|
+	      Q/=2; // divide by |T_coef(s,x,x)==2|
 	    }
 	    break;
 	  case ext_block::one_imaginary_single:
@@ -883,59 +754,29 @@
 		BlockEltPair sx_up_t = aux.block.Cayleys(t,s_cross_x);
 		if (sx_up_t.first<floor_y)
 		  Q -= P(sx_up_t.first,y)
-		    *(aux.block.epsilon(s,x,s_cross_x)
-		      *aux.block.epsilon(t,s_cross_x,sx_up_t.first));
+		      *(aux.block.epsilon(s,x,s_cross_x)
+		        *aux.block.epsilon(t,s_cross_x,sx_up_t.first));
 		if (sx_up_t.second<floor_y)
 		  Q -= P(sx_up_t.second,y)
-		    *(aux.block.epsilon(s,x,s_cross_x)
-		      *aux.block.epsilon(t,s_cross_x,sx_up_t.second));
+		      *(aux.block.epsilon(s,x,s_cross_x)
+		        *aux.block.epsilon(t,s_cross_x,sx_up_t.second));
 	      }
 	      else
 	      {
 		BlockElt sx_up_t=aux.block.Cayley(t,s_cross_x);
 		if (sx_up_t<floor_y)
 		  Q -= P(sx_up_t,y)
->>>>>>> 55d6768b
-		    *(aux.block.epsilon(s,x,s_cross_x)
-		      *aux.block.epsilon(t,s_cross_x,sx_up_t));
+		      *(aux.block.epsilon(s,x,s_cross_x)
+		        *aux.block.epsilon(t,s_cross_x,sx_up_t));
 	      }
 	    }
-<<<<<<< HEAD
-	  }
-	  break;
-	case ext_block::two_imaginary_single_double_fixed:
-	  {
-	    BlockEltPair sx=aux.block.Cayleys(s,x);
-	    if (sx.first<floor_y)
-	      Q -= aux.block.T_coef(s,x,sx.first)*P(sx.first,y); // $\pm(q^2-1)$
-	    if (sx.second<floor_y)
-	      Q -= aux.block.T_coef(s,x,sx.second)*P(sx.second,y); // idem
- 	    Q/=2; // divide by |T_coef(s,x,x)==2|
-	  }
-	  break;
-	case ext_block::one_imaginary_compact:
-	case ext_block::one_real_pair_switched:
-	case ext_block::two_imaginary_compact:
-	case ext_block::two_real_single_double_switched:
-	case ext_block::three_imaginary_compact:
-	  // these cases require no additional terms to be substracted
-	  Q.factor_by_1_plus_q_to_the(k,(aux.block.l(y,x)-1)/2+k); // degree
-	  assert(Q.degree_less_than((aux.block.l(y,x)+1)/2));
-	    // that was the condition $\deg(Q) \leq l(y,x)-1/2|, computed safely
-	  break;
-	default: assert(false); // other cases should not have selected |s|
-	} // |switch(tsx)|
-	// now |Q| is completely computed
-      } // |if (info_ptr!=nullptr)|
-      *out_it = hash.match(Q); // extremal implies primitive: store result
-    } // end of |else| of |if (not is_extremal(x,y))|
-=======
 	    break;
 	  case ext_block::two_imaginary_single_double_fixed:
 	    {
 	      BlockEltPair sx=aux.block.Cayleys(s,x);
 	      if (sx.first<floor_y)
-		Q -= aux.block.T_coef(s,x,sx.first)*P(sx.first,y); // $\pm(q^2-1)$
+		Q -=
+		  aux.block.T_coef(s,x,sx.first)*P(sx.first,y); // $\pm(q^2-1)$
 	      if (sx.second<floor_y)
 		Q -= aux.block.T_coef(s,x,sx.second)*P(sx.second,y); // idem
 	      Q/=2; // divide by |T_coef(s,x,x)==2|
@@ -959,7 +800,6 @@
       } // end of |else| of |if (not is_extremal(x,y))|
       ++out_it; // output iterator advance only for primitive elements
     } // end of |if (is_primitive(x,y)|; the remainder is done is for all |x|
->>>>>>> 55d6768b
 
     // now if there is a defect ascent from |x|, update |M| for |mu(1,x,y)|
     if (aux.block.l(y,x)==1+2*P(x,y).degree())
