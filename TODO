--- conflicted
+++ resolved
@@ -4,12 +4,7 @@
 * Work on the Atlas library
 
 - Fix bug occurring when switching the real form when coming from realmode
-<<<<<<< HEAD
-- Make containers::queue defined in sl_list_fwd.h actually use sl_list
-- Incorporate the calculation of c-invariant forms into the library
-=======
 - Fix lack of edge flipping in first (classical) extended block contructor
->>>>>>> 1f183e2d
 - Rewrite block construction using methods inspired by synthetic operations
 - Remove code for storing the Hermitian dual in KGB structures and blocks
 - Rewrite K type computations to use data type more compatible with Param
