* Mathematical work to be done
- Study what the unequal rank case is about, and how to do it

* Work on the Atlas library

- Fix bug wen switching the real form when coming from realmode
- Incorporate the calculation of c-invariant forms into the library
- Rewrite block construction using methods inspired by synthetic operations
- Rewrite K type computations to use data type more compatible with Param

* Work on the Fokko program

- correct bug with mysterious typeahead after bailing out with ? (done?)
- clean up the mess dealing with input (interface/input, io/interactive...)

* Work on the atlas program

<<<<<<< HEAD
 - correct bug with myterisous typeahead after bailing out with ?
 - clean up the mess dealing with input (interface/input, io/interactive...)

* Work on the realex program

 - See if syntax can allow (let i=3 in for k:i do print(k) od); without parens

 - Allow for declaring an input path, and (silent) default prelude

 - Allow Python-style slices of lists, vectors, matrices
 - Allow list-comprehension syntax like in Haskell (and Python?)
 - Integrate a bigint library to store realex int (and rat?) values; while
   attending that, signal overflow in arithmetic operations / conversions


 - Handle catching of a user interrupt
   When a user types ^C, this should break off computation as soon as feasible
   and return the realex prompt. This may be quite difficult to implement if
   for interrupts happening while an atlas library function is executing.

 - Mention file and line in non-syntax errors
 - Improve output of expressions

 - Allow multiple overloaded functions defined in a single 'set' statement
 - Allow recursion through a more intuitive syntax
 - See if functions without argument can still live in overload table
   Currently they live in the table for ordinary variables, which can produce
   some subtle asymmetry in their handling (notably their treatment changes
   when a first overloaded instance is added). It would be preferable to treat
   them as overloaded functions anyway, but to disable the voiding coercion in
   argument positions of overloaded functions. Check possible complications.

 - See if overloads with empty row argument cannot be via '[*]' type
   Currently, since any row type could match the argument expression '[]',
   overloads differing only in the kind of row type are not allowed, lest a
   potential call with uncast '[]' argument would be ambiguous. One could
   imagine that such an argument would only match a '[*]' type specification
   (which would in return only match that) so that multiple row overloads can
   coexist, and the user still has control of how to handle the '[]' case.

 - Allow loops executed in reverse order
   This generalises downto to for-in loops. Saying 'for e@i reverse in array
   do f(e,i) od' runs through elements of 'array' backwards, 'i' decreasing
   correspondingly; any row value built by loop is still constructed forward,
   so 'i' does not refer to position in built-up row in this case.

 - Premature exits: break from loop, return from function
 - Scoping in while loops: declarations of condition remain valid in body?
   The same question arises in conditional: if the condition is the result of
   a complicated computation, could that computation define some local
   variables that remain accessible in addition to the boolean condition?
   However for the conditional one could start a 'let' block before the
   conditional starts to keep variables in scope; for while this doesn't work.

 - Allow skipping entries in value-producing loops; concatenating sub-rows.
   When generating a row from a loop, not every iteration need contribute, and
   nested loops might want to contribute to the same row, in a concatenated
   fashion.

 - Allow for array slices and maybe other row-transformations
 - Extend type system to deal with second-order types
 - Extend language with recursive types, as well as disjoint union types.
 - Allow encapsulation into user-defined types

 - Ensure that root data obtained from inner classes or beyond are shared
 - Avoid creating many identical |real_form_value| instances, by storing links
   to those currently generated within an |inner_class_value| object
 - Check if efficiency features actually work as intended
   For instance v[i]=k should usually avoid a copy of v being made. Also see
   if something can be done to avoid duplication in a +:= x (probably not, as
   one knows nothing about what + does). However, for v #:= x in a loop it
   should be possible to avoid a new allocation for v at every iteration.
  - Duplication avoiding in component assignment
  - For loops in void context never build up any value.

* Work on the realex scripts
  - Complete the groups in groups.rx (types G,F); also avoid use of "s" etc.
  - Study and rewrite Jeffs scripts to see what can be put into the library
=======
- Integrate a bigint library to store atlas int (and rat?) values; while
  attending that, signal overflow in arithmetic operations / conversions

- Improve output of expressions
  Distinguish one-line (maybe abbreviated) and long forms.
  Nuance "simply connected" and "adjoint" for non-semisimple root data

- See if cloning of values is ever needed, and remove it if not

- For errors during implict conversion, provide back-tracing as for calls

- Implement compound assignment directly
  While 'v #:= x' (with vec v, int x) is easy to write (and common in loop
  bodies), it is converted to 'v := v#x' which is not efficient: with 'v'
  still shared when 'v#x' is evaluated, there is no chance of (at least on
  some occasions) reusing the same memory. This could be possible if built-in
  compound assignment were handled as a single operation (even though no user
  defined function could do such a thing). This is most useful for
  concatenation, but operations such as vector addition could also profit.

- Implement value gathering in loop using a sl_list if size is not known.
  Currently all loops gather values in a std::vector; while loops (as well as
  future loops using features that make size of resulting row unknown when
  the loop is started) might do better gathering them in a list structure.

- Maybe allow list-comprehension syntax like in Haskell (and Python?)

- Allow skipping entries in value-producing loops; concatenating sub-rows.
  When generating a row from a loop, not every iteration need contribute, and
  nested loops might want to contribute to the same row, in a concatenated
  fashion.

- Extend type system to deal with second-order types
- Extend language with recursive types, as well as disjoint union types.
- Allow encapsulation into user-defined types

- Ensure that root data obtained from inner classes or beyond are shared
- Avoid creating many identical |real_form_value| instances, by storing links
  to those currently generated within an |inner_class_value| object
- Check if efficiency features actually work as intended
  For instance v[i]=k should usually avoid a copy of v being made. Also see
  if something can be done to avoid duplication in a +:= x (probably not, as
  one knows nothing about what + does). However, for v #:= x in a loop it
  should be possible to avoid a new allocation for v at every iteration.

* Work on the atlas scripts
- Complete the groups in groups.rx (types G,F); also avoid use of "s" etc.
>>>>>>> b1ccd570

* Work on documentation

- Write a tutorial on the axis languge, in bottom-up style

* Work on makefiles, distribution and support programs (cwebx)
- change name of parser.y to parser.ypp, and adapt all Makefiles
- Figure out how to avoid 'unrecognised typedefs' all the time
- Make cweavex format a 2-line "do x; while(y);" with correct indentation
- Make cwebx messages mention file name, to 'make -jN' output comprehensible
- Add some make targets for recording options as suggested by Nelson Beebe<|MERGE_RESOLUTION|>--- conflicted
+++ resolved
@@ -15,86 +15,6 @@
 
 * Work on the atlas program
 
-<<<<<<< HEAD
- - correct bug with myterisous typeahead after bailing out with ?
- - clean up the mess dealing with input (interface/input, io/interactive...)
-
-* Work on the realex program
-
- - See if syntax can allow (let i=3 in for k:i do print(k) od); without parens
-
- - Allow for declaring an input path, and (silent) default prelude
-
- - Allow Python-style slices of lists, vectors, matrices
- - Allow list-comprehension syntax like in Haskell (and Python?)
- - Integrate a bigint library to store realex int (and rat?) values; while
-   attending that, signal overflow in arithmetic operations / conversions
-
-
- - Handle catching of a user interrupt
-   When a user types ^C, this should break off computation as soon as feasible
-   and return the realex prompt. This may be quite difficult to implement if
-   for interrupts happening while an atlas library function is executing.
-
- - Mention file and line in non-syntax errors
- - Improve output of expressions
-
- - Allow multiple overloaded functions defined in a single 'set' statement
- - Allow recursion through a more intuitive syntax
- - See if functions without argument can still live in overload table
-   Currently they live in the table for ordinary variables, which can produce
-   some subtle asymmetry in their handling (notably their treatment changes
-   when a first overloaded instance is added). It would be preferable to treat
-   them as overloaded functions anyway, but to disable the voiding coercion in
-   argument positions of overloaded functions. Check possible complications.
-
- - See if overloads with empty row argument cannot be via '[*]' type
-   Currently, since any row type could match the argument expression '[]',
-   overloads differing only in the kind of row type are not allowed, lest a
-   potential call with uncast '[]' argument would be ambiguous. One could
-   imagine that such an argument would only match a '[*]' type specification
-   (which would in return only match that) so that multiple row overloads can
-   coexist, and the user still has control of how to handle the '[]' case.
-
- - Allow loops executed in reverse order
-   This generalises downto to for-in loops. Saying 'for e@i reverse in array
-   do f(e,i) od' runs through elements of 'array' backwards, 'i' decreasing
-   correspondingly; any row value built by loop is still constructed forward,
-   so 'i' does not refer to position in built-up row in this case.
-
- - Premature exits: break from loop, return from function
- - Scoping in while loops: declarations of condition remain valid in body?
-   The same question arises in conditional: if the condition is the result of
-   a complicated computation, could that computation define some local
-   variables that remain accessible in addition to the boolean condition?
-   However for the conditional one could start a 'let' block before the
-   conditional starts to keep variables in scope; for while this doesn't work.
-
- - Allow skipping entries in value-producing loops; concatenating sub-rows.
-   When generating a row from a loop, not every iteration need contribute, and
-   nested loops might want to contribute to the same row, in a concatenated
-   fashion.
-
- - Allow for array slices and maybe other row-transformations
- - Extend type system to deal with second-order types
- - Extend language with recursive types, as well as disjoint union types.
- - Allow encapsulation into user-defined types
-
- - Ensure that root data obtained from inner classes or beyond are shared
- - Avoid creating many identical |real_form_value| instances, by storing links
-   to those currently generated within an |inner_class_value| object
- - Check if efficiency features actually work as intended
-   For instance v[i]=k should usually avoid a copy of v being made. Also see
-   if something can be done to avoid duplication in a +:= x (probably not, as
-   one knows nothing about what + does). However, for v #:= x in a loop it
-   should be possible to avoid a new allocation for v at every iteration.
-  - Duplication avoiding in component assignment
-  - For loops in void context never build up any value.
-
-* Work on the realex scripts
-  - Complete the groups in groups.rx (types G,F); also avoid use of "s" etc.
-  - Study and rewrite Jeffs scripts to see what can be put into the library
-=======
 - Integrate a bigint library to store atlas int (and rat?) values; while
   attending that, signal overflow in arithmetic operations / conversions
 
@@ -142,7 +62,6 @@
 
 * Work on the atlas scripts
 - Complete the groups in groups.rx (types G,F); also avoid use of "s" etc.
->>>>>>> b1ccd570
 
 * Work on documentation
 
