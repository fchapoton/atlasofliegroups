--- conflicted
+++ resolved
@@ -29,17 +29,6 @@
   ([ComplexNilpotent] v) [ComplexNilpotent]:
     for index in inv_standardisation(for x in v do f(x) od) do v[index] od
 
-<<<<<<< HEAD
-set sort_by_dimension = ([ComplexNilpotent]->[ComplexNilpotent]):
-  sort_by((ComplexNilpotent O) int: dim_nilpotent(O))
-
-{. The diagram of a complex nilpotent orbit gives the labeling of the simple
-   roots in the corresponding weighted Dynkin diagram. .}
-set diagram (ComplexNilpotent(rd,H)) = [int]:
-  dominant(ratvec_as_vec(H),rd)*simple_roots(rd)
-
-=======
->>>>>>> 23e62e00
 set find ([ComplexNilpotent] list,ComplexNilpotent O)=int:
    first(#list,(int i)bool:list[i].root_datum_of=O.root_datum_of and
                            list[i].H_of_triple=O.H_of_triple)
