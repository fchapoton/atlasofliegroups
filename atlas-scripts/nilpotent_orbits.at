<center.at { for |lie_compact_radical)@InnerClass| }
<induction.at { for |embed_KGB@(KGBElt,RealForm)| }
<all_finite_order.at
<subgroups.at
<weyl_character_formula.at {for centralizer@(RootDatum,ratvec)}
<twisted_conjugacy.at
set nilpotent_verbose=false

{ ComplexNilpotent: (RootDatum rd,vec H)
  where [H,X,Y] is a Lie triple, H\in X_*, and orbit=G.X
  H must satisfy <alpha,H>=0,1,2 for all simple roots,
  in particular is_dominant(H,rd) should hold
}
<<<<<<< HEAD

set_type ComplexNilpotent = (RootDatum root_datum_of, vec H_of_triple)
{ field name |root_datum| would conflict with |ComplexParabolic| (too close) }

set =(ComplexNilpotent O1,ComplexNilpotent O2)=bool:
   let rd=O1.root_datum_of in rd=O2.root_datum_of and
   dominant(O1.H_of_triple,rd)=dominant(O2.H_of_triple,rd)

set dim_nilpotent (ComplexNilpotent(rd,H)) = int:
  sum(for alpha in posroots(rd) do case {2*}alpha*H\1 in 0, 1 else 2 esac od)

set sort_by(  (ComplexNilpotent->int) f)=([ComplexNilpotent] v) [ComplexNilpotent]:
  for index in inv_standardisation(for x in v do f(x) od) do v[index] od
=======
set_type
[ ComplexNilpotent = (RootDatum root_datum, void ., vec H{_of_triple})  {_of_triple not necessary}
, RealNilpotent    = (vec H, KGBElt x, void .)
]

set complex_nilpotent (RootDatum rd, vec H) = ComplexNilpotent: (rd,(),H)
{"complex" isn't necessary}
set nilpotent (RootDatum rd, vec H) = complex_nilpotent(rd,H)

{complex orbit; list of orders of conjugacy classes;
for each conjugacy class a list of pairs (L,[ratvec])
L is a pseudo-Levi, and each ratvec is a semisimple element,
each pair (L,ratvec) gives one conjugacy class in A(O)
}
set_type ComplexNilpotentComponentDatum=
             (ComplexNilpotent orbit,[int] orders,[(RootDatum,[ratvec])] pairs)

{. Two complex nilpotent orbits are equal if the root data are, and
   the H's are conjugate by the Weyl group. .}
set = (ComplexNilpotent O1,ComplexNilpotent O2) = bool:
   let rd=O1.root_datum in rd=O2.root_datum and
   dominant(O1.H{_of_triple},rd)=dominant(O2.H{_of_triple},rd)

{ dimension of the orbit of nilpotents described by a |ComplexNilpotent| }
set dim_nilpotent (ComplexNilpotent(rd,,H)) = int:
  sum(for alpha in posroots(rd) do case alpha*H in 0, 1 else 2 esac od)

set diagram (ComplexNilpotent(rd,,H)) = [int]:
   dominant(H,rd){action on coweight} * simple_roots(rd)

{for a simple root system, put the diagram in standard Bourbaki
 order. For a non-simple system, put in standard Bourbaki
 order on each simple factor. Probably the order of the factors
 doesn't change but this isn't guaranteed.
} 
set diagram_normalized(ComplexNilpotent O)=[int]:
let (,perm)=Cartan_matrix_type(O.root_datum) then
P=permutation_matrix(perm) in
P*diagram(O)

{construct complex orbit (rd,(),H) from (rd,Dynkin diagram)}
set complex_nilpotent_from_diagram(RootDatum rd,[int] diagram)=ComplexNilpotent:
(rd,(),ratvec_as_vec(sum(for a@i in diagram do a*rd.fundamental_coweights[i] od,rd.rank)))

set sort_by((ComplexNilpotent->int) f) =
   ([ComplexNilpotent] v) [ComplexNilpotent]:
      for index in inv_standardisation(for x in v do f(x) od) do v[index] od
>>>>>>> e97b74da

set sort_by_dimension = ([ComplexNilpotent]->[ComplexNilpotent]):
   sort_by(dim_nilpotent@ComplexNilpotent)

set find ([ComplexNilpotent] list,ComplexNilpotent O) = int:
   first(#list,(int i)bool:list[i].root_datum=O.root_datum and
                           list[i].H{_of_triple}=O.H{_of_triple})

set find ([RealNilpotent] list,RealNilpotent O) = int:
   first(#list,(int i)bool:list[i].x=O.x and
                           list[i].H=O.H)

<<<<<<< HEAD
set find ([ComplexNilpotent] list,ComplexNilpotent O)=int:
first(#list,(int i)bool:list[i].root_datum_of=O.root_datum_of and list[i].H_of_triple=O.H_of_triple)
=======
set dim_eigenspace (RootDatum rd, ratvec H, int k) = int:
   if =k { level 0 is special: include torus and negative roots at this level }
   then rank(rd) + 2*count(for alpha in posroots(rd) do =alpha*H od)
   else count(for alpha in posroots(rd) do alpha*H=k od)
   fi
>>>>>>> e97b74da

set max_eigenvalue (RootDatum rd, vec H) = int:
   max(for alpha in posroots(rd) do H*alpha od)

set eigenspace_dimensions (RootDatum rd, vec H) = [int]:
   assert(is_dominant(dual(rd),H),"H is not dominant");
   for k:max_eigenvalue(rd,H)+1 do dim_eigenspace(rd,H,k) od

set even_eigenspaces (RootDatum rd, vec H) = [int]:
   even_places(eigenspace_dimensions(rd,H))
set odd_eigenspaces(RootDatum rd, vec H)=[int]:
   odd_places(eigenspace_dimensions(rd,H))

set support (Param p) = [int]:
   support(x(p)) { using |support@KGBElt| from parabolics.at }

set blocku(RealForm G) = [Param]:
 ##for p in block_of(trivial(G))
   do if for k in support(x(p)) do is_descent(k,p) od.all then [p] else [] fi
   od

set sort_by_length = ([vec,rat]->[vec,rat]): sort_by((vec v,rat c)rat: c)

{. Auxiliary function: For a list of integers giving simple roots, compute
  twice the sum of the corresponding fundamental coweights. .}
set S_weight ([int] S, RootDatum rd) = ratvec:
   sum(for k in S do 2*fundamental_coweight(rd,k) od,rd.rank)

{. These are candidates H for the semisimple element of an SL(2) triple;
   not necessarily a vec, for example in SL(3). .}
set H_candidates (RootDatum rd) = [ratvec]:
   for S in power_set(#rd.semisimple_rank) do S_weight (S,rd) od

{. Choose the H among the candidates which correspond to distinguished
   nilpotent orbits. .}
set distinguished_H (RootDatum rd_L) = [vec]:
 ##for H in H_candidates(rd_L)
   do if dim_eigenspace(rd_L,H,2) =
         dim_eigenspace(rd_L,H,0)+semisimple_rank(rd_L)-rank(rd_L)
      then [ratvec_as_vec(H)]
      else []
      fi
   od

set distinguished_H_diagrams (RootDatum rd, RootDatum rd_L) = [vec]:
 ##for H in H_candidates(rd_L)
   do if dim_eigenspace(rd_L,H,2) =
         dim_eigenspace(rd_L,H,0)+semisimple_rank(rd_L)-rank(rd_L)
      then [diagram(rd,(),ratvec_as_vec(H))]
      else []
      fi
   od


{. As previous function, with H dominant. .}
set distinguished_H_dom (RootDatum rd, RootDatum rd_L) = [vec]:
 ##for H in H_candidates(rd_L)
   do if dim_eigenspace(rd_L,H,2) =
         dim_eigenspace(rd_L,H,0)+semisimple_rank(rd_L)-rank(rd_L)
      then [ratvec_as_vec(dominant(H,rd))]
      else []
      fi
   od


{. Given a Root Datum rd for a complex group G, list the neutral elements
   (dominant for G) corresponding to the complex nilpotent orbits. .}
set all_H (RootDatum rd) = [vec]:
 ##for S in standard_Levi_conjugacy_representatives(rd)
   do for H in distinguished_H(Levi_datum(rd,S)) do dominant(H,rd) od
   od

{. As previous function, except the coweights H are given as sums of fundamental
   weights for the standard (Bala-Carter) Levi M in which the orbit is
<<<<<<< HEAD
   distinguished. .}
set all_H_nd (RootDatum rd)=[vec]:
   let Levis=[RootDatum]: for S in standard_Levi_conjugacy_representatives(rd) do
   Levi_datum(rd,S) od in ##for L in Levis do
   distinguished_H(rd,L) od

{. List all complex nilpotent orbits (with H dominant) for a complex group. .}
set complex_nilpotent_orbits(RootDatum rd)=[ComplexNilpotent]:
    sort_by_dimension(for H in all_H(rd) do (rd,H) od)

{. (one) complex nilpotent orbit of minimal dimension>0 .}
set minimal_nilpotent_orbit(RootDatum rd)=ComplexNilpotent:complex_nilpotent_orbits(rd)[1]

{. For a complex group, for each standard Levi M given by a list of simple roots,
   list the corresponding neutral elements H (dominant for M, not G) giving
   the complex nilpotent orbits distinguished in M. .}
set all_H_with_L (RootDatum rd)=[([int],[vec])]:
   let Levis=standard_Levi_conjugacy_representatives(rd) in
   for S in Levis do let list=distinguished_H(rd,Levi_datum(rd,S)) in
   (S,list) od

set find_conjugate_coweight(RootDatum rd,[vec] m, vec H)= int:
   first(#m, (int i)bool:dominant(m[i],rd)=dominant(H,rd))
=======
   distinguished. This is the conjugate of H used for further calculation. .}
set all_H_nd (RootDatum rd) = [vec]:
 ##for S in standard_Levi_conjugacy_representatives(rd)
   do distinguished_H(Levi_datum(rd,S))
   od

{. List all (complex) nilpotent orbits (with H dominant) for a complex group. .}
set nilpotent_orbits (RootDatum rd) = [ComplexNilpotent]:
   for H in all_H(rd) do nilpotent(rd,H) od.sort_by_dimension
{tired of typing so many characters}
set orbits (RootDatum rd) = [ComplexNilpotent]:nilpotent_orbits(rd)

set distinguished_nilpotent_orbits(RootDatum rd)=[ComplexNilpotent]:
for H in rd.distinguished_H do (rd,(),H) od

set distinguished_orbits(RootDatum rd)=[ComplexNilpotent]:
rd.distinguished_nilpotent_orbits

{. For a complex group, for each standard Levi M given by a list of simple
   roots, list the corresponding neutral elements H (dominant for M, not G)
   giving the complex nilpotent orbits distinguished in M. .}
set all_H_with_L (RootDatum rd) = [[int],[vec]]:
   for S in standard_Levi_conjugacy_representatives(rd)
   do (S,distinguished_H(Levi_datum(rd,S)))
   od

set find_conjugate_coweight (RootDatum rd,[vec] m, vec H) = int:
   first(#m, (int i)bool: dominant(m[i],rd)=dominant(H,rd))
>>>>>>> e97b74da

{. Given a coweight H corresponding to a complex nilpotent orbit, find the
   Levi M in which the orbit is distinguished. The output is the pair consisting
   of the simple roots for M, and the conjugate of H corresponding to the
   standard Levi M (not dominant for G). The input H need not be dominant. .}
set Levi_of_H (vec H,RootDatum rd)=([int],vec):
   for (M,Hs) in all_H_with_L(rd)
   do let i=find_conjugate_coweight(rd,Hs,H) in
      if i.>= then return(M,Hs[i]) fi
   od; error("No Levi found")

<<<<<<< HEAD
set sort_by (((ratvec, [vec])-> int) f)=([(ratvec,[vec])] v) [(ratvec,[vec])]:
  for index in inv_standardisation(for x in v do f(x) od) do v[index] od
=======
set sort_by_dimension_of_2_eigenspace  = ([ratvec,[vec]]->[ratvec,[vec]]):
   sort_by((ratvec .,[vec] v) int:#v)
>>>>>>> e97b74da

{ find H which work for given q=q(x,H)=(L,u) }
set find_H (Parabolic P) = [vec,mat]:
begin
<<<<<<< HEAD
  let x=maximal(P)
  then u_p=columns_with(is_noncompact(x),nilrad_roots(P))
  , rho_L = rho(P.Levi)
  , theta_1 = involution(x)-1
  in
##for H in all_H(P.real_form)
  do
    if =H*theta_1 and =H*rho_L and >H*u_p { all its entries >0 } else []
    then let level_two_roots = columns_with((vec alpha): H*alpha=2, u_p ) in
      [ (H,[vec]:level_two_roots) ]
    fi
  od
end

set max_only([(vec,[vec])] arg)=[(vec,[vec])]:
  if #arg>0
  then
    let (H_last,vectors_last)=arg[#arg-1] then max=#vectors_last
    then rv= [(vec,[vec])]: []
    in for (H,vectors) in arg do if #vectors=max then rv#:=(H,vectors) fi od
  ; rv
  else [(vec:null(0),[])]
  fi

{containment order}
set <= ([int] a,[int] b)=all(for i:#a do find(b,a[i])!=-1 od)
set <([int] a,[int] b)=sort(a) != sort(b) and a<=b
=======
   let x=maximal(P)
   then u_p=columns_with(is_noncompact(x),nilrad_roots(P))
   , rho_L = rho(P.Levi)
   , theta_1 = involution(x)-1
   in { prints("u_p:", u_p); }
 ##for H in all_H(P.real_form)
   do { prints("H=", H, ", ", rho_L, ", ", H*rho_L); }
      if =H*theta_1 and =H*rho_L and >H*u_p { all its entries >0 }
      else []
      then let level_two_roots = columns_with((vec alpha): H*alpha=2, u_p ) in
           [ (H,level_two_roots) ]
      fi
   od
end

set max_only ([vec,mat] arg) = [vec,mat]:
   if >#arg else [(null(0),null(0,0))] { one cannot pick a bald chicken }
   then
      let (H_last,vectors_last)=arg[#arg-1] then max=#vectors_last in
    ##for (H,vectors) in arg do if #vectors=max then [(H,vectors)] else [] fi od
   fi
>>>>>>> e97b74da


<<<<<<< HEAD
{convert Block to [param]
=======
{ containment order }
set <= ([int] a,[int] b) = bool: all(#a,(int i)bool: find(b,a[i]).>=)
set <  ([int] a,[int] b) = bool: sort(a) != sort(b) and a<=b

set  principal_block (RealForm G) = Block: block(G,dual_quasisplit_form(G))
>>>>>>> e97b74da

{ convert Block to [param] }
set convert (Block B,ratvec gamma) = [Param]:
   for i:#B do let (x,y)=element(B,i) in parameter(x,y,gamma) od

{ just subset of block }
set convert (Block B, [int] S,ratvec gamma) = [Param]:
   for i in S do  let (x,y)=element(B,i) in parameter(x,y,gamma) od

set real_form (Block B) = RealForm: let (G,)=%B in G
set rho (Block B) = ratvec: rho(real_form(B))

{ choose appropriate infinitesimal character for (x,y) }
set choose_gamma (KGBElt x,KGBElt y) = ratvec: choose_g(y,x)

{ choose appropriate infinitesimal character for B }
set choose_gamma (Block B) = ratvec: choose_gamma(element(B,0))

set convert (Block B) =         [Param]: convert(B,choose_gamma(B))
set convert (Block B,[int] S) = [Param]: convert(B,S,choose_gamma(B))

{ convert list of wcells [[int]] to [[Param]] }
set convert_list_W_cells (Block B,ratvec gamma,[[int]] Wcells) = [[Param]]:
    let converted_block=convert(B,gamma) in
    for cell in Wcells do for k in cell do converted_block[cell[k]] od od

{ return list of tau-invariants for B
  tau_invariants(B)[i]=tau-invariant of block element i
}
set tau_invariants (Block B) = [[int]]:
   let gamma=choose_gamma(B) in
   for i:#B do let (x,y)=element(B,i) in tau(parameter(x,y,gamma)) od

set tau_invariants_of_cell (Block B, [int] cell) = [int,[int]]:
   let gamma=choose_gamma(B) in
   for i in cell do let (x,y)=element(B,i) in (i,tau(parameter(x,y,gamma))) od

set tau_invariants_of_cell_raw (Block B, [int] cell) = [[int]]:
   let gamma=choose_gamma(B) in
   for i in cell do let (x,y)=element(B,i) in tau(parameter(x,y,gamma)) od

set tau_containing (Block B,[int] P) = [int]:
   let t=tau_invariants(B) in
 ##for ti@i in t do if P<=ti then [i] else [] fi od

{ test if p is an Aq }
set is_Aq (Param p) = bool:
   all(for i in support(p) do is_descent(i,p) od)

{ test if (x,y) -> Aq parameter }
{ the first version isn't necessary, just use the second }
{ because element(B,i) returns (x,y), so this makes is_Aq(element(B,i)) work: }
{ set is_Aq(KGBElt x,KGBElt y) = is_Aq(parameter(x,y,choose_gamma(x,y))) }
set is_Aq ((KGBElt x,KGBElt y)) = bool: is_Aq(parameter(x,y,choose_gamma(x,y)))

{ compute all Aq's for G as [int], (coming from principal block) }
set Blocku (RealForm G) = [int]:
   let B=principal_block(G) in
 ##for i:#B do if is_Aq(element(B,i)) then [i] else [] fi od

set is_Aq_cell (Block B,[int] C) = bool:
   any(#C,(int i)bool: is_Aq(element(B,C[i])))

set is_Aq (Block B,int i) = bool: is_Aq(element(B,i))

set Aq_cells (Block B,[[int]] cells) = [[int]]:
 ##for C in cells do if is_Aq_cell(B,C) then [C] else [] fi od

set Aq_reps (Block B,[int] cell) = [int]:
 ##for i in cell do if is_Aq(B,i) then [i] else [] fi od

set Aq_cells (RealForm G,[[int]] cells) = [[int]]:
   Aq_cells(principal_block(G),cells)

<<<<<<< HEAD
{a real nilpotent orbit is a triple (vec H,KGBElt x, void)
 x should in the distinguished fiber
 H\in X_* is the semisimple element of a Lie triple
 \theta_x(H)=H
 set \q=parabolic_by_cwt(x,H), then

 If H is dominant it must satisfy:
 <\alpha,H>\in {0,1,2} for all simple alpha
 not all such H are allowed
 (H,x) is equivalent to (H*inverse(w), cross(w,x))
 in particular if H is not dominant it can be replaced by
 an  equivalent one with H dominant
}
set_type RealNilpotent = (vec H,KGBElt x,void .)
=======

{ |set_type RealNilpotent = (vec H, KGBElt x, void .)| defined above

  A real nilpotent orbit is determined by a coweight H and a KGBElt x
  where x should be in the distinguished fiber, and H\in X_* is the semisimple
v  element of a Lie triple.
  It is required that \theta_x(H)=H
  set q=parabolic_by_cwt(x,H), then
  orbit=induced from trivial orbit of Levi factor, equivalently
       =associated variety of A_q(lambda)

  If H is dominant it must satisfy: <\alpha,H>\in {0,1,2} for all simple alpha
  not all such H are allowed
  (H,x) is equivalent to (H*inverse(w), cross(w,x))
  in particular if H is not dominant it can be replaced by
  an equivalent one with H dominant
}



set real_nilpotent (vec H,KGBElt x) = RealNilpotent:(H,x,())
>>>>>>> e97b74da

set printable_real_nilpotent (RealNilpotent (H,x,)) = (vec,KGBElt): (H,x)

set parabolic_of_orbit (RealNilpotent (H,x,)) = Parabolic: parabolic_by_cwt(H,x)

<<<<<<< HEAD
set parabolic (RealNilpotent O) = Parabolic:
  parabolic_by_cwt(O.H,O.x)

set =(RealNilpotent O1,RealNilpotent O2)=bool:
   let (H,x,)=O1 then (K,y,)=O2 in if not real_form(x)=real_form(y)
   then false else
   let rd=x.root_datum in dominant(H,rd)=dominant(K,rd) and
   parabolic(O1)=parabolic(O2) fi

{used by KNilpotent algorithm}
set -(RealNilpotent O)=RealNilpotent:
let (H,x,)=O in RealNilpotent:(-H,x,())

set root_datum (RealNilpotent O) = RootDatum: O.x.root_datum
set real_form (RealNilpotent O) = RealForm: O.x.real_form

set Levi (RealNilpotent O) = RealForm: Levi(parabolic(O))

=======
set =(RealNilpotent (H,x,):O1, RealNilpotent (K,y,):O2) = bool:
   real_form(x)=real_form(y) and
   dominant(H,x.root_datum)=dominant(K,y.root_datum) and
   parabolic_of_orbit(O1)=parabolic_of_orbit(O2)

set sort_by ((RealNilpotent->int) f) =
   ([RealNilpotent] v) [RealNilpotent]:
      for index in inv_standardisation(for x in v do f(x) od) do v[index] od

set root_datum (RealNilpotent O) = RootDatum: O.x.root_datum
set real_form (RealNilpotent O) = RealForm: O.x.real_form
set Levi_of_orbit (RealNilpotent O) = RealForm: Levi(parabolic_of_orbit(O))
>>>>>>> e97b74da
set complex_orbit (RealNilpotent O) = ComplexNilpotent:
   let rd=O.x.root_datum in complex_nilpotent(rd,dominant(O.H,rd))
set dimension (RealNilpotent O) = int: dim_nilpotent(O.complex_orbit)

set sort_by_dimension = ([RealNilpotent]->[RealNilpotent]):
   sort_by(dimension@RealNilpotent)

set simple_roots_from_coweight (RootDatum rd, ratvec v) = [int]:
 ##for alpha@i in simple_roots(rd) do if =alpha*v then [i] else [] fi od

set simple_roots_from_coweights (RootDatum rd,[ratvec] list) = [[int]]:
   for v in list do simple_roots_from_coweight(rd,v) od

set find_cayley (KGBElt x) = int:
   first(#simple_roots(x.root_datum), (int i)bool: status(i,x)=2 {real root})

set choose_Cayley (int i,KGBElt x) = KGBElt:
   let y=Cayley(i,x) in
   if torus_bits(y)=torus_bits(x) then y
   else let z=cross(i,y) in
      assert(torus_bits(z)=torus_bits(x),"failure in choose_cayley")
   ;  z
   fi

set move_to_distinguished_fiber (KGBElt x) = (KGBElt,WeylElt):
   (x,id_W(x.root_datum)). { apply following recursive function }
   (rec_fun f(KGBElt x,WeylElt w) (KGBElt,WeylElt):
      if in_distinguished_fiber(x) then (x,w)
      else let (w1,y)=from_no_Cminus(x) then j=find_cayley(y) in
         if j.< then f(y,inverse(w1)*w)
         else f(choose_Cayley(j,y),inverse(w1)*w)
         fi
      fi
   )

set move_to_distinguished_fiber (([int] H,KGBElt x)) = (vec,KGBElt):
   let (y,w)=move_to_distinguished_fiber(x) in (H*inverse(w),y)

set move_to_distinguished_fiber (RealNilpotent O) = RealNilpotent:
   let (H,x,)=O in real_nilpotent(move_to_distinguished_fiber((H,x)))

set stabilizer_of_x (KGBElt x) = [WeylElt]:
   let G=real_form(x) in
 ##for w in W(G) do if cross(w,x)=x then [w] else [] fi od

{. Given a real group G and a list of simple roots determining a standard
   complex Levi MC, make a list of real forms of MC in G. .}
set viable_Levis (RealForm G,[int] S) = [RealForm]:
   for P in parabolics_with_theta_stable_Levi(G,S) do Levi(P) od

{. Given a real form G, a coweight H which determines a complex nilpotent
   orbit OC, distinguished in the Levi MC, find all KGB elements x so that
   (H,x,) is a real form of OC. M is a real form of MC in G, and MC is
<<<<<<< HEAD
   determined by the simple roots S. .}
set test_real_orbit (RealForm G,[int] H, RealForm M, [int] S)= [KGBElt]:
   ##for x_M in KGB(M)
    do
    let roots_of_L=simple_roots_from_coweight(root_datum(M),H) then
    P_L=Parabolic:(roots_of_L,x_M) in
      if not is_parabolic_theta_stable(P_L) or not x_M=x_min(P_L) then []
      else let L=Levi(real_nilpotent(H,x_M)) then
        d=dimension(K_0(L)) then
        MC=complex_Levi(G,S) then
        S=## for a@i in simple_roots(MC)
        do if a*H=2 then [i]
           else []
           fi
        od then
      theta=involution(x_M) then
      ic=inner_class(MC,theta) then
      dim_center=rank(lie_compact_radical(ic)) then
      roots=##for alpha in posroots(M)
      do if is_noncompact_imaginary(alpha,x_M)
            and H*alpha=2 then [alpha,alpha]
         elif is_complex(alpha,x_M) and H*alpha=2 then [alpha]
=======
   determined by the simple roots S. H must be the conjugate determined
   by MC. .}
set test_real_orbit (RealForm G,[int] H, RealForm M, [int] S) = [KGBElt]:
 ##for x_M in KGB(M)
   do let P_L=Parabolic:(simple_roots_from_coweight(root_datum(M),H),x_M)
   in if is_parabolic_theta_stable(P_L) and x_M=x_min(P_L) else []
      then
         let MC=complex_Levi(G,S), theta=involution(x_M)
         then dim_center=rank(lie_compact_radical(inner_class(MC,theta)))
         , number_roots =
            for alpha in posroots(M)
            do if is_noncompact_imaginary(alpha,x_M) and H*alpha=2 then 1
               elif is_complex(alpha,x_M) and H*alpha=2 then /2 { with 2/2=1 }
               else 0
               fi
            od.sum
      in if dimension(K_0(Levi_of_orbit(real_nilpotent(H,x_M))))
           =dim_center+number_roots
         then [embed_KGB(x_M,G)]
>>>>>>> e97b74da
         else []
         fi
      fi
    od

<<<<<<< HEAD
set possible_real_nilpotent_orbit_KGBs (RealForm G,[int] H)=[KGBElt]:
   let (S,K)=Levi_of_H(H,G) then
   Levis=viable_Levis(G,S) in
   ##for M in Levis do test_real_orbit(G,K,M,S) od

set is_conjugate_orbit(RealNilpotent O,RealNilpotent P)=bool:
   let (H,x,)=move_to_distinguished_fiber(O) then
   (K,y,)=move_to_distinguished_fiber(P) then
   (,L)=move_coweight((y,K),x) then
   W=stabilizer_of_x(x) in
   any(for w in W do L*w=H od)

{replace (H,x) with equivalent (H',x') with H' dominant}
set dominant(RealNilpotent O)=RealNilpotent:
let (H,x,)=O then
(H_dom,w)=from_dominant(H,O.real_form) then
O_dom=(H_dom,cross(w,x),()) in
{=(H*inverse(w), cross(w,x))}
assert(is_conjugate_orbit(O_dom,O),"dominant(orbit) failed");O_dom

set find ([RealNilpotent] list,RealNilpotent O)=int:
first(#list,(int i)bool:list[i].root_datum=O.root_datum
and is_conjugate_orbit(list[i],O))

set real_nilpotent_orbit_KGBs (RealForm G,vec H)=[KGBElt]:
   let list=possible_real_nilpotent_orbit_KGBs(G,H) then
   result=[KGBElt]:[] in
   for x in list do if
   none(for y in result
   do is_conjugate_orbit(real_nilpotent(H,x),real_nilpotent(H,y)) od) then
   result#:=x fi od; result

set real_nilpotent_orbit_KGPs (RealForm G,vec H)=[KGPElt]:
   let n=#H in if H=null(n) then [parabolic_by_cwt(H,KGB(G,0))] else
   let list=possible_real_nilpotent_orbit_KGBs(G,H) then
   result=[KGPElt]:[] in
   for x in list do let orb=real_nilpotent(H,x) then
   P=parabolic(orb) in
   if none(for Q in result do P=Q od) then result#:=P fi od;
   result fi

set real_nilpotent_orbits(RealForm G)=[RealNilpotent]:
   let list=all_H_nd(G) in
   sort_by_dimension(##for H in list do let K=dominant(H,root_datum(G)) then
   kgps=real_nilpotent_orbit_KGPs(G,H) in
   for P in kgps do real_nilpotent(K,x_min(P)) od od)
=======
{. Given G and a coweight H, find all x so that (H_nd,x,) is a real
   nilpotent orbit. Here H_nd is the conjugate of H corresponding to
   the associated Bala-Carter Levi M. There may be duplications of
   orbits. .}
set all_real_nilpotent_orbit_KGBs (RealForm G,[int] H) = [KGBElt]:
   let (S,K)=Levi_of_H(H,G) then Levis=viable_Levis(G,S) in
 ##for M in Levis do test_real_orbit(G,K,M,S) od

set is_conjugate_orbit (RealNilpotent O,RealNilpotent P) = bool:
   let (H,x,)=move_to_distinguished_fiber(O)
   ,   (K,y,)=move_to_distinguished_fiber(P)
   then (,L)=move_coweight((y,K),x)
   in any(for w in stabilizer_of_x(x) do L*w=H od)

{. Replace (H,x) with equivalent (H',x') with H' dominant. .}
set dominant (RealNilpotent(H,x,):O) = RealNilpotent:
   let (H_dom,w)=from_dominant(H,O.real_form)
   then O_dom=real_nilpotent(H_dom,cross(w,x))
in {=(H*inverse(w), cross(w,x))}
   assert(is_conjugate_orbit(O_dom,O),"dominant(orbit) failed");
   O_dom

set find_conjugate ([RealNilpotent] list,RealNilpotent O) = int:
   first(#list,(int i)bool: list[i].root_datum=O.root_datum and
                            is_conjugate_orbit(list[i],O))

{. Remove duplications (conjugates) from the list of
   all_real_nilpotent_orbit_KGBs. .}
set real_nilpotent_orbit_KGBs (RealForm G,vec H) = [KGBElt]:
   let result=[KGBElt]:[] { need access to result to eliminate conjugates }
in for x in all_real_nilpotent_orbit_KGBs(G,H)
   do if for y in result
         do is_conjugate_orbit(real_nilpotent(H,x),real_nilpotent(H,y))
         od.none
      then result#:=x fi
   od; result

{. Auxiliary function. .}
set real_nilpotent_orbit_KGPs (RealForm G,vec H) = [KGPElt]:
   if =H then [parabolic_by_cwt(H,KGB(G,0))]
   else let result=[KGPElt]:[] { need access to eliminate repetition } in
      for x in all_real_nilpotent_orbit_KGBs(G,H)
      do let P=parabolic_of_orbit(real_nilpotent(H,x)) in
         if for Q in result do P=Q od.none then result#:=P fi
      od
   ;  result
   fi

{. Make a list of all real nilpotent orbits (H,x,) of G with
   H dominant and x in the distinguished fiber. .}
set real_nilpotent_orbits (RealForm G) = [RealNilpotent]:
   for H in all_H_nd(G)
   do {prints(H)
   ; } let K=dominant(H,root_datum(G))
      then kgps=real_nilpotent_orbit_KGPs(G,H)
   in for P in kgps do real_nilpotent(K,x_min(P)) od
   od.##.sort_by_dimension

{. Make a list of the real forms of a given complex nilpotent orbit. .}
set real_nilpotent_orbits (ComplexNilpotent (rd,,H):OC,RealForm G) =
      [RealNilpotent]:
   let (,K)=Levi_of_H(H,rd) in
   for P in real_nilpotent_orbit_KGPs(G,K)
   do real_nilpotent(dominant(K,rd),x_min(P))
   od
>>>>>>> e97b74da

{assuming real nilpotents have been computed, just keep the real forms of given OC}
set real_nilpotent_orbits([RealNilpotent] real_nilpotents, ComplexNilpotent OC)=[RealNilpotent]:
   ##for O in real_nilpotents do if complex_orbit(O)=OC then [O] else [] fi od

<<<<<<< HEAD
{this is inefficient: it computes all real orbits, and then specializes to real forms of OC
 use the previous command to avoid doing this more than once}
set real_nilpotent_orbits(ComplexNilpotent OC,RealForm G)=[RealNilpotent]:
real_nilpotent_orbits(real_nilpotent_orbits(G),OC)

{real forms of minimal complex orbit}
set minimal_real_nilpotent_orbits(RealForm G)=[RealNilpotent]:
    real_nilpotent_orbits(minimal_nilpotent_orbit(G.root_datum),G)

set make_dominant_H (RealNilpotent O)=RealNilpotent:
   let (H,x,)=O then P=parabolic(O) then y=x_min(P)
   then rd=root_datum(x) in real_nilpotent(dominant(H,rd),y)

set dominant_nilpotents (RealForm G)=[RealNilpotent]:
   for O in real_nilpotent_orbits(G) do make_dominant_H(O) od

set test_conjecture (RealForm G)=[bool]:
   let list1=real_nilpotent_orbits(G)
   then list2=[RealNilpotent]: for orb in list1 do make_dominant_H(orb) od
   in for i:#list1 do is_conjugate_orbit (list1[i],list2[i]) od



=======
set make_dominant_H (RealNilpotent (H,x,):O) = RealNilpotent:
   real_nilpotent(dominant(H,root_datum(x)),x_min(parabolic_of_orbit(O)))

{. Given a real nilpotent orbit, find all real Levi subgroups M so
   that the orbit has an element that is distinguished in M. There
   may be duplications. .}
set Levis_with_distinguished_orbit (RealNilpotent (H,x,):O) =
       [(vec,KGBElt),RealForm]:
   let G=x.real_form then (S,K)=Levi_of_H(H,G.root_datum) in
 ##for (M,xes) in for M in viable_Levis(G,S) do (M,test_real_orbit(G,K,M,S)) od
   do
    ##for y in xes
      do if is_conjugate_orbit(O,real_nilpotent(K,y)) then [((K,y),M)]
         else []
         fi
      od
   od

set find_vec (vec H, [vec] m) = int:
   first(#m, (int i)bool: m[i]=H)

set is_w_conjugate ([vec] r1, [vec] r2, WeylElt w)=bool:
   #r1=#r2 and all(for H in r1 do find_vec(w*H,r2)>=0 od)

set is_W_conjugate ([vec] r1, [vec] r2, RootDatum rd)=bool:
   any (for w in W(rd) do is_w_conjugate (r1,r2,w) od)

set is_W_conjugate_by_w ([vec] r1, [vec] r2, RootDatum rd)=(bool,WeylElt):
   let W=W(rd) then b=false, n=0, m=#W, w=W[0] in
   while b=false and n<m do
   if is_w_conjugate (r1,r2,W[n]) then b:=true;w:=W[n] else
   n+:=1  fi od; (b,w)

set is_W_conjugate_by_w ([vec] r1, [vec] r2, [WeylElt] W)=(bool,WeylElt):
   let b=false, n=0, m=#W, w=W[0] in
   while b=false and n<m do
   if is_w_conjugate (r1,r2,W[n]) then b:=true;w:=W[n] else
   n+:=1  fi od; (b,w)

set is_conjugate ([vec] r1, [vec] r2, [WeylElt] W)=bool:
   any (for w in W do is_w_conjugate (r1,r2,w) od )

set pseudo_roots ([int] S, RootDatum rd)=[vec]:
   for i in S do if i<ss_rank(rd) then simple_roots(rd)[i]
   else -highest_root(rd) fi od

set roots ([int] S, RootDatum rd) = [vec]: for i in S
   do simple_roots(rd)[i] od

set two_rho_of_pseudo_Levi (RootDatum rd,[int] list)=vec:
   dominant(rd,ratvec_as_vec(2*rho(complex_pseudo_Levi(rd,list))))

{use is_conjugate to test conjugacy}
{this only works if rd(.derived?) is simple}
{alternative: pseudo_Levi_subgroups defined in subgroups.at}
set pseudo_Levis (RootDatum rd)=[[int]]: let
   r=semisimple_rank(rd) then
   levis=standard_Levi_conjugacy_representatives(rd) then
   triples=[([int],vec,[vec])]:
   for L in levis
   do (L,two_rho_of_pseudo_Levi(rd,L),pseudo_roots(L,rd)) od
   in for S in power_set(#r)
     do let T=r#S in
        if #S<r then let rhoT=two_rho_of_pseudo_Levi(rd,T) then
                pr=pseudo_roots(T,rd) then
                temp=[([int],vec,[vec])]:
                ##for (a,v,c) in triples
                    do if v=rhoT then [(a,v,c)] else []
                       fi
                    od in
                      if none(for (,,m) in temp do is_conjugate(rd,pr,m) od)
                         then triples#:=(T,rhoT,pr)
                      fi
         fi
     od;
     for (T,,) in triples do T od

{use is_conjugate to test conjugacy}
{slightly different version from jda
 delete this once we're sure we have the right version
set pseudo_Levis (RootDatum rd)=[[int]]: let W=W(rd) then
   r=semisimple_rank(rd) then
   levis=standard_Levi_conjugacy_representatives(rd) then
   triples=[([int],vec,[vec])]:
   for L in levis
   do (L,two_rho_of_pseudo_Levi(rd,L),pseudo_roots(L,rd)) od
   in for S in power_set(#r)
     do let T=add_element(S,r) in
        if #S<r then let rhoT=two_rho_of_pseudo_Levi(rd,T) then
                pr=pseudo_roots(T,rd) then
                temp=[([int],vec,[vec])]:
                ##for (a,v,c) in triples
                    do if v=rhoT then [(a,v,c)] else []
                       fi
                    od in
                      if none(for (,,m) in temp do is_conjugate(pr,m,W) od)
                         then triples#:=(T,rhoT,pr)
                      fi
         fi
     od;
     for (T,,) in triples do T od
}

{don't need d_L}
set d_L (RootDatum rd,[int] L)=int: let r=semisimple_rank(rd)
   in if #L=0 then 0 else
   if max(L)<r then 1 else
    let list= for i in complement(r+1,sort(L)) do labels(rd)[i] od
    in gcd(list) fi fi

set d_L(RootDatum rd,RootDatum rd_L)=order_center(rd_L.mod_central_torus)

{don't use this, use is_conjugate(rd,L,M) from conjugate.at instead}
set is_conjugate_pseudo_Levi ([int] L, [int] M, RootDatum rd)=bool:
   let W=W(rd) in if #L!=#M then false
   else let prl=pseudo_roots(L,rd),prm=pseudo_roots(M,rd) in
   is_conjugate(prl,prm,W) fi

{replaces old pseudo_Levis_of_orbit
 also return H_L in L mapping to (conjugacy class of) H in rd
 use H_L to construct the relevant centralizer_rd(H_L)
 for use in generators_of_component_group
}
set pseudo_Levis (ComplexNilpotent O)=
let rd=O.root_datum then
H=dominant(O.H{_of_triple},rd) in
##for L in pseudo_Levi_subgroups(rd) do
 let distinguished_H_L=distinguished_H(L) in
 let j=first(for H_L in distinguished_H_L do dominant(H_L,rd)=H od)
 in if j>=0 then [(L,distinguished_H_L[j])] else [] fi od

{orbits in pseudo Levis which saturate to O}
set saturating_orbits(ComplexNilpotent O)=[ComplexNilpotent]:
for (L,H) in O.pseudo_Levis do (L,(),H) od

{Note: affine root is n+1 not 0}
{this works only if rd.derived is simple}
set pseudo_Levi(RootDatum rd,[int] S)=RootDatum:
if #S=0 then root_datum(null(rank(rd),0),null(rank(rd),0)) else
let simple_roots=for i in S do
 if i<ss_rank(rd) then simple_roots(rd)[i] else -highest_root(rd) fi od
then simple_coroots=for v in simple_roots do coroot(rd,v) od
in root_datum(simple_roots,simple_coroots)  fi

{run over list of pairs [(v,w)], only keep those for which the v's
give distint torus elements
use this to filter result of Kac_diagrams_with_centralizer
previously the filtering was done on the fly which was wasteful
}
set filter(RootDatum rd,[([int],WeylElt)] list)=[([int],WeylElt)]:
let keep=[([int],WeylElt)]:[] in
for (v,w) in list do
 if none(for (u,) in keep do is_conjugate_Kac(v,u,rd) od) then keep#:=(v,w) fi od;
keep

{use maybe_conjugate from conjugate.at to test conjugacy}
{. Given a pseudo-Levi L, find all Kac diagrams of order m and whose
   centralizer is conjugate to L. .}
set Kac_diagrams_with_centralizer (RootDatum rd, RootDatum L,int m)=[([int],WeylElt)]:
   let ()=if nilpotent_verbose then prints("Kac_diagrams_with_centralizer: L=", L,
   " m=", m) fi in
   let diags=Kac_classes_given_order_crude(rd,m) in
   let ()=if nilpotent_verbose then prints("#diagrams: ",#diags) fi in
   let crude=##for d in diags do
     let maybe=maybe_conjugate(rd,pseudo_Levi(rd,zero_roots(rd,d)),L)
   in
      if any(maybe) then [(d,req(maybe))] else [] fi od then
   rv=filter(rd,crude) in
   if nilpotent_verbose then prints("crude answer:", #crude, "  final result:", #rv)
   fi;rv

set order_of_center (RootDatum rd)=#Kac_classes_given_order(rd,1)

set Kac_triples_simple (RootDatum rd,RootDatum L, int c)=[(int,[int],ratvec,WeylElt)]:
   let d=d_L(rd,L) in
     let list=Kac_diagrams_with_centralizer (rd,L,c*d) in
        for (diag,w) in list do (c*d,diag,Kac_x(rd,diag),w) od

set Kac_triples (RootDatum rd, RootDatum L)=[(int,[int],ratvec,WeylElt)]:
   let c=order_of_center (rd) in
   let ()=if nilpotent_verbose then prints("c=",c, new_line,"2*d*c=", 2*d_L(rd,L)*c)
          fi in
   ##for i:2*d_L(rd,L)*c from 1 do Kac_triples_simple(rd,L,i) od

set in_radical (ratvec v, RootDatum rd) = bool:
   let (,M)=mod_central_torus_info(rd) in is_integer(M*v)


set generators_of_Z_mod_Z_0 (RootDatum rd, RootDatum L) = [ratvec]:
   let result=[ratvec]:[] in
   let KC=Kac_triples (rd,L) in
   for (i,diag,v,w) in KC do let k=v*inverse(w) in
       if none (for u in result do in_radical((k-u),L) od)
        then result#:=v*inverse(w) fi od;
   result

{Need a matrix A lifting an element of T/Z(G)^0 to T,
i.e. satisfying:
Gmod=G/Z^0
A*simple_coroots(Gmod)=simple_coroots(G)
 Gmod is semisimple so simple_coroots(Gmod) is (square and) invertible/Q
 => A=simple_coroots(G)*inverse(simple_coroots(Gmod))
 this is applied to L
}
set lift(RootDatum rd,ratvec v)=ratvec:
 let rd_mod=mod_central_torus(rd) then
 A=simple_coroots(rd)*inverse(mat_as_ratmat(simple_coroots(rd_mod))) in A*v

set generators_of_component_group_old (ComplexNilpotent (rd,(),H))=
for (L,H_L) in pseudo_Levis (rd,(),H) do
 let Lmod=mod_central_torus(L) then
 Z_Lmod=elements_of_center(Lmod) {center of L/Z(L)^0} then
 L_rad=radical_basis(L) {central torus} then
 (,M)=Levi_of_subspace(rd,L_rad) {centralizer of L_rad} then
{ A=simple_coroots(L)*inverse(mat_as_ratmat(simple_coroots(Lmod))) then}
 { Z_Lmod_lifted=for v in ratmat_to_bigmat(A*Z_Lmod) do ratvec:v  od {convert ratmat to
list of ratvecs}  then}
 {cut down Z_Lmod to those elements satisfying Cent_G(tZ(L)^0)=L}
 Z_Lmod_reg=##for v in Z_Lmod do if dimension(centralizer(M,lift(L,v)))=L.dimension then [v]
 else [] fi od then
 {we now have elements [s_1,...,s_n] of L/Z(L)^0
  lift these to [t_1,...,t_n] of G (not unique of course)
  keep one from each conjugacy class, say [t_i_1,...,t_i_r]
  THEN what matters is the corresponding elements [s_i_1,...,s_i_r], specifically their orders
  Guess/Hope: s_iZ(L)^0 is conjugate to s_jZ(L)^0 by cent_G(u) if and only if
  t_i is G-conjugate to t_j. This seems unlikely but looks to be true in examples
 }
 Z_Lmod_reg_lifted=for v in Z_Lmod_reg do lift(L,v) od then
 {need to use the Levi defined by H_L (not H itself) for computing conjugacy}
{ (,Levi_H_L)=Levi_of_coweight(rd,H_L) then}
 (,Levi_H_L_M)=Levi_of_coweight(M,H_L) then
  (,Levi_H_L)=Levi_of_coweight(rd,H_L) then
 {()=prints("Levi_H_L=",Levi_H_L," ", simple_roots(Levi_H_L)) then}
{  ()=prints("Z_Lmod_reg_lifted:", Z_Lmod_reg_lifted) then
  ()=prints("Levi_H_L:",Levi_H_L) then}
{  ()=prints(new_line,"L=",L, new_line, "M=",M) then}
{ (indices,Z_Lmod_reg_lifted_cc)=semisimple_conjugacy_class_reps(Levi_H_L,Z_Lmod_reg_lifted)
 then}
 (indices,Z_Lmod_reg_lifted_cc)=semisimple_conjugacy_class_mod_torus_reps
 (Levi_H_L,Z_Lmod_reg_lifted,L_rad) then
{ ()=prints("indices:", indices) then
 ()=prints("Z+Lmod_reg_lifted_cc: ", Z_Lmod_reg_lifted_cc) then}
 Z_Lmod_reg_cc=for i in indices do Z_Lmod_reg[i] od in
 (L,Z_Lmod,Z_Lmod_reg,Z_Lmod_reg_lifted,Z_Lmod_reg_lifted_cc)
od

{returns array of:
L
H_L
Lmod
Z_Lmod
L_rad
M,
Z_Lmod_reg,
Z_Lmod_reg_lifted)
}
set generators_of_component_group_debug (ComplexNilpotent (rd,(),H))=
for (L,H_L) in pseudo_Levis (rd,(),H) do
 let Lmod=mod_central_torus(L) then
 Z_Lmod=elements_of_center(Lmod) {center of L/Z(L)^0} then
 L_rad=radical_basis(L) {central torus} then
 (,M)=Levi_of_subspace(rd,L_rad) {centralizer of L_rad} then
 Z_Lmod_reg=##for v in Z_Lmod do if dimension(centralizer(M,lift(L,v)))=L.dimension then [v]
 else [] fi od then
 Z_Lmod_reg_lifted=for v in Z_Lmod_reg do lift(L,v) od then
 (,Levi_H_L)=Levi_of_coweight(rd,H_L) in
 (L,H_L,Levi_H_L,Lmod,Z_Lmod,L_rad,M,Z_Lmod_reg,Z_Lmod_reg_lifted)
od

set generators_of_component_group (ComplexNilpotent (rd,(),H))=
for (L,H_L) in pseudo_Levis (rd,(),H) do
{let ()=prints("doing H_L:",H_L) in
let ()=prints("L=",L) in}
 let Lmod=mod_central_torus(L) then
 Z_Lmod=elements_of_center(Lmod) {center of L/Z(L)^0} then
 L_rad=radical_basis(L) {central torus} then
 (,M)=Levi_of_subspace(rd,L_rad) {centralizer of L_rad} then
{ A=simple_coroots(L)*inverse(mat_as_ratmat(simple_coroots(Lmod))) then}
 { Z_Lmod_lifted=for v in ratmat_to_bigmat(A*Z_Lmod) do ratvec:v  od {convert ratmat to
list of ratvecs}  then}
 {cut down Z_Lmod to those elements satisfying Cent_G(tZ(L)^0)=L}
 Z_Lmod_reg=##for v in Z_Lmod do if dimension(centralizer(M,lift(L,v)))=L.dimension then [v]
 else [] fi od then
 {we now have elements [s_1,...,s_n] of L/Z(L)^0
  lift these to [t_1,...,t_n] of G (not unique of course)
  keep one from each conjugacy class, say [t_i_1,...,t_i_r]
  THEN what matters is the corresponding elements [s_i_1,...,s_i_r], specifically their orders
  Guess/Hope: s_iZ(L)^0 is conjugate to s_jZ(L)^0 by cent_G(u) if and only if
  t_i is G-conjugate to t_j. This seems unlikely but looks to be true in examples
 }
 Z_Lmod_reg_lifted=for v in Z_Lmod_reg do lift(L,v) od then
 {need to use the Levi defined by H_L (not H itself) for computing conjugacy}
{ (,Levi_H_L)=Levi_of_coweight(rd,H_L) then}
 (,Levi_H_L_M)=Levi_of_coweight(M,H_L) then
  (,Levi_H_L)=Levi_of_coweight(rd,H_L) then
{()=prints("Levi_H_L=",Levi_H_L," ", simple_roots(Levi_H_L)) then
  ()=prints("Z_Lmod_reg_lifted:", Z_Lmod_reg_lifted) then
  ()=prints("Levi_H_L:",Levi_H_L) then
  ()=prints(new_line,"L=",L, new_line, "M=",M) then}
 (indices,Z_Lmod_reg_lifted_cc)=semisimple_conjugacy_class_reps(Levi_H_L,Z_Lmod_reg_lifted)
 then
 (indices,Z_Lmod_reg_lifted_cc)=semisimple_conjugacy_class_mod_torus_reps(Levi_H_L,Z_Lmod_reg_lifted,L_rad) then
{ ()=prints("indices:", indices) then
 ()=prints("Z+Lmod_reg_lifted_cc: ", Z_Lmod_reg_lifted_cc) then}
 Z_Lmod_reg_cc=for i in indices do Z_Lmod_reg[i] od in
 (L,H_L,Z_Lmod,Z_Lmod_reg,Z_Lmod_reg_lifted,Z_Lmod_reg_lifted_cc)
od

{return Bala Carter Levi and distinguished H_L for L conjugate to given H}
set Bala_Carter_Levi_plus (ComplexNilpotent O)=(RootDatum,vec):
let rd=O.root_datum then
H=dominant(O.H,rd) in
for L@k in Levi_subgroups(rd) do
 let distinguished_H_L=distinguished_H(L) in
 let j=first(for H_L in distinguished_H_L do dominant(H_L,rd)=H od)
 in if j>=0 then return(L,distinguished_H_L[j]) fi od;
 (trivial_group,null(0))  {failure, shouldn't happen}

{Bala Carter Levi only}
set Bala_Carter_Levi (ComplexNilpotent O)=RootDatum:let (L,)=O.Bala_Carter_Levi_plus in L

set order_in_A (ratvec v, RootDatum rd, vec H)=int:
   let div=divisors(denom(v)) then
   k=first(
   for i in div do
   let CL=centralizer(rd,i*v) then orb=complex_nilpotent(CL,H) then
   (L,H_new)=Bala_Carter_Levi_plus(orb) in in_radical(i*v,L) od) in div[k]

set component_datum(ComplexNilpotent O)=ComplexNilpotentComponentDatum:
let g=generators_of_component_group(O)
then orders=## for (a,H,b,c,d,S) in g do for v in S do order_in_A(v,O.root_datum,H) od od in
(O,sort(orders),for (L,H,b,c,d,S) in g do (L,S) od)

set conjugacy_class_orders(ComplexNilpotent O)=O.component_datum.orders
set number_conjugacy_classes_component_group(ComplexNilpotent O)=#O.component_datum.orders
set number_conjugacy_classes_A(ComplexNilpotent O)=#O.component_datum.orders

set show(ComplexNilpotentComponentDatum d)=void:
   let header=["pseudo_Levi","Generators"] in
   let values=
   for (L,S) in d.pairs do
   [L.derived.nice_format,S.to_string] od in
   prints("Component info for orbit:",new_line,"H=", d.orbit.H{_of_triple}, " diagram:",
   d.orbit.diagram, " dim:", d.orbit.dim_nilpotent);
prints("orders of conj. classes:",d.orders);
   tabulate(header#values)

set print_component_info (ComplexNilpotent O)=void:
   let d=component_datum(O) then
   header=["pseudo_Levi","Generators"] then
   values=
   for (L,S) in d.pairs do
   [L.derived.nice_format,S.to_string] od in
   prints(new_line,"Component info for orbit:",new_line, "H=", O.H{_of_triple}, " diagram:",
   O.diagram, " dim:", O.dim_nilpotent);
   prints("orders:",d.orders);
   tabulate(header#values)


set print_component_info_long (ComplexNilpotent O)=void:
prints(new_line,"Component info for orbit:",new_line, "H=", O.H{_of_triple}, " diagram:",
O.diagram, " dim:", O.dim_nilpotent);
for (L,H_L,Z_Lmod,Z_Lmod_reg,Z_Lmod_reg_lifted,Z_Lmod_reg_cc) in generators_of_component_group(O) do
prints(new_line,"L:",L.derived,new_line,"Z(L)/Z(L)^0: ",Z_Lmod,new_line,"Z(L)/Z(L)^0-reg: ",
Z_Lmod_reg,new_line,"Z(L)/Z(L)^0-reg-lifted: ",
Z_Lmod_reg_lifted,new_line,"Z(L)/Z(L)^0-cc: ",Z_Lmod_reg_cc) od

set print_component_info (RootDatum rd)=void:
   for orb in nilpotent_orbits (rd) do prints();
   print_component_info (orb) od

set print_component_info_long (RootDatum rd)=void:
   for orb in nilpotent_orbits (rd) do prints();
   print_component_info_long (orb) od

set print_component_info_short (RootDatum rd)=void:
tabulate(["i","H","diag","dim","A(O)"]#
 for orb@i in nilpotent_orbits (rd) do
 let d=component_datum(orb) in
 [i.to_string,orb.H{_of_triple}.to_string,orb.diagram.to_string,orb.dim_nilpotent.to_string,
 d.orders.to_string] od
 )

set print_component_info_alt (RootDatum rd)=void:
tabulate(["i","diag","dim","A(O)"]#
 for orb@i in nilpotent_orbits (rd) do
 let d=component_datum(orb) in
 [i.to_string,orb.diagram.to_string,orb.dim_nilpotent.to_string,
 d.orders.to_string] od
 )

{------ principal, zero, subregular and minimal orbits -----}

set principal_orbit(RootDatum rd)=ComplexNilpotent:(rd,(),ratvec_as_vec(2*rho_check(rd)))
set zero_orbit(RootDatum rd)=ComplexNilpotent:(rd,(),null(rank(rd)))

set subregular_orbit_simple(RootDatum rd)=ComplexNilpotent:
assert(rd.derived_is_simple,"RootDatum is not simple");
if is_abelian(rd) then (rd,(),rd.rank.null) else
let orbits=nilpotent_orbits(rd) then
j=first(for orbit in orbits do orbit.dim_nilpotent=rd.dimension-rd.rank-2 od) in
orbits[j] fi

set minimal_orbit_simple(RootDatum rd)=ComplexNilpotent:
assert(rd.derived_is_simple,"RootDatum is not simple");
{L=SL(2,highest_root)
 2*rho^v(L)=highest_short_root(dual(rd))
}
(rd,(),rd.dual.highest_short_root)

{if rd has n simple factors it has n subregular orbits
each has codimension 2
could find them by dimension, but alternatively
take the product of the principal orbits in all
but 1 factor, and the subregular in that factor
this is what is needed in the minimal case
subregular_orbits(rd)[i] is the subregular orbit
 on factor i, and principal on all other factors
}
set subregular_orbits(RootDatum rd)=
let factors=simple_factors(rd) then
orbits=[ComplexNilpotent]:[] in
for i:#factors do
 let H=null(rd.rank) in
 for j:#factors do
  if i=j then H+:=factors[j].subregular_orbit_simple.H{_of_triple}
   else H+:=ratvec_as_vec(2*factors[j].rho_check)
  fi
 od;
 orbits#:=(rd,(),H)
od;
orbits

{if rd has n simple factors it has n minimal orbits
take the product of the 0 orbit in all
but 1 factor, and the minimal orbit in that factor
minimal_orbits(rd)[i] is the minimal orbit 
 on factor i, and 0 on all other factors
}
set minimal_orbits(RootDatum rd)=
let factors=simple_factors(rd) then
orbits=[ComplexNilpotent]:[] in
for i:#factors do
 let H=null(rd.rank) in
 for j:#factors do
  if i=j then H+:=factors[j].minimal_orbit_simple.H{_of_triple}
  fi
 od;
 orbits#:=(rd,(),H)
od;
orbits

set minimal_real_nilpotent_orbits (RealForm G) = [RealNilpotent]:
##for orbit in minimal_orbits(G.root_datum) do real_nilpotent_orbits(orbit,G) od

{show commands moved to nilpotent_centralizer.at}
{
set show_nilpotent_orbits([ComplexNilpotent] orbits)=void:
tabulate(for orbit in orbits do
[orbit.H{_of_triple}.to_string,orbit.diagram.to_string,orbit.dim_nilpotent.to_string] od)

set show_nilpotent_orbits(RootDatum rd)=void:
show_nilpotent_orbits(nilpotent_orbits(rd))
}
>>>>>>> e97b74da
<|MERGE_RESOLUTION|>--- conflicted
+++ resolved
@@ -11,21 +11,6 @@
   H must satisfy <alpha,H>=0,1,2 for all simple roots,
   in particular is_dominant(H,rd) should hold
 }
-<<<<<<< HEAD
-
-set_type ComplexNilpotent = (RootDatum root_datum_of, vec H_of_triple)
-{ field name |root_datum| would conflict with |ComplexParabolic| (too close) }
-
-set =(ComplexNilpotent O1,ComplexNilpotent O2)=bool:
-   let rd=O1.root_datum_of in rd=O2.root_datum_of and
-   dominant(O1.H_of_triple,rd)=dominant(O2.H_of_triple,rd)
-
-set dim_nilpotent (ComplexNilpotent(rd,H)) = int:
-  sum(for alpha in posroots(rd) do case {2*}alpha*H\1 in 0, 1 else 2 esac od)
-
-set sort_by(  (ComplexNilpotent->int) f)=([ComplexNilpotent] v) [ComplexNilpotent]:
-  for index in inv_standardisation(for x in v do f(x) od) do v[index] od
-=======
 set_type
 [ ComplexNilpotent = (RootDatum root_datum, void ., vec H{_of_triple})  {_of_triple not necessary}
 , RealNilpotent    = (vec H, KGBElt x, void .)
@@ -73,7 +58,6 @@
 set sort_by((ComplexNilpotent->int) f) =
    ([ComplexNilpotent] v) [ComplexNilpotent]:
       for index in inv_standardisation(for x in v do f(x) od) do v[index] od
->>>>>>> e97b74da
 
 set sort_by_dimension = ([ComplexNilpotent]->[ComplexNilpotent]):
    sort_by(dim_nilpotent@ComplexNilpotent)
@@ -86,16 +70,11 @@
    first(#list,(int i)bool:list[i].x=O.x and
                            list[i].H=O.H)
 
-<<<<<<< HEAD
-set find ([ComplexNilpotent] list,ComplexNilpotent O)=int:
-first(#list,(int i)bool:list[i].root_datum_of=O.root_datum_of and list[i].H_of_triple=O.H_of_triple)
-=======
 set dim_eigenspace (RootDatum rd, ratvec H, int k) = int:
    if =k { level 0 is special: include torus and negative roots at this level }
    then rank(rd) + 2*count(for alpha in posroots(rd) do =alpha*H od)
    else count(for alpha in posroots(rd) do alpha*H=k od)
    fi
->>>>>>> e97b74da
 
 set max_eigenvalue (RootDatum rd, vec H) = int:
    max(for alpha in posroots(rd) do H*alpha od)
@@ -170,31 +149,6 @@
 
 {. As previous function, except the coweights H are given as sums of fundamental
    weights for the standard (Bala-Carter) Levi M in which the orbit is
-<<<<<<< HEAD
-   distinguished. .}
-set all_H_nd (RootDatum rd)=[vec]:
-   let Levis=[RootDatum]: for S in standard_Levi_conjugacy_representatives(rd) do
-   Levi_datum(rd,S) od in ##for L in Levis do
-   distinguished_H(rd,L) od
-
-{. List all complex nilpotent orbits (with H dominant) for a complex group. .}
-set complex_nilpotent_orbits(RootDatum rd)=[ComplexNilpotent]:
-    sort_by_dimension(for H in all_H(rd) do (rd,H) od)
-
-{. (one) complex nilpotent orbit of minimal dimension>0 .}
-set minimal_nilpotent_orbit(RootDatum rd)=ComplexNilpotent:complex_nilpotent_orbits(rd)[1]
-
-{. For a complex group, for each standard Levi M given by a list of simple roots,
-   list the corresponding neutral elements H (dominant for M, not G) giving
-   the complex nilpotent orbits distinguished in M. .}
-set all_H_with_L (RootDatum rd)=[([int],[vec])]:
-   let Levis=standard_Levi_conjugacy_representatives(rd) in
-   for S in Levis do let list=distinguished_H(rd,Levi_datum(rd,S)) in
-   (S,list) od
-
-set find_conjugate_coweight(RootDatum rd,[vec] m, vec H)= int:
-   first(#m, (int i)bool:dominant(m[i],rd)=dominant(H,rd))
-=======
    distinguished. This is the conjugate of H used for further calculation. .}
 set all_H_nd (RootDatum rd) = [vec]:
  ##for S in standard_Levi_conjugacy_representatives(rd)
@@ -223,7 +177,6 @@
 
 set find_conjugate_coweight (RootDatum rd,[vec] m, vec H) = int:
    first(#m, (int i)bool: dominant(m[i],rd)=dominant(H,rd))
->>>>>>> e97b74da
 
 {. Given a coweight H corresponding to a complex nilpotent orbit, find the
    Levi M in which the orbit is distinguished. The output is the pair consisting
@@ -235,46 +188,12 @@
       if i.>= then return(M,Hs[i]) fi
    od; error("No Levi found")
 
-<<<<<<< HEAD
-set sort_by (((ratvec, [vec])-> int) f)=([(ratvec,[vec])] v) [(ratvec,[vec])]:
-  for index in inv_standardisation(for x in v do f(x) od) do v[index] od
-=======
 set sort_by_dimension_of_2_eigenspace  = ([ratvec,[vec]]->[ratvec,[vec]]):
    sort_by((ratvec .,[vec] v) int:#v)
->>>>>>> e97b74da
 
 { find H which work for given q=q(x,H)=(L,u) }
 set find_H (Parabolic P) = [vec,mat]:
 begin
-<<<<<<< HEAD
-  let x=maximal(P)
-  then u_p=columns_with(is_noncompact(x),nilrad_roots(P))
-  , rho_L = rho(P.Levi)
-  , theta_1 = involution(x)-1
-  in
-##for H in all_H(P.real_form)
-  do
-    if =H*theta_1 and =H*rho_L and >H*u_p { all its entries >0 } else []
-    then let level_two_roots = columns_with((vec alpha): H*alpha=2, u_p ) in
-      [ (H,[vec]:level_two_roots) ]
-    fi
-  od
-end
-
-set max_only([(vec,[vec])] arg)=[(vec,[vec])]:
-  if #arg>0
-  then
-    let (H_last,vectors_last)=arg[#arg-1] then max=#vectors_last
-    then rv= [(vec,[vec])]: []
-    in for (H,vectors) in arg do if #vectors=max then rv#:=(H,vectors) fi od
-  ; rv
-  else [(vec:null(0),[])]
-  fi
-
-{containment order}
-set <= ([int] a,[int] b)=all(for i:#a do find(b,a[i])!=-1 od)
-set <([int] a,[int] b)=sort(a) != sort(b) and a<=b
-=======
    let x=maximal(P)
    then u_p=columns_with(is_noncompact(x),nilrad_roots(P))
    , rho_L = rho(P.Levi)
@@ -296,18 +215,13 @@
       let (H_last,vectors_last)=arg[#arg-1] then max=#vectors_last in
     ##for (H,vectors) in arg do if #vectors=max then [(H,vectors)] else [] fi od
    fi
->>>>>>> e97b74da
-
-
-<<<<<<< HEAD
-{convert Block to [param]
-=======
+
+
 { containment order }
 set <= ([int] a,[int] b) = bool: all(#a,(int i)bool: find(b,a[i]).>=)
 set <  ([int] a,[int] b) = bool: sort(a) != sort(b) and a<=b
 
 set  principal_block (RealForm G) = Block: block(G,dual_quasisplit_form(G))
->>>>>>> e97b74da
 
 { convert Block to [param] }
 set convert (Block B,ratvec gamma) = [Param]:
@@ -382,22 +296,6 @@
 set Aq_cells (RealForm G,[[int]] cells) = [[int]]:
    Aq_cells(principal_block(G),cells)
 
-<<<<<<< HEAD
-{a real nilpotent orbit is a triple (vec H,KGBElt x, void)
- x should in the distinguished fiber
- H\in X_* is the semisimple element of a Lie triple
- \theta_x(H)=H
- set \q=parabolic_by_cwt(x,H), then
-
- If H is dominant it must satisfy:
- <\alpha,H>\in {0,1,2} for all simple alpha
- not all such H are allowed
- (H,x) is equivalent to (H*inverse(w), cross(w,x))
- in particular if H is not dominant it can be replaced by
- an  equivalent one with H dominant
-}
-set_type RealNilpotent = (vec H,KGBElt x,void .)
-=======
 
 { |set_type RealNilpotent = (vec H, KGBElt x, void .)| defined above
 
@@ -419,32 +317,11 @@
 
 
 set real_nilpotent (vec H,KGBElt x) = RealNilpotent:(H,x,())
->>>>>>> e97b74da
 
 set printable_real_nilpotent (RealNilpotent (H,x,)) = (vec,KGBElt): (H,x)
 
 set parabolic_of_orbit (RealNilpotent (H,x,)) = Parabolic: parabolic_by_cwt(H,x)
 
-<<<<<<< HEAD
-set parabolic (RealNilpotent O) = Parabolic:
-  parabolic_by_cwt(O.H,O.x)
-
-set =(RealNilpotent O1,RealNilpotent O2)=bool:
-   let (H,x,)=O1 then (K,y,)=O2 in if not real_form(x)=real_form(y)
-   then false else
-   let rd=x.root_datum in dominant(H,rd)=dominant(K,rd) and
-   parabolic(O1)=parabolic(O2) fi
-
-{used by KNilpotent algorithm}
-set -(RealNilpotent O)=RealNilpotent:
-let (H,x,)=O in RealNilpotent:(-H,x,())
-
-set root_datum (RealNilpotent O) = RootDatum: O.x.root_datum
-set real_form (RealNilpotent O) = RealForm: O.x.real_form
-
-set Levi (RealNilpotent O) = RealForm: Levi(parabolic(O))
-
-=======
 set =(RealNilpotent (H,x,):O1, RealNilpotent (K,y,):O2) = bool:
    real_form(x)=real_form(y) and
    dominant(H,x.root_datum)=dominant(K,y.root_datum) and
@@ -457,7 +334,6 @@
 set root_datum (RealNilpotent O) = RootDatum: O.x.root_datum
 set real_form (RealNilpotent O) = RealForm: O.x.real_form
 set Levi_of_orbit (RealNilpotent O) = RealForm: Levi(parabolic_of_orbit(O))
->>>>>>> e97b74da
 set complex_orbit (RealNilpotent O) = ComplexNilpotent:
    let rd=O.x.root_datum in complex_nilpotent(rd,dominant(O.H,rd))
 set dimension (RealNilpotent O) = int: dim_nilpotent(O.complex_orbit)
@@ -511,30 +387,6 @@
 {. Given a real form G, a coweight H which determines a complex nilpotent
    orbit OC, distinguished in the Levi MC, find all KGB elements x so that
    (H,x,) is a real form of OC. M is a real form of MC in G, and MC is
-<<<<<<< HEAD
-   determined by the simple roots S. .}
-set test_real_orbit (RealForm G,[int] H, RealForm M, [int] S)= [KGBElt]:
-   ##for x_M in KGB(M)
-    do
-    let roots_of_L=simple_roots_from_coweight(root_datum(M),H) then
-    P_L=Parabolic:(roots_of_L,x_M) in
-      if not is_parabolic_theta_stable(P_L) or not x_M=x_min(P_L) then []
-      else let L=Levi(real_nilpotent(H,x_M)) then
-        d=dimension(K_0(L)) then
-        MC=complex_Levi(G,S) then
-        S=## for a@i in simple_roots(MC)
-        do if a*H=2 then [i]
-           else []
-           fi
-        od then
-      theta=involution(x_M) then
-      ic=inner_class(MC,theta) then
-      dim_center=rank(lie_compact_radical(ic)) then
-      roots=##for alpha in posroots(M)
-      do if is_noncompact_imaginary(alpha,x_M)
-            and H*alpha=2 then [alpha,alpha]
-         elif is_complex(alpha,x_M) and H*alpha=2 then [alpha]
-=======
    determined by the simple roots S. H must be the conjugate determined
    by MC. .}
 set test_real_orbit (RealForm G,[int] H, RealForm M, [int] S) = [KGBElt]:
@@ -554,60 +406,11 @@
       in if dimension(K_0(Levi_of_orbit(real_nilpotent(H,x_M))))
            =dim_center+number_roots
          then [embed_KGB(x_M,G)]
->>>>>>> e97b74da
          else []
          fi
       fi
     od
 
-<<<<<<< HEAD
-set possible_real_nilpotent_orbit_KGBs (RealForm G,[int] H)=[KGBElt]:
-   let (S,K)=Levi_of_H(H,G) then
-   Levis=viable_Levis(G,S) in
-   ##for M in Levis do test_real_orbit(G,K,M,S) od
-
-set is_conjugate_orbit(RealNilpotent O,RealNilpotent P)=bool:
-   let (H,x,)=move_to_distinguished_fiber(O) then
-   (K,y,)=move_to_distinguished_fiber(P) then
-   (,L)=move_coweight((y,K),x) then
-   W=stabilizer_of_x(x) in
-   any(for w in W do L*w=H od)
-
-{replace (H,x) with equivalent (H',x') with H' dominant}
-set dominant(RealNilpotent O)=RealNilpotent:
-let (H,x,)=O then
-(H_dom,w)=from_dominant(H,O.real_form) then
-O_dom=(H_dom,cross(w,x),()) in
-{=(H*inverse(w), cross(w,x))}
-assert(is_conjugate_orbit(O_dom,O),"dominant(orbit) failed");O_dom
-
-set find ([RealNilpotent] list,RealNilpotent O)=int:
-first(#list,(int i)bool:list[i].root_datum=O.root_datum
-and is_conjugate_orbit(list[i],O))
-
-set real_nilpotent_orbit_KGBs (RealForm G,vec H)=[KGBElt]:
-   let list=possible_real_nilpotent_orbit_KGBs(G,H) then
-   result=[KGBElt]:[] in
-   for x in list do if
-   none(for y in result
-   do is_conjugate_orbit(real_nilpotent(H,x),real_nilpotent(H,y)) od) then
-   result#:=x fi od; result
-
-set real_nilpotent_orbit_KGPs (RealForm G,vec H)=[KGPElt]:
-   let n=#H in if H=null(n) then [parabolic_by_cwt(H,KGB(G,0))] else
-   let list=possible_real_nilpotent_orbit_KGBs(G,H) then
-   result=[KGPElt]:[] in
-   for x in list do let orb=real_nilpotent(H,x) then
-   P=parabolic(orb) in
-   if none(for Q in result do P=Q od) then result#:=P fi od;
-   result fi
-
-set real_nilpotent_orbits(RealForm G)=[RealNilpotent]:
-   let list=all_H_nd(G) in
-   sort_by_dimension(##for H in list do let K=dominant(H,root_datum(G)) then
-   kgps=real_nilpotent_orbit_KGPs(G,H) in
-   for P in kgps do real_nilpotent(K,x_min(P)) od od)
-=======
 {. Given G and a coweight H, find all x so that (H_nd,x,) is a real
    nilpotent orbit. Here H_nd is the conjugate of H corresponding to
    the associated Bala-Carter Levi M. There may be duplications of
@@ -673,37 +476,11 @@
    for P in real_nilpotent_orbit_KGPs(G,K)
    do real_nilpotent(dominant(K,rd),x_min(P))
    od
->>>>>>> e97b74da
 
 {assuming real nilpotents have been computed, just keep the real forms of given OC}
 set real_nilpotent_orbits([RealNilpotent] real_nilpotents, ComplexNilpotent OC)=[RealNilpotent]:
    ##for O in real_nilpotents do if complex_orbit(O)=OC then [O] else [] fi od
 
-<<<<<<< HEAD
-{this is inefficient: it computes all real orbits, and then specializes to real forms of OC
- use the previous command to avoid doing this more than once}
-set real_nilpotent_orbits(ComplexNilpotent OC,RealForm G)=[RealNilpotent]:
-real_nilpotent_orbits(real_nilpotent_orbits(G),OC)
-
-{real forms of minimal complex orbit}
-set minimal_real_nilpotent_orbits(RealForm G)=[RealNilpotent]:
-    real_nilpotent_orbits(minimal_nilpotent_orbit(G.root_datum),G)
-
-set make_dominant_H (RealNilpotent O)=RealNilpotent:
-   let (H,x,)=O then P=parabolic(O) then y=x_min(P)
-   then rd=root_datum(x) in real_nilpotent(dominant(H,rd),y)
-
-set dominant_nilpotents (RealForm G)=[RealNilpotent]:
-   for O in real_nilpotent_orbits(G) do make_dominant_H(O) od
-
-set test_conjecture (RealForm G)=[bool]:
-   let list1=real_nilpotent_orbits(G)
-   then list2=[RealNilpotent]: for orb in list1 do make_dominant_H(orb) od
-   in for i:#list1 do is_conjugate_orbit (list1[i],list2[i]) od
-
-
-
-=======
 set make_dominant_H (RealNilpotent (H,x,):O) = RealNilpotent:
    real_nilpotent(dominant(H,root_datum(x)),x_min(parabolic_of_orbit(O)))
 
@@ -1167,5 +944,4 @@
 
 set show_nilpotent_orbits(RootDatum rd)=void:
 show_nilpotent_orbits(nilpotent_orbits(rd))
-}
->>>>>>> e97b74da
+}