<simple_character_table.at
<character_table_tensor.at

<character_table_B.at
<character_table_C.at
<character_table_D.at
<character_table_F.at
<character_table_G.at
<character_table_E6.at
<character_table_E7.at
<character_table_E8.at


set character_table_torus(RootDatum rd)=CharacterTable:
assert(rd.is_abelian,"Not a torus");
(Lie_type(rd),
1,    {order of class}
1,    {number of classes}
(int->classical_class):(int n):classical_class:().null_class,  {empty partition}
(int->string):(int n):"null",  {number of classes}
[rd.id_W],  {class_reps}
(int->int):(int n):1, {class orders}
((int,int)->int):(int m,int n):1, {class power}
[int]:[1],   {centralizer_orders}
[int]:[1], {class_sizes}
(int->classical_irrep):(int n):classical_irrep:().null_irrep,
(int->string):(int n):"",{ irreducible_label}
[[int]]:[[]],  {sym_powers_reflection}
[int]:[0], { degrees}
[int]:[], {fake degrees}
mat:[[1]])

{including torus}
set character_table_simple(RootDatum rd)=CharacterTable:
if ct_verbose then prints("Computing character table for simple root datum: ", rd.nice_format) fi;
let ct=
let (letter,n)=simple_type(rd) in
if letter="A" then
 let ct=character_table_A(SL(n+1)) in ct
elif letter="B" then
 let ct_0=character_table_B(n) then
 ct=ct_0.update_degrees in ct
elif letter="C" then
 let ct_0=character_table_C(n) then
 ct=ct_0.update_degrees in ct
elif letter="D" then
 let ct_0=character_table_D(n) then
 ct=ct_0.update_degrees in ct
elif letter="F" then
 let ct=character_table_F(4) in ct
elif letter="G" then character_table_G(2)
elif letter="E" and n=6 then
<<<<<<< HEAD
 let ct_0=character_table_E6()
 {then ct=update_degrees(ct_0)}{now precomputed}
 in ct_0
=======
 let ct_0=character_table_E6() then
 ct=update_degrees(ct_0) in ct
>>>>>>> 295ae3c9
elif letter="E" and n=7 then
 let ct_0=character_table_E7()
 {then  ct=update_degrees(ct_0) in ct}{now precomputed}
 in ct_0
elif letter="E" and n=8 then
 let ct=character_table_E8() in ct
 elif is_abelian(rd) then
 character_table_torus(rd)
else error("case not covered")
fi
in
if ct_verbose then prints("Done computing character table") fi;ct






set character_table(RootDatum rd)=
if rd.is_abelian then character_table_torus(rd) else
let factors=simple_factors(rd) then
ct=character_table_simple(factors[0].derived) in
for i:#factors-1 from 1 do
 ct:=tensor(ct,character_table_simple(factors[i].derived)) od;ct fi<|MERGE_RESOLUTION|>--- conflicted
+++ resolved
@@ -50,14 +50,8 @@
  let ct=character_table_F(4) in ct
 elif letter="G" then character_table_G(2)
 elif letter="E" and n=6 then
-<<<<<<< HEAD
- let ct_0=character_table_E6()
- {then ct=update_degrees(ct_0)}{now precomputed}
- in ct_0
-=======
  let ct_0=character_table_E6() then
  ct=update_degrees(ct_0) in ct
->>>>>>> 295ae3c9
 elif letter="E" and n=7 then
  let ct_0=character_table_E7()
  {then  ct=update_degrees(ct_0) in ct}{now precomputed}
