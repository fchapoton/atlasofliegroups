<basic.at
<matrix.at { for |ech_up@(mat,[int])| }

{ General linear algebra over $\Z$. In so far as saturation of lattices is
  done, this actually relates to vector spaces over $\Q$, but all computations
  are done with integers only, distinguishing this script from Gaussian-elim.at
}

<<<<<<< HEAD
{ |M| is an $n\times k$ matrix, so columns of |M| span a $\Z$-submodule
  $ W=image(M)$ of $\Z^n$; get canonical    generators for this submodule }
=======
{ Compute what appears to be called the Hermite form of an integral matrix.

  |M| is an $n\times k$ matrix, so columns of |M| span a $\Z$-submodule
  $ W=image(M)$ of $\Z^n$; get canonical generators for this submodule
}
>>>>>>> e97b74da
set image_lattice (mat A) = mat:
   let (M,,pivots,)=echelon(A) then c=#M
in for i@j in pivots
   do let col=M[j] then pivot=col[i]
   in for l: c-1-j from j+1 do M[l]-:=col*(M[i,l]\pivot) od
   od; M

{ whether |image_lattice(M)| is a saturated lattice (direct factor of $\Z^n$) }
set is_saturated (mat M) = bool:
   let (M,,pivots,)=echelon(M)
in set (M,):=ech_up(M,pivots); product(M.main_diagonal)=1

{ A function that avoids using |adapted_basis|, |diagonalize|, or other
  functions that may suffer severe coefficient growth; to be used in situations
  where only the (saturated) image subspace as a whole, and possibly a choice
  of a complementary subspace, are needed, not a special basis for the image

  Find dimension |c| of image, and a $\Z$-inverible matrix whose first |c|
  columns span saturation of the image; remaining ones span a chosen complement
}
set adapted_direct_sum (mat M) = (int,mat):
   let (M,,pivot,)=echelon(M) then (r,c)=shape(M), !M0=M
   then R=id_mat(r) { record row operations, held in inversed form }
in { now do coordinate change to make |M| upper triangular }
   for j:c { loop over columns of M while it is being modified in the loop }
   do let col=M[j], piv_j=pivot[j]+1 { only consider few rows now: |j:piv_j| }
   in if j<piv_j { avoid doing any work when our range is a single rows }
      then
         let (d,C)=Bezout(col[j:piv_j]), tM=^M
         then tM_C=tM[j:piv_j] * C, R_C = R[j:piv_j] * ^C.inverse
         { updated rows are now spliced into place in |M| and |R|: }
      in M := c^ for i:r do if i<j or i>pivot[j] then tM[i] else tM_C[i-j] fi od
      ;  R := r# for i:r do if i<j or i>pivot[j] then  R[i] else  R_C[i-j] fi od
      ; assert(M[j,j]=d)
      fi
   od; assert(R*M=M0); (c,R)

set image_subspace (mat M) = mat: { generators for $\Q$-span of image of |M| }
   let (c,R)=adapted_direct_sum(M) in R[:c]

set image_complement_basis (mat M) = mat:
   let (c,R)=adapted_direct_sum(M) in R[c:]

set saturation = image_subspace@mat { intersection of $\Z^n$ with $\Q$-span }

{ a basis representing the quotient by sublattice spanned by columns of |M|;
  tests that this sublattice is a direct factor, and throws an error if not }
set free_quotient_lattice_basis (mat M) = mat:
( let (E,,,)=echelon(M) in { pre-compute echelon }
  assert(E.is_saturated,"sublattice is not a direct factor")
; image_complement_basis(E)
)

{ a basis representing the quotient by saturation of sublattice, so no test }
set saturation_quotient_basis = image_complement_basis@mat


{ |M| is an $n\times k$ matrix; its columns span a submodule $W$ of $\Z^n$.
  Compute $n\times n$ matrix of projection onto the saturation (or $\Q$-span)
  of $W$, parallel to its complement from |adapted_direct_sum(M)|.
}
set projector_to_image (mat M) = mat:
  let (c,R)=adapted_direct_sum(M) in R[ : , :c] * R.inverse[ :c, : ]

{alternate form: an mxc matrix, giving projection to Im(M) in the basis image_subspace(M)}
set image_projector(mat M)= mat:
  let (c,R)=adapted_direct_sum(M) in R.inverse[:c , : ]

{complementary projector, to chosen complement to |image_subspace(M)| }
set projector_mod_image (mat M) = mat:
  let (c,R)=adapted_direct_sum(M) in R[ : ,c: ] * R.inverse[c: , : ]

{alternate form: an mx(m-c) matrix, giving projection to the complement of Im(M), 
 in the basis image_complement_basis(M)}
set mod_image_projector(mat M)= mat:
  let (c,R)=adapted_direct_sum(M) in R.inverse[c: , : ]

{ |M| is an $n\times k$ matrix; its columns span a submodule $W$ of $\Z^n$.
  A complement to |image_subspace(M)| is chosen by |adapted_direct_sum(M)|, and
  |decompose(M,w)=(u,v)| with |u| in |image_subspace(M)| and |v| in complement.
}
set decompose (mat M, vec v)= (vec,vec):
   let (c,R)=adapted_direct_sum(M) then R1=R.inverse
in (R[:,:c] * (R.inverse[:c,:] * v), R[:,c:] * (R.inverse[c:,:] * v) )

set decompose (mat M, ratvec w) = (ratvec,ratvec):
   let (v,d)=%w then (v1,v2)=decompose(M,v) in (v1/d,v2/d)


{ assuming M injective and Im(M) is A-stable, return unique B with A*M=M*B,
  which is action of A restricted to that sublattice $\Z^m$, embedded via M
}
set restrict_action (mat A, mat M) = mat: { shapes A: n by n, M: n by m }
   case solve(M,A*M) | B.solution: B
   | else error("Image lattice M is not fixed by A")
   esac

{ assuming M full row rank and ker(M) is A-stable, find unique B with M*A=B*M }
set corestrict_action (mat M,mat A) = mat:  { shapes M: m by n, A: n by n }
   case solve(^M,^(M*A)) | tB.solution: ^tB
   | else error("Kernel of M is not fixed by A")
   esac

{ |M| is an $n\times k$ matrix; its columns span a subspace $W$ of $\Q^n$.
  Assuming this subspace is |A|-stable, |A| induces an operator in $\Q^n/W$;
  return its matrix w.r.t the complement chosen by |adapted_direct_sum(M)|.
}
set quotient_matrix (mat A,mat M) = mat:
  let (c,R)=adapted_direct_sum(M) in (R.inverse[c: , : ]*A*R[ : ,c: ])

set solve_ratvec (mat A, vec v) = ratvec:
  (A,ratvec:v).solve.(rat_requisition("not in span"))

{ integer vector (lattice) solutions to linear system }


set in_lattice (mat A, ratvec u) = bool: { whether v in image lattice of A }
  let (b,n)=%u in n=1 and solve(A,b).any

{test if ratvec v is in lattice L + rational subspace V}
set in_lattice_subspace_sum ([vec] L,[vec] V)=(ratvec->bool):
(ratvec v):
if =#V then in_lattice(L,v) else
 let ck=cokernel(V) then (new_V,,,) = echelon(ck*L) in
 let v_new=ck*v in
 if not is_integer(v_new) then false
  else
  in_lattice(new_V,ratvec_as_vec(v_new))
 fi
fi

set vec_solve (mat A, ratvec u) = maybe_a_vec: { integer solution to A*x=b }
  let (b,n)=%u in if n>1 then no_vec() else solve(A,b) fi

{ express columns of M relative to basis A of a sub-lattice that contains them
  A: nxm matrix, columns are a basis of a Z-module V of rank m
  M: nxr matrix, columns span a submodule of V; returns mxr matrix C,
  column i gives column i of M as a sum of columns of A i.e., A*C=M
}
set in_lattice_basis (mat A,mat M) = mat:
  #A { size m of solutions } # for v in M do required_solution(A,v) od

{---------------- some auxiliary lattice functions -----------------------}

set select_columns([int] columns, mat M)=mat:for i in columns do M[i] od
set select_rows([int] rows, mat M)=mat:^(select_columns(rows,^M))
set first_columns(int n,mat M)=mat:select_columns(#n,M)
set first_rows(int n,mat M)=mat:select_rows(#n,M)



{basis of intersection of two matrices
 returns (X,Y) where the columns of X span the intersection
 Y is the first rows of kernel A##B
}
set intersection_plus(mat A,mat B)=(mat,mat):
assert(n_rows(A)=n_rows(B),"A and B must have same number of rows");
if n_columns(A)=0 or n_columns(B)=0 then (null(n_rows(A),0),null(n_rows(A),0)) else
let A1=image_lattice(A) {size mxn'}, B1=image_lattice(B) {mxr'} then
N=kernel(A1##B1) then   {size (n'+r')x t, t=dimension(kernel)}
M=first_rows(n_columns(A1),N) {first n' rows of N, where n'=#columns of A1, so size n'xt}
{M=^((^N)[0:n_columns(A1)])  }
in (A1*M,M) {(size mxt, size n'xt)} fi

{just return the matrix giving the intersection}
set intersection(mat A,mat B)=mat:
let (X,)=intersection_plus(A,B) in X


{adapted_direct_sum in all its glory
A: (r,n) matrix
 E: echelon form of A is an (r,n) matrix
 E= M##Z where M (r,c) matrix (nonzero columns) and Z=(r,n-c) zero matrix
 echelon(A)=(mat M,mat C,vec s,int eps)  (see atlas-functions.help)
 M: (r,c) matrix, C (n,n) invertible  (s: pivot rows, eps is a sign)
 c=#columns of M
 n-c=dimension(kernel(A))
 Then AC=E=M##Z 
 Furthermore M -> (mat N,mat R) 
 E: (r,c)  N:(r,c)  R: (r,r) invertible
 (RN)##Z=E##Z=AC
 AC=RN##Z
 Note: image_complement_basis is the last n-c columns of R
}
set adapted_direct_sum_plus (mat A) = (int,mat,mat,mat,mat,mat):
   let (M,C,pivot,)=echelon(A) then (r,c)=shape(M), N=M 
   then Z=null(r,n_columns(A)-c) 
   then R=id_mat(r) { record row operations, held in inversed form }
in for j:c { loop over columns of N while it is being modified in the loop }
   do let col=N[j] then (d,C)=Bezout(col[j:pivot[j]+1]), tN=^N
   then tN_C=tN[j:pivot[j]+1] * C, R_C = R[j:pivot[j]+1] * ^C.inverse
   in N := c^ for i:r do if i<j or i>pivot[j] then tN[i] else tN_C[i-j] fi od
   ;  R := r# for i:r do if i<j or i>pivot[j] then  R[i] else  R_C[i-j] fi od
   ; assert(N[j,j]=d)
   od; assert(R*N=M);assert(A*C=R*(N##Z));(c,R,N,C,M,Z)
<<<<<<< HEAD
=======

{generators of finite abelian group Z^n/A}
set finite_quotient(mat M)=let (A,v)=filter_units(Smith(M)) in
for col@i in A do (col,v[i]) od
>>>>>>> e97b74da
<|MERGE_RESOLUTION|>--- conflicted
+++ resolved
@@ -6,16 +6,11 @@
   are done with integers only, distinguishing this script from Gaussian-elim.at
 }
 
-<<<<<<< HEAD
-{ |M| is an $n\times k$ matrix, so columns of |M| span a $\Z$-submodule
-  $ W=image(M)$ of $\Z^n$; get canonical    generators for this submodule }
-=======
 { Compute what appears to be called the Hermite form of an integral matrix.
 
   |M| is an $n\times k$ matrix, so columns of |M| span a $\Z$-submodule
   $ W=image(M)$ of $\Z^n$; get canonical generators for this submodule
 }
->>>>>>> e97b74da
 set image_lattice (mat A) = mat:
    let (M,,pivots,)=echelon(A) then c=#M
 in for i@j in pivots
@@ -211,10 +206,7 @@
    ;  R := r# for i:r do if i<j or i>pivot[j] then  R[i] else  R_C[i-j] fi od
    ; assert(N[j,j]=d)
    od; assert(R*N=M);assert(A*C=R*(N##Z));(c,R,N,C,M,Z)
-<<<<<<< HEAD
-=======
 
 {generators of finite abelian group Z^n/A}
 set finite_quotient(mat M)=let (A,v)=filter_units(Smith(M)) in
-for col@i in A do (col,v[i]) od
->>>>>>> e97b74da
+for col@i in A do (col,v[i]) od