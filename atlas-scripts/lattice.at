--- conflicted
+++ resolved
@@ -64,13 +64,8 @@
   using columns of M as basis
 }
 set sub_matrix (mat A,mat M) = mat:
-<<<<<<< HEAD
-  let P = M#kernel(^M) then (Pinverse,d) = invert(P)
+  let P = M##kernel(^M) then (Pinverse,d) = invert(P)
   then Q = principal_minor(Pinverse*A*P,n_columns(M)) { extract top-left k*k block }
-=======
-  let P = M##kernel(^M) then (Pinverse,d) = invert(P)
-  then Q = minor(Pinverse*A*P,n_columns(M)) { extract top-left k*k block }
->>>>>>> c4564172
   in assert(=Q%d,"lattice not fixed"); Q\d
 
 { assuming M injective and Im(A*M)\subset Im(A), find unique C with A*M=M*C }
