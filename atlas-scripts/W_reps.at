--- conflicted
+++ resolved
@@ -9,15 +9,9 @@
 { data type for representation of W
  operators[i] is the matrix of the action of simple generator #i
 }
-<<<<<<< HEAD
+
 set_type W_rep = [mat]
 set dimension(W_rep pi)=int:#pi[0]
-=======
-set_type W_rep = (WeylClassTable ct,[mat] operators)
-
-set root_datum(W_rep pi)=RootDatum:pi.ct.root_datum
-set dimension(W_rep pi)=int:#pi.operators[0]
->>>>>>> e50a72bd
 
 {matrix of pi(w)}
 set operator(W_rep pi,WeylElt w)=mat:
@@ -243,13 +237,8 @@
 set restrict_representation_isotypic(WeylClassTable ct, W_rep pi, vec char_values)=W_rep:
 let A=projector(ct,pi,char_values) then
 (B,)=Smith(A) then
-<<<<<<< HEAD
 P=B[0:rank(A)] in 
 for T in pi do restrict_action(T,P) od
-=======
-P=B[0:rank(A)] in
-(ct, for T in pi.operators do restrict_action(T,P) od)
->>>>>>> e50a72bd
 
 {projector for a cell representation}
 set projector(WeylClassTable ct, WCell cell, vec char_values)=
@@ -301,13 +290,12 @@
 (parameters,)=cell in
 for v in grouping do  for w in v do parameters[w] od od
 
-<<<<<<< HEAD
 {nice output of primitive ideal information for a cell}
 set print_primitive_ideal_info([WCell] cells,[mat] projectors)=void:
-let data=for i:#cells do 
+let data=for i:#cells do
  let cell=cells[i], P=projectors[i] then
   g=group_parameters_by_primitive_ideal(cell,P) in
- [i.to_string,  (#P).to_string,(#g).to_string,g.to_string] od in 
+ [i.to_string,  (#P).to_string,(#g).to_string,g.to_string] od in
  prints("Each line has 4 terms:",new_line,"# of cell",new_line,"size of cell", new_line, "dimension of special representation of cell",new_line, "grouping of parameters in cell by primitive ideal"); tabulate(data, "llll",2," ")
 
 {nice output of primitive ideal information for a cell, better suited 
@@ -320,14 +308,4 @@
  let cell=cells[i], P=projectors[i] then
  g=group_parameters_by_primitive_ideal(cell,P) in
  prints(new_line,"#",i,new_line, "size of cell: ", #P, new_line, "dimension of special: ", #g);
- for a in g do prints(a) od od 
-
-
-=======
-{nice output of primitive ideal information for a cell}set print_primitive_ideal_info([WCell] cells,[mat] projectors)=void:
-let data=for i:#cells do
- let cell=cells[i], P=projectors[i] then
-  g=group_parameters_by_primitive_ideal(cell,P) in
- [i.to_string,  (#P).to_string,(#g).to_string,g.to_string] od in
- prints("Each line has 4 terms:",new_line,"# of cell",new_line,"size of cell", new_line, "dimension of special representation of cell",new_line, "grouping of parameters in cell by primitive ideal"); tabulate(data, "llll",2," ")
->>>>>>> e50a72bd
+ for a in g do prints(a) od od 