--- conflicted
+++ resolved
@@ -91,13 +91,7 @@
   if is_regular(p) then coherent_std_reg(p,w)
   else
     let gamma=infinitesimal_character(p)
-<<<<<<< HEAD
-{    then p_reg=T(p,gamma+2*rho(real_form(p)))}
-{need first_param since this is actually a ParamPol with one term}
-    then p_reg=first_param(T(p,gamma+2*rho(real_form(p))))
-=======
     then p_reg=translate_by(p,two_rho(root_datum(p)))
->>>>>>> c668ab59
     in T(coherent_std_reg(p_reg,w),gamma)
   fi
 
