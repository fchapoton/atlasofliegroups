<misc.at { for dimension@RootDatum }
<lattice.at { for in_lattice@(mat,ratvec) }
<parabolics.at { for Levi@Parabolic }
<parameters.at { for parameter@(KGBElt,KGBElt,ratvec) }
<nilpotent_orbit_partitions.at {for nilpotent orbits of classical groups}

{ ComplexNilpotent: (RootDatum rd,vec H)
<<<<<<< HEAD
 where [H,X,Y] is a Lie triple, H\in X_*, and orbit=G.X
 H must satisfy <alpha,H>=0,1,2 for all simple roots,
 in particular is_dominant(dual(rd),H)=true
}
:ComplexNilpotent=(RootDatum,vec)

{root_datum@ComplexNilpotent is too close to root_datum@(RootDatum,[int]) in Weylgroup.at}
set root_datum_of (ComplexNilpotent O)= RootDatum: let (rd,)=O in rd
{semisimple_element is too close to semisimple_element@(RootDatum,[int]) in nilpotent_orbit_partitions.at}
set semisimple_element_of (ComplexNilpotent O) = vec: let (,H)=O in H
=======
  where [H,X,Y] is a Lie triple, H\in X_*, and orbit=G.X
  H must satisfy <alpha,H>=0,1,2 for all simple roots,
  in particular is_dominant(dual(rd),H)=true
}
set_type ComplexNilpotent = (RootDatum root_datum_of, vec semisimple_element)
{ field name |root_datum| would conflict with |root_datum@W_word| (too close) }
>>>>>>> 0c79bd2a

set dim_nilpotent (RootDatum rd,ratvec H) = int:
if (#H>0) then let (g_0,g_1)=(rank(rd),0) in
for alpha in posroots(rd) do
 let c=alpha*H in
   if c=0 then g_0+:=2
   elif c=1 then g_1+:=1 fi od;
{prints("g_0:", g_0, "g_1:" ,g_1);}dimension(rd)-g_0-g_1 else 0 fi

set diagram (ComplexNilpotent O) = [int]:
let H=semisimple_element_of(O) in
for v in simple_roots(root_datum_of(O)) do H*v od

set dim_nilpotent(ComplexNilpotent O)=let (rd,H)=O in dim_nilpotent(rd,H)

set dim_eigenspace(RootDatum rd, ratvec H, int k)=int:
let rv=0 in
if k=0 then rv:=rank(rd);
for alpha in posroots(rd) do {prints("alpha:", alpha, "  ", rv);}if alpha*H=0 then rv+:=2 fi od
else
for alpha in posroots(rd) do if alpha*H=k then rv+:=1 fi od
fi ;rv


set max_eigenspace(RootDatum rd, ratvec H)=int:
let rv=rat:0 in
for alpha in posroots(rd) do if alpha*H>rv then rv:=alpha*H fi od; rat_as_int(rv)

set all_eigenspaces(RootDatum rd, ratvec H)=[int]:
assert(is_dominant(dual(rd),H),"H is not dominant");
let sum=0 in
let rv=[int]:[] in
for k:max_eigenspace(rd,H)+1 do
let d=dim_eigenspace(rd,H,k) in
rv#:=d;if k=0 then sum+:=d  else sum+:=2*d fi od ;
{prints("sum=", sum, " dimension(G)=", dimension(rd));}
rv

set extract_even([int] v)=for i:(#v+1)\2 do v[2*i] od
set extract_odd([int] v)=for i:#v\2 do v[2*i+1] od

set is_decreasing([int] v)=let rv=true in
for i:#v-1 do if v[i]<v[i+1] then rv:=false fi od ;rv

set even_eigenspaces(RootDatum rd, ratvec H)=[int]:extract_even(all_eigenspaces(rd,H))
set odd_eigenspaces(RootDatum rd, ratvec H)=[int]:extract_odd(all_eigenspaces(rd,H))

{set dim_nilpotent(KGBElt x,ratvec H)=
let G=real_form(x) in
if (#H=0 or H=null(rank(G))) then 0 else
let K=K_0(KGB(G,0)) then
dim_K=dimension(K) then
L=L(x,H) then
L_K=K_0(KGB(L,0)) then
dim_L_K=dimension(L_K) then
dim_u_cap_k_1=dim_u_cap_k_1(x,H) in
rat_as_int(dim_K-dim_L_K-dim_u_cap_k_1) fi
}

set support(KGBElt x)=[int]:
  let (,w)=word(real_form(x),
                distinguished_involution(real_form(x)),involution(x))
  in sort_u(w)

set support(Param p)=[int]:support(x(p))

set blocku(RealForm G)=[Param]:
let b=block_of(trivial(G)) then
rv=[Param]:[] in
for p in b do
 if all (for k in support(x(p)) do is_descent(k,p) od) then rv#:=p fi  od;rv

set sort_by (((vec, rat)-> rat) f)=([(vec,rat)] v) [(vec,rat)]:
  for index in inv_standardisation(for x in v do f(x) od) do v[index] od

set sort_by_length =([(vec,rat)]->[(vec,rat)]):
sort_by((vec v,rat c) rat: c)



{these is a superset of the possible H in a Lie triple [H,E,F]}
set all_H(RootDatum rd)=[(vec,rat)]:
let n=semisimple_rank(rd) then
v=box(3,n) then
coweights=fundamental_coweights(rd) then
simple_coroots=simple_coroots(rd)  then
rv=[(vec,rat)]:[] in
 for w in v do
let u=ratvec:null(rank(rd)) in for i:#w do u+:=w[i]*coweights[i] od;
if is_even(dim_nilpotent(rd,u)) and  in_lattice(simple_coroots,u)
and is_decreasing(even_eigenspaces(rd,u))
and is_decreasing(odd_eigenspaces(rd,u))
then rv#:=(ratvec_as_vec(u),invariant_form(dual(rd),u,u))  fi od;sort_by_length(rv)

set all_H_dimensions(RootDatum rd)=[int]:
let all=all_H(rd) in
let dims=for (v,)@i in all do let d=dim_nilpotent(rd,v) in prints(i, " ", v, ", ", v*simple_roots(rd), even_eigenspaces(rd,v), " ", odd_eigenspaces(rd,v),  " ", d);d od in
sort(dims)

set sort_by (((ratvec, [vec])-> int) f)=([(ratvec,[vec])] v) [(ratvec,[vec])]:
  for index in inv_standardisation(for x in v do f(x) od) do v[index] od

set sort_by_dimension_of_2_eigenspace =([(ratvec,[vec])]->[(ratvec,[vec])]):
sort_by((ratvec z,[vec] v) int:#v)

{
=([(ratvec,[vec])] -> [(ratvec,[vec])]):
sort_by((ratvec H,[vec] v) int:#v)


}







{find H which work for given q=q(x,H)=(L,u)}
set find_H (Parabolic P) = [(vec,[vec])]: { should be [(vec,mat)] really }
{set find_H((KGBElt x,RealForm L,[vec] u))=[(vec,[vec])]:}
begin
  let x=x(P), L=Levi(P) then rd=root_datum(x)
  , u_p=columns_with(is_noncompact(x),nilrad_roots(P))
  , result = [(vec,[vec])]: []
  in
{ prints("u_p:", u_p); }
  for (H,) in all_H(real_form(x))
  do
  { prints("H=", H, ", ", rho(L), ", ", H*rho(L)); }
    if H*involution(x)=H and H*rho(L)=0 and all(for alpha in u_p do >H*alpha od)
    then let level_two_roots = columns_with((vec alpha): H*alpha=2, u_p ) in
      result #:= (H,[vec]:level_two_roots)
    fi
  od
; result
end

set max_only([(vec,[vec])] arg)=[(vec,[vec])]:
  if #arg>0
  then
    let (H_last,vectors_last)=arg[#arg-1] then max=#vectors_last 
    then rv= [(vec,[vec])]: []
    in for (H,vectors) in arg do if #vectors=max then rv#:=(H,vectors) fi od
  ; rv
  else [(vec:null(0),[])]
  fi

{

    let done=false,i=0 in
      while not done and i<#u_p do if H*u[i]=2 then done:=true;rv#:=(H,u_p[i]) else i:=i+1 fi od fi od ;rv
}
{
set output([(Parabolic,[(vec,[vec])])] answer)=
let rv=[] in
let rv_summary=[] in
let (P,) =answer[0] in
let rd=root_datum(P) in
for (Q,pairs) in answer do
let (S,x)=Q in let ()=prints();prints("Q: x=", x);prints("L=",Levi(Q));prints("u=",u(Q)) in
{let ()=for (H,vectors) in pairs do prints("H:", H, " dimension: ", dim_nilpotent(rd,H));prints("vectors: ", vectors);rv#:=(H,vectors) od}
rv_summary#:=(Q,#pairs)  od
;prints("summary:");
{for ((x,L,u),s)@i in rv_summary do }
for ((x,L,u),pairs)@i in answer do
prints();prints("parabolic #", i);prints(x);prints(L);prints("u=", u, "  dim(u): ", #u);prints("Number of H:",#pairs);
for (H,u) in pairs do
 prints("H: ", H);prints("u\cap p:", u, "  dim u\cap p:", #u);prints("dimension: ",dim_nilpotent(rd,H)) od od;
prints();prints("number of parabolics:", #answer);
prints("number of orbits:", #rv);
prints("dimensions of orbits:");
 let orbits= for (q,pairs)  in answer do
  let (x,,)=q in
 for (H,) in pairs do  dim_nilpotent(rd,H) od od in print(orbits);
prints("all dimensions:", flatten(orbits));
prints("dimensions with multiplicity:", sort(flatten(orbits)));
prints("distinct dimensions:", sort_u(flatten(orbits))); orbits

set output_H([((KGBElt,RealForm,[vec]),[(vec,[vec])])] answer)=
let ((x,,),) =answer[0] in
let rd=root_datum(x) in
for (q,pairs) in answer do
let (x,L,u)=q in prints();prints("x=", x);prints("L=",L);prints("u=",u);
for (H,vectors) in pairs do prints("H:", H, " dimension: ", dim_nilpotent(rd,H)) od od


set run(RealForm G)=
let allq=theta_stable_parabolics(G) then answer=for q in allq do (q,find_H(q))  od in  output(answer);answer

set run_max_only(RealForm G)=
let allq=all_q(G) then
answer=for q in allq do (q,max_only(find_H(q)))  od in  output(answer);answer

set run_max_only(RealForm G,int i)=
let allq=[all_q(G)[i]] then
answer=for q in allq do (q,max_only(find_H(q)))  od in  output(answer);answer
}
{containment order}
set <= ([int] a,[int] b)=all(for i:#a do find(b,a[i])!=-1 od)
set <([int] a,[int] b)=sort(a) != sort(b) and a<=b

set  principal_block(RealForm G)=Block:block(G,dual_quasisplit_form(G))

{do:
>wcells print_W_cells(G,Gd)
in shell:
parse_even_nilpotents.pl wcells
in atlas:
<wcells_out {to define variable [[int]]:Wcells}}


{convert Block to [param]
Block: returned by block(G,Gd), is a list of pairs (x,y)
}
set convert(Block B,ratvec gamma)=
for i:#B do  let (x,y)=element(B,i) in parameter(x,y,gamma) od

{just subset of block}
set convert(Block B, [int] S,ratvec gamma)=
for i in S do  let (x,y)=element(B,i) in parameter(x,y,gamma) od

set real_form(Block B)=RealForm:let (x,)=element(B,0) in real_form(x)
set rho(Block B)=ratvec:rho(real_form(B))

{choose appropriate infinitesimal character for (x,y)}
set choose_gamma(KGBElt x,KGBElt y)=ratvec:choose_g(y,x)

{choose appropriate infinitesimal character for B}
set choose_gamma(Block B)=ratvec:choose_gamma(element(B,0))

set convert(Block B)=convert(B,choose_gamma(B))
set convert(Block B,[int] S)=convert(B,S,choose_gamma(B))

{convert list of wcells [[int]] to [[Param]]}
set convert_list_W_cells(Block B,ratvec gamma,[[int]] Wcells)=[[Param]]:
let converted_block=convert(B,gamma) in
for cell in Wcells do
 for k in cell do converted_block[cell[k]] od od

{return list of tau-invariants for B
tau_invariants(B)[i]=tau-invariant of block element i
}
set tau_invariants(Block B)=[[int]]:
let gamma=choose_gamma(B) in
for i:#B do let (x,y)=element(B,i) in tau(parameter(x,y,gamma)) od

set tau_invariants_of_cell(Block B, [int] cell)=[(int,[int])]:
let gamma=choose_gamma(B) in
for i in cell do let (x,y)=element(B,i) in (i,tau(parameter(x,y,gamma))) od

set tau_invariants_of_cell_raw(Block B, [int] cell)=[[int]]:
let gamma=choose_gamma(B) in
for i in cell do let (x,y)=element(B,i) in tau(parameter(x,y,gamma)) od

set tau_containing(Block B,[int] P)=[int]:
let t=tau_invariants(B),rv=[int]:[] in
for i:#t do if P<=t[i] then rv#:=i fi od;rv

{test if p is an Aq}
set is_Aq(Param p)=bool:
all(for i in support(p) do is_descent(i,p) od)

{test if (x,y) -> Aq parameter}
{the first version isn't necessary, just use the second}
{because element(B,i) returns (x,y), so this makes is_Aq(element(B,i)) work:}
{set is_Aq(KGBElt x,KGBElt y)=is_Aq(parameter(x,y,choose_gamma(x,y)))}
set is_Aq((KGBElt x,KGBElt y))=is_Aq(parameter(x,y,choose_gamma(x,y)))

{compute all Aq's for G as [int], (coming from principal block)}
set Blocku(RealForm G)=[int]:
let B=principal_block(G) then
rv=[int]:[] in
for i:#B do if is_Aq(element(B,i)) then rv#:=i fi od;rv

set is_Aq_cell(Block B,[int] C)=bool:
let i=first(#C,(int i)bool:is_Aq(element(B,C[i]))) in i!=-1

set is_Aq(Block B,int i)=bool:is_Aq(element(B,i))

set Aq_cells(Block B,[[int]] cells)=
  let rv=[[int]]:[] in
  for C in cells do if is_Aq_cell(B,C) then rv#:=C fi od; rv

set Aq_reps(Block B,[int] cell)=
let rv=[int]:[] in for i in cell do if is_Aq(B,i) then rv#:=i fi od ;rv

set Aq_cells(RealForm G,[[int]] cells)=Aq_cells(principal_block(G),cells)

set complex_nilpotent_orbits(RootDatum rd)=
for P in nilpotent_orbit_ss_elements(rd) do (rd,P) od

set complex_nilpotent_orbit_closures(RootDatum rd)=closures(nilpotent_orbit_ss_elements(rd))

set orbits_closures(RootDatum rd)=(complex_nilpotent_orbits(rd), complex_nilpotent_orbit_closures(rd))<|MERGE_RESOLUTION|>--- conflicted
+++ resolved
@@ -5,25 +5,12 @@
 <nilpotent_orbit_partitions.at {for nilpotent orbits of classical groups}
 
 { ComplexNilpotent: (RootDatum rd,vec H)
-<<<<<<< HEAD
- where [H,X,Y] is a Lie triple, H\in X_*, and orbit=G.X
- H must satisfy <alpha,H>=0,1,2 for all simple roots,
- in particular is_dominant(dual(rd),H)=true
-}
-:ComplexNilpotent=(RootDatum,vec)
-
-{root_datum@ComplexNilpotent is too close to root_datum@(RootDatum,[int]) in Weylgroup.at}
-set root_datum_of (ComplexNilpotent O)= RootDatum: let (rd,)=O in rd
-{semisimple_element is too close to semisimple_element@(RootDatum,[int]) in nilpotent_orbit_partitions.at}
-set semisimple_element_of (ComplexNilpotent O) = vec: let (,H)=O in H
-=======
   where [H,X,Y] is a Lie triple, H\in X_*, and orbit=G.X
   H must satisfy <alpha,H>=0,1,2 for all simple roots,
   in particular is_dominant(dual(rd),H)=true
 }
 set_type ComplexNilpotent = (RootDatum root_datum_of, vec semisimple_element)
 { field name |root_datum| would conflict with |root_datum@W_word| (too close) }
->>>>>>> 0c79bd2a
 
 set dim_nilpotent (RootDatum rd,ratvec H) = int:
 if (#H>0) then let (g_0,g_1)=(rank(rd),0) in
@@ -34,7 +21,7 @@
 {prints("g_0:", g_0, "g_1:" ,g_1);}dimension(rd)-g_0-g_1 else 0 fi
 
 set diagram (ComplexNilpotent O) = [int]:
-let H=semisimple_element_of(O) in
+let H=O.semisimple_element in
 for v in simple_roots(root_datum_of(O)) do H*v od
 
 set dim_nilpotent(ComplexNilpotent O)=let (rd,H)=O in dim_nilpotent(rd,H)
