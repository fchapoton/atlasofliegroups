set !minus_1 = -1 { using this constant avoids evaluating unary minus }

set # (int n)= [int]: for i:n do i od       { [0,1,...,n-1] }
set # (bool b) = int: if b then 1 else 0 fi { Iverson symbol }

set ^ = !=@(bool,bool) { exclusive or }

set assert (bool b,string message) = void: if not b then error(message) fi
set assert (bool b) = void: assert(b,"assertion failed") { default message }

{ bitsets encoded as functions (int->bool) and upper bound limit }

set list ((int->bool) filter, int limit) = [int]:
  ## for i:limit do if filter(i) then [i] else [] fi od
set complement ((int->bool) filter, int limit) = [int]:
  ## for i:limit do if filter(i) then [] else [i] fi od

set count ((int->bool) filter, int limit) = int:
  let c=0 in for i:limit do if filter(i) then c+:=1 fi od; c

set all ([bool] p) = bool:
  for x in p do if not x then return false fi od; true
set none ([bool] p) = bool:
  for x in p do if x then return false fi od; true
set first ([bool] p) = int:
  for x@i in p do if x then return i fi od; minus_1
set last ([bool] p) = int:
  let i=#p-1 in while >=i and not p[i] do i-:=1 od; i

set all (int limit,(int->bool) filter) = bool:
  for i:limit do if not filter(i) then return false fi od; true
set none (int limit,(int->bool) filter) = bool:
  for i:limit do if filter(i) then return false fi od; true
set first (int limit,(int->bool) filter) = int:
  for i:limit do if filter(i) then return i fi od; minus_1
set last (int limit,(int->bool) filter) = int:
  for i:limit ~do if filter(i) then return i fi od; minus_1

{ if evaluating conditions is expensive, one can procedure them with '@:'}
set all ([(->bool)] p) = bool:
  for x in p do if not x() then return false fi od; true
set none ([(->bool)] p) = bool:
  for x in p do if x() then return false fi od; true
set first ([(->bool)] p) = int:
  for x@i in p do if x() then return i fi od; minus_1
set last ([(->bool)] p) = int: { this is somewhat more efficient than first }
  let i=#p-1 in while >=i and not p[i]() do i-:=1 od; i



{				Integers				}

set abs (int k)= int: if <k then -k else k fi
set sign (int k)= int: if >k then 1 elif <k then minus_1 else 0 fi

set is_odd  (int n) = bool: !=n%2
set is_even (int n) = bool:  =n%2

set min (int k, int l) = int: if k<l then k else l fi
set max (int k, int l) = int: if k<l then l else k fi

set min ([int] a) = int: let l=#a in assert(l.>,"Minimum of an empty list");
  let m=a~[0] in for i:l-1 do if a[i]<m then m:=a[i] fi od; m
set max ([int] a) = int: let l=#a in assert(l.>,"Maximum of an empty list");
  let m=a~[0] in for i:l-1 do if a[i]>m then m:=a[i] fi od; m

set min_loc ([int] a) = int: { position of first occurrence of minimum, or -1 }
  let l=#a in
  if =l then minus_1
  else let p=0, m=a[0] in
    for i:l-1 from 1 do if a[i]<m then set (p,m):=(i,a[i]) fi od; p
  fi
set max_loc ([int] a) = int: { position of first occurrence of maximum, or -1 }
  let l=#a in
  if =l then minus_1
  else let p=0, m=a[0] in
    for i:l-1 from 1 do if a[i]>m then set (p,m):=(i,a[i]) fi od; p
  fi

{ versions seeded with a "limit value" to use in case of an empty list }
set min (int !seed) = ([int]->int):
  ([int] l): let m=seed in for a in l do if a<m then m:=a fi od; m
set max (int !seed) = ([int]->int):
  ([int] l): let m=seed in for a in l do if a>m then m:=a fi od; m

set lcm ([int] list) = let (,d) = %(ratvec: for x in list do {1} /x od) in d

set =  ((int,int)(x0,y0),(int,int)(x1,y1)) = bool: x0=x1 and y0=y1
set != ((int,int)(x0,y0),(int,int)(x1,y1)) = bool: x0!=x1 or y0!=y1



{			    Rational numbers				}

set numer (rat a) = let (n,)=%a in n
set denom (rat a) = let (,d)=%a in d

set is_integer (rat r) = bool: denom(r)=1
set sign (rat a)= int: sign(numer(a)) { denominator is always positive }

set abs(rat a)=rat: sign(a)*a

set floor (rat a) = int: \ %a     { decompose, then integer division }
set ceil  (rat a) = int: -\ %-a   { same, sandwiched in negations }

set \ ((rat,int)p) = int: floor(/p)
set \ ((rat,rat)p) = int: floor(/p)
set \% ((rat,int)p) = (int,rat): (\p,%p) { shouldn't these two be built-in? }
set \% ((rat,rat)p) = (int,rat): (\p,%p)

{ these are mostly for ratvec arguments, but [rat] avoids coercion from vec }
set floor ([rat] v) = vec: for a in v do floor(a) od
set ceil  ([rat] v) = vec: for a in v do  ceil(a) od


{ make a rational into an integer if possible }
set rat_as_int (rat r) = int:
  let (n,d)=%r in if d=1 then n else error("Not an integer") fi


{				Strings					}

set !new_line = ascii(10) { including this in a string passes to a new line }

set + = ##@(string,string) { + aliases string concatenation "ax" ## "is" }
set * = (string,int->string): { repeat string; use recursive doubling }
  let rec_fun rep(string s,int n) = string:
    if n=1 then s
    else let (q,r)=n\%2 then half=rep(s,q) in
      half + if =r then half else half+s fi
    fi
  in (string s,int n) string: if <=n then "" else rep(s,n) fi
set * (int n,string s) = string: s*n { allow factor to come first }

set + (string s, int i)= string: s + int_format(i)
set + (int i, string s)= string: int_format(i) + s

set + (string s, (int,int)(x,y)) = s + "(" + x + "," + y + ")"

set plural (int n) = string: if n=1 then "" else "s" fi
set plural (int n,string s) = string: n + if n=1 then s else s+"s" fi

set concat = ##@[string]

set l_adjust (int w, string s) = string:
  let d=w-#s in if <=d then s else s##(" "*d) fi
set r_adjust (int w, string s) = string:
  let d=w-#s in if <=d then s else (" "*d)##s fi
set c_adjust (int w, string s) = string:
  let d=w-#s in if <=d then s else let h=d\2 in (" "*h) ## s ## (" "*(d-h)) fi

set width (int n) = int: #int_format(n)

set split_lines (string text) = [string]:
  let result = [string]: [], a=for c in text do c od, last=0 in
  for c@i in a
  do if c=new_line then result #:= concat(a[last:i]); last:=i+1 fi
  od; result

set is_substring (string s, string text) = bool:
  let s0=for c in s do c od, t0=for c in text do c od in
  >=last(#t0-#s0,(int start):all(#s0,(int i):t0[start+i]=s0[i]))

set fgrep (string s, string text) = [string]:
  let result = [string]: [] in
  for line in split_lines(text)
  do if is_substring(s,line) then result#:=line fi
  od; result

{				Vectors					}

set vector (int n,(int->int)f) = vec: for i:n do f(i) od

set ones (int n)= vec: for i:n do 1 od

{ for computing greatest common divisors, inv_fact can do most of the work }
set gcd ([int] v)= int:
  let f=inv_fact(stack_rows([v])) in if =#f then 0 else f[0] fi

{ scalar multiplication; is built-in for the preferred order vec*int }
set * (int c,vec v) = vec: v*c

{ sum, product of entries }
set sum (vec v)= (let one=1 in for x in v do one od) * v
set product (vec v)= let s=1 in for e in v do s*:=e od; s

set reverse (vec v)= vec: v~[:]
set lower (int k,vec v)= vec: v[:k]
set upper (int k,vec v)= vec: v[k~:]
set drop_lower (int k,vec v)= vec: v[k:]
set drop_upper (int k,vec v)= vec: v[:k~]

set <= (vec v) = bool: >= -v { anti-dominance (in fundamental weight coords) }
set <  (vec v) = bool: > -v  { strict anti-dominance }

set is_member ([int] v) = (int->bool):
  let !start = #v-1 { pre-computation might be more efficient }
  in (int val)bool: let i=start in while >=i and v[i]!=val do i-:=1 od; >=i

set contains (int val) = ([int]->bool): ([int] v)bool: is_member(v)(val)

set rec_fun all_0_1_vecs (int n) = [vec]:
  if n<=0 then [null(0)]
  else let list=all_0_1_vecs(n-1) in
    for v in list do v#0 od  ##  for v in list do v#1 od
  fi

set rec_fun power_set (int n) = [[int]]: { indices where 0_1_vecs have 1 }
  if =n then [[]] else let p=power_set(n-:=1) in p ## for S in p do S#n od fi
set power_set ([int] S) = [[int]]:
  for inx in power_set(#S) do for i in inx do S[i] od od


{				Matrices				}

{ matrix defined by its dimension and expression for general entry }
set matrix ((int,int)(r,c),(int,int->int) f) = mat:
  r#for j:c do for i:r do f(i,j) od od

set n_rows (mat m)= int: let (r,)=#m in r
set n_columns (mat m)= int: let (,c)=#m in c

set column (vec v) = mat: [v] { interpret v as single column }
set row (vec v)    = mat: ^v  { interpret v as single row }

{ test matrix against a multiple of the identity }
set = (mat m,int k) = bool: =(m-k)

{ add a column to a matrix, which is not predefined as operator # }
set # (mat m, vec v) = mat: n_rows(m) { require size match } # (([vec]:m)#v)
set # (vec v, mat m) = mat: n_rows(m) { require size match } # (v#([vec]:m))

{ add row to a matrix, which is similar; use operator ^ for it }
set ^ (mat m, vec v) = mat: n_columns(m) ^ (([vec]:^m)#v)
set ^ (vec v, mat m) = mat: n_columns(m) ^ (v#([vec]:^m))

set ## (mat A, mat B) = mat: { concatenate horizontally, must have same depth }
   n_rows(B) # (([vec]:A)##([vec]:B))
set ^ (mat A, mat B) = mat: { concatenate vertically, must have same width }
   n_columns(B) ^ (([vec]:^A)##([vec]:^B))

{ concatenate horizontally a list of matrices; each of n rows }
set ## (int n,[mat] L) = mat:
  n # ## for M in L do [vec]:M od

{ apply a function to all matrix entries }
set map_on (mat m) = ((int->int)->mat):
  let nr = n_rows(m)
  in ((int->int)f) mat: nr # for c in m do for e in c do f(e) od od

{ scalar multiplication }
set * (int c,mat m) = mat: map_on(m)((int e) int: c*e)
set - (mat m)= mat: { transform 36+128=164: 128 means negate entries }
  swiss_matrix_knife(164,m,0,0,0,0)

{ integer division }
set \ (mat m,int d) = mat: map_on(m)((int e) int: e\d)

{ entrywise modulo }
set % (mat m,int d) = mat: map_on(m)((int e) int: e%d)

{ matrix exponentiation }
set ^ =
  let matrix_power (mat m,int n)= mat: m { dummy for recursion } in
  begin matrix_power := { assign recursive function body }
    ( (mat m,int n): { we shall have n>0 }
      if n=1 then m
      else let (q,r)=n\%2 then mm=matrix_power(m,q) in
	mm*if =r then mm else mm*m fi
      fi
    )
  ; (mat m,int n) mat: { the actual operator ^ :}
      assert(=#m,"Non square matrix in exponentiation")
    ; if n>0 then matrix_power(m,n) elif =n then id_mat(n_rows(m))
      else let (m1,d)=invert(m) in
        if d=1 then matrix_power(m1,-n)
        elif =d then error("Negative power of singular matrix")
        else error("Negative power of matrix not invertible over Z")
        fi
      fi
  end

set inverse (mat M) = mat:
  let (inv,d)=invert(M) in
  if d=1 then inv else error("Matrix not invertible over the integers") fi

set det (mat M) = int:
( let (diag,,)=diagonalize(M), (n,):shape = #M in
  assert(=shape,"Determinant of non-square matrix")
; if #diag<n then 0 { there is at least one zero on the diagonal }
  else product(diag) { otherwise multiply out }
  fi
)

set saturated_span (mat M) = bool: { whether columns span saturated sublattice }
  let inv_f = inv_fact(M) in
  =#inv_f or inv_f~[0]=1 { all invariant factors are 1? test last one, if any }

{ test all columns }
set all (mat M,(vec->bool) filter) = bool:
  let j=n_columns(M)-1 in while >=j and filter(M[j]) do j-:=1 od; <j
set none (mat M,(vec->bool) filter) = bool:
  let j=n_columns(M)-1 in while >=j and not filter(M[j]) do j-:=1 od; <j
set first (mat M,(vec->bool) filter) = int:
  let j=0, n=n_columns(M)
  in while j<n and filter(M[j]) do j+:=1 od; if j=n then minus_1 else j fi
set last (mat M,(vec->bool) filter) = int:
  let j=n_columns(M)-1 in while >=j and filter(M[j]) do j-:=1 od; j

set columns_with ((int,vec->bool) p,mat m) = mat:
  let res = [vec]: [] in
  for col@j in m do if p(j,col) then res #:= col fi od; n_rows(m)#res
set columns_with ((vec->bool) p,mat m) = mat:
  columns_with(((int,vec)(,col))bool: p(col),m)
set columns_with ((int->bool) p,mat m) = mat:
  columns_with(((int,vec)(j,))bool: p(j),m)

set rows_with ((int,vec->bool) p,mat m) = mat:
  let res = [vec]: [] in
  for row@i in ^m do if p(i,row) then res #:= row fi od; n_columns(m)^res
set rows_with ((vec->bool) p,mat m) = mat:
  rows_with(((int,vec)(,row))bool: p(row),m)
set rows_with ((int->bool) p,mat m) = mat:
  rows_with(((int,vec)(i,))bool: p(i),m)

set >=(mat m) = bool: { test for having non-negative entries only }
  let j=n_columns(m)-1 in while >=j and >=m[j] do j-:=1 od; <j
set >(mat m) = bool: { all columns are strictly positive }
  let j=n_columns(m)-1 in while >=j and >m[j] do j-:=1 od; <j
set <=(mat m) = bool: >= -m
set <(mat m) = bool: > -m

set lookup_column (vec v,mat m) = int:
  let i=n_columns(m)-1 in while >=i and m[i]!=v do i-:=1 od; i
set lookup_row (vec v,mat m) = int:
  lookup_column(v,^m)

{ sum of columns of a matrix; this is so neat, avoid calling it sum_columns }
set sum (mat m)= vec: m*ones(n_columns(m))

{ solve(mat A,vec b): a list of 0 or 1 solution vec x to the equation A*x=b
  method:
  - write L*A*R = D using diagonalize, with L,R invertible matrices, D diagonal
    (only the d nonzero diagonal entries of D are actually recorded)
  - A*x = b is equivalent to L*A*x = L*b; call L*b the |target|
  - set x = R*y for new unknown y; A*x = b is equivalent to L*A*R*y = target
  - since L*A*R = D, it is necessary that |target| becomes zero after d entries
  - the first d entries of y must be those of |target| divided by entries of D
  - the remainder of y is unconstrained, take them to be 0
  - now x = R*y can be computed using only first d columns of R and target/D
}
set solve = (mat,vec->[vec]):
  let divide_factors (vec v, vec ds) = [vec]:
    { solve x in diagonal(ds)*x=v[:#ds] if possible and only if v[#ds:]=0 }
    let OK = =v[#ds:] then result = vec:
      for d@i in ds do let (q,r)=v[i]\%d in q next OK := OK and =r od
    in if OK then [result] else [] fi
  in { solve = }
  (mat A, vec b) [vec]:
    let (ds,L,R) = diagonalize(A) in
    for sol in divide_factors(L*b,ds) do columns_with((int j):j<#sol,R)*sol od

{ multiplicative order of a matrix, hangs unless finite }
set order (mat !M) = int:
  let (n,):p =#M in assert(=p,"Matrix is not square");
  let N=M, order=1, I=id_mat(n) in
  while N!=I do N *:= M; order+:=1 od; order



{			    Rational vectors				}

set numer (ratvec a) = vec: let (n,)=%a in n
set denom (ratvec a) = int: let (,d)=%a in d

{ allow scalar multiplication form left; from right it is built-in }
set * (int i,ratvec v) = ratvec: v*i
set * (rat r,ratvec v) = ratvec: v*r

{ concatenate ratvec values: use conversion to and from [rat] }
set ## (ratvec a,ratvec b) = ratvec: ##([rat]:a,[rat]:b)
set ## ([ratvec] rs) = ratvec: ## for r in rs do [rat]:r od

set sum ([ratvec] list, int l) = ratvec: { sum of ratvecs of constant length l }
  let result = ratvec: null(l) in
  for v in list do result+:=v od; result

{ multiply rational matrix represented as list of columns by a rational vector
  the m*n matrix M is given as a list of n ratvec values of size m
  v is a ratvec of size n, the result is a ratvec of size m
}
set * ([ratvec] M,ratvec v) = ratvec:
  let m=#M { number of columns } in
  assert(!=m { cannot handle empty matrix } and m=#v,"size mismatch");
  let result = null(#M[0])/1 in for col@j in M do result +:= col*v[j] od;
  result

set is_integer (ratvec v) = bool: let (,d)=%v in d=1 { equivalently =(v%1) }

{ extend built-in scalar product of vectors to rational vector case }
set * (ratvec v, ratvec w) = rat: let (nv,dv)=%v,(nw,dw)=%w in nv*nw/(dv*dw)

set * (vec v, ratvec w) = rat: let (nw,dw)=%w in v*nw/dw { more efficient }
{ one cannot also define: *(ratvec v, vec w) = rat: let (nv,dv)=%v in nv*w/dv }

{ vector floor of quotient operation, makes vector from rational vector }
set \ (ratvec v, int k) = vec: let (n,d)=%v in n\(k*d)

{ do as |v\1| (or |\ %v|) would do, but protest if there would be a remainder }
set ratvec_as_vec (ratvec v) = vec:
  let (w,d)=%v in assert(d=1,"Not an integer vector"); w

set reverse (ratvec v)= ratvec: v~[:]
set lower (int k,ratvec v)= ratvec: v[:k]
set upper (int k,ratvec v)= ratvec: v[k~:]
set drop_lower (int k,ratvec v)= ratvec: v[k:]
set drop_upper (int k,ratvec v)= ratvec: v[:k~]

{ summing rational numbers can be done through conversion to ratvec }
set sum (ratvec v) = rat: let (n,d)=%v in sum(n)/d

set <= (ratvec v) = bool: <=numer(v)
set <  (ratvec v) = bool: < numer(v)

{ solve(mat A,ratvec b) finds 0 or 1 ratvec x satisfying the equation A*x=v }
set solve (mat A, ratvec b) = [ratvec]:
  let (ds,L,R) = diagonalize(A), (v,denom)=%b then d=#ds, target=L*v in
  if !=target[d:] then []
  else [ columns_with((int j):j<d,R) * for d@i in ds*denom do target[i]/d od ]
  fi


{			    Split integers				}

set !s = Split:(0,1) { ! means it is a constant }
set !one_minus_s = Split:(1,-1), !one_plus_s = Split:(1,1)  { near idempotents }

set int_part (Split x) = int: let (r,)=%x in r
set s_part (Split x) = int: let (,y)=%x in y
{ the names of the synonym operators are mysterious, but maybe convenient }
set + = int_part@Split
set ^ =   s_part@Split

set s_to_1 (Split x) = int: +%x        { let (a,b)=%x in a+b }
set s_to_minus_1 (Split x) = int: -%x  { let (a,b)=%x in a-b }

set split_as_int (Split x) = int:
  let (r,y)=%x in assert(=y,"split is not an integer"); r
set \% (Split x, int n) = (Split,Split):
  let (a,b)=%x then (qa,rq)=a\%n, (qb,rb)=b\%n in ((qa,qb),(rq,rb))

{ nicer display of Splits }
set split_format (Split w) = string:
  let (a,b)=%w in
  if =a and !=b
  then if abs(b)>1 then int_format(b) elif b=1 then "" else "-" fi +"s"
  else int_format(a) +
    if abs(b)>1 then if <b then "" else "+" fi +int_format(b)+"s"
    elif =b then "" elif b=1 then "+s" else "-s"
    fi
  fi

set ^ = { exponentiation of split integers }
  let split_power (Split x,int n) = Split: x { dummy }
  then () = split_power := ((Split x,int n): { we shall have n>0 }
    if n=1 then x
    else let (q,r)=n\%2 then y=split_power(x,q) in y*if =r then y else x*y fi
    fi)
  in { set ^ = } (Split x,int n): Split:
    if n>0 then split_power(x,n) elif =n then Split:(1,0)
    elif let (a,b)=%x in abs(a)+abs(b)=1 { cases of invertible (unit) Split }
    then if is_even(n) then 1 else x fi { all of which are square roots of +1 }
    else error("Negative power "+n+" of split integer "+split_format(x))
    fi

{.multiply split integer by a rational.}
set *(Split z,rat r)=Split:
let (a,b)=%z in 
assert(is_integer(a*r) and is_integer(b*r),"Split*rational is not a Split");
Split:(rat_as_int(a*r),rat_as_int(b*r))

set *(rat r,Split z)=Split:z*r

{				Root data 				}

{ backwards compatibility function; used to be the built-in prototype }
set root_datum ([vec] simple_roots, [vec] simple_coroots, int r) = RootDatum:
  root_datum(r#simple_roots,r#simple_coroots)

set root_datum (LieType t, [ratvec] gens) = RootDatum:
  root_datum(t,quotient_basis(t,gens))

{ allow single kernel generator in root datum construction }
set root_datum (LieType t, ratvec gen) = RootDatum: root_datum(t,[gen])

{ the following uses that root_index(rd,v)=nr_of_posroots(rd) for a non-root v }
set is_root ((RootDatum,vec) (rd,):p) = bool:
  root_index(p)<nr_of_posroots(rd)
set is_coroot ((RootDatum,vec) (rd,):p) = bool:
  coroot_index(p)<nr_of_posroots(rd)
set is_posroot ((RootDatum,vec)(rd,):p) = bool:
  let ri=root_index(p) in >=ri and ri<nr_of_posroots(rd)
set is_poscoroot ((RootDatum,vec)(rd,):p) = bool:
  let cri=coroot_index(p) in >=cri and cri<nr_of_posroots(rd)

set posroot_index ((RootDatum,vec)p) = int: { fold roots to positive }
  let i=root_index(p) in if <i then minus_1-i else i fi
set poscoroot_index ((RootDatum,vec)p) = int: { fold coroots to positive }
  let i=coroot_index(p) in if <i then minus_1-i else i fi


set rho (RootDatum rd) = ratvec:
  let res= ratvec: null(rank(rd))
  in for i:semisimple_rank(rd) do res +:= fundamental_weight(rd,i) od; res
{ this uses fewer additions than computing half sum of the positive roots }

{ make rho as a vector of integers if possible }
set rho_as_vec (RootDatum r)= vec: ratvec_as_vec(rho(r))

set rho_check (RootDatum rd) = ratvec: { rho(dual(rd)), but a bit faster }
  let res= ratvec: null(rank(rd))
  in for i:semisimple_rank(rd) do res +:= fundamental_coweight(rd,i) od; res

{ see also rho_i@KGBElt and rho_r@KGBElt defined below }

{ these functions assume vec is a root/coroot }
set is_positive_root (RootDatum rd) = (vec->bool):
  let rc = rho_check(rd) in (vec alpha) bool: >rc*alpha
set is_positive_coroot (RootDatum rd) = (vec->bool):
  let rho = rho(rd) in (vec alphav) bool: >alphav*rho
set is_negative_root (RootDatum rd) = (vec->bool):
  let rc = rho_check(rd) in (vec alpha) bool: <rc*alpha
set is_negative_coroot (RootDatum rd) = (vec->bool):
  let rho = rho(rd) in (vec alphav) bool: <alphav*rho

set is_positive_root (RootDatum rd,vec alpha) = bool:
  is_positive_root(rd)(alpha)
set is_positive_coroot (RootDatum rd,vec alphav) = bool:
  is_positive_coroot(rd)(alphav)
set is_negative_root (RootDatum rd,vec alpha) = bool:
  is_negative_root(rd)(alpha)
set is_negative_coroot (RootDatum rd,vec alphav) = bool:
  is_negative_coroot(rd)(alphav)

{ the first 2 functions assume roots/coroots, the second pair tests for this }
set roots_all_positive (RootDatum rd) = (mat->bool): { no negative roots }
  let are_pos = is_positive_root(rd) in (mat roots) bool: all(roots,are_pos)
set coroots_all_positive (RootDatum rd) = (mat->bool): { no negative coroots }
  let are_pos = is_positive_coroot(rd) in
  (mat coroots) bool: all(coroots,are_pos)
set among_posroots (RootDatum rd) = (mat M)bool: { all colums M posroots? }
  all(M,(vec v)bool: is_posroot(rd,v))
set among_poscoroots (RootDatum rd) = (mat M)bool: { all colums M poscoroots? }
  all(M,(vec v)bool: is_poscoroot(rd,v))

set negative_system (mat posroots) = { the missing half of the root system }
  swiss_matrix_knife(172,posroots,0,0,0,0) { 172= 36+8+128: reverse cols,neg }

{ having _all_ roots can be useful }
set roots (RootDatum rd) = mat:
  let pr=posroots(rd) in negative_system(pr) ## pr
set coroots (RootDatum rd) = mat:
  let pcr=poscoroots(rd) in negative_system(pcr) ## pcr

{ the correspondence between roots and coroots }
set root (RootDatum rd, vec alpha_v) = vec: root(rd,coroot_index(rd,alpha_v))
set coroot (RootDatum rd, vec alpha) = vec: coroot(rd,root_index(rd,alpha))

{ reflection action of roots }
set reflection (RootDatum rd, int i) = mat: { i indexes a root/coroot pair }
  1 - column(root(rd,i))*row(coroot(rd,i))
set reflection ((RootDatum,vec)(rd,):p) = mat: { specify root (not coroot) }
  reflection(rd,root_index(p))
set coreflection (RootDatum rd, int i) = mat: { i indexes a root/coroot pair }
  1 - column(coroot(rd,i))*row(root(rd,i))
set coreflection ((RootDatum,vec)(rd,):p) = mat: { specify root (not coroot) }
  coreflection(rd,root_index(p))
set reflect (RootDatum rd, int i, vec v) = vec: { apply reflection(rd,i)*v }
  v -:= root(rd,i) * (coroot(rd,i)*v) { more efficient than matrix multiply }
set reflect (RootDatum rd, vec alpha, vec v) = vec: { reflection(rd,alpha)*v }
  v -:= alpha * (coroot(rd,alpha)*v)
set coreflect (RootDatum rd, vec v, int i) = vec: { apply v*reflection(rd,i) }
  v -:= (v*root(rd,i)) * coroot(rd,i)
set coreflect (RootDatum rd, vec v, vec alpha) = vec: { v*reflection(rd,alpha) }
  v -:= (v*alpha) * coroot(rd,alpha)

set reflect (RootDatum rd, int i, ratvec v) = ratvec:
  let (n,d) = %v in reflect(rd,i,n)/d
set reflect (RootDatum rd, vec alpha, ratvec v) = ratvec:
  let (n,d) = %v in reflect(rd,alpha,n)/d
set coreflect (RootDatum rd, ratvec v, int i) = ratvec:
  let (n,d) = %v in coreflect(rd,n,i)/d
set coreflect (RootDatum rd, ratvec v, vec alpha) = ratvec:
  let (n,d) = %v in coreflect(rd,n,alpha)/d

{ in matrix version reflect becomes left_reflect and coreflect right_reflect }
set left_reflect (RootDatum rd, int i, mat M) = mat: { reflection(rd,i)*M }
  n_rows(M) # for v in M do reflect(rd,i,v) od
set left_reflect (RootDatum rd, vec alpha, mat M) = mat:
  left_reflect(rd,root_index(rd,alpha),M)
set right_reflect (RootDatum rd, mat M, int i) = mat: { M*reflection(rd,i) }
  n_columns(M) ^ for row in ^M do coreflect(rd,row,i) od
set right_reflect (RootDatum rd, mat M, vec alpha) = mat:
  right_reflect(rd,M,root_index(rd,alpha))

set conjugate (RootDatum rd, int i, mat M) = mat: { r*M*r where r=reflection }
  left_reflect(rd,i,right_reflect(rd,M,i))
set conjugate (RootDatum rd, vec alpha, mat M) = mat:
  conjugate(rd,root_index(rd,alpha),M)


set singular_simple_indices (RootDatum rd,ratvec v) = [int]:
  let rv=[int]:[] { cannot use columns_with: must find _indices_ of columns }
  in for a@j in simple_coroots(rd) do if =a*v then rv:=rv#j fi od; rv

set is_imaginary (mat theta) = (vec->bool): (vec alpha): theta*alpha=alpha
set is_real      (mat theta) = (vec->bool): (vec alpha): theta*alpha=-alpha
set is_complex   (mat theta) = (vec->bool): (vec alpha):
  let ta = theta*alpha in ta!=alpha and ta!=-alpha

{ these functions are just for convenience; posroot versions are more useful }
set imaginary_roots (RootDatum rd, mat theta) = mat:
  columns_with(is_imaginary(theta),roots(rd))
set real_roots (RootDatum rd, mat theta) = mat:
  columns_with(is_real(theta),roots(rd))

{ for coroots we need to use the transpose matrix }
set imaginary_coroots (RootDatum rd, mat theta) = mat:
  columns_with(is_imaginary(^theta),coroots(rd))
set real_coroots (RootDatum rd, mat theta) = mat:
  columns_with(is_real(^theta),coroots(rd))

{ positive (co)roots versions are actually more useful }
set imaginary_posroots (RootDatum rd,mat theta) = mat:
  columns_with(is_imaginary(theta),posroots(rd))
set real_posroots (RootDatum rd,mat theta) = mat:
  columns_with(is_real(theta),posroots(rd))
set imaginary_poscoroots (RootDatum rd,mat theta) = mat:
  columns_with(is_imaginary(^theta),poscoroots(rd))
set real_poscoroots (RootDatum rd,mat theta) = mat:
  columns_with(is_real(^theta),poscoroots(rd))
set imaginary_sys ((RootDatum,mat)p) = (mat,mat):
  (imaginary_posroots(p),imaginary_poscoroots(p))
set real_sys ((RootDatum,mat)p) = (mat,mat):
  (real_posroots(p),real_poscoroots(p))

{ returns whether v is a weakly dominant weight for rd }
set is_dominant (RootDatum rd, ratvec v) = bool:
  >=(numer(v)*simple_coroots(rd))
set is_strictly_dominant (RootDatum rd, ratvec v) = bool:
  >(numer(v)*simple_coroots(rd))
set is_regular (RootDatum rd,ratvec v)= bool: { tests all positive coroots }
  all(for x in numer(v)*poscoroots(rd) do !=x od)
set is_integral (RootDatum rd, ratvec v) = bool: { integral on all coroots }
  =(v*simple_coroots(rd)%1)

{ the following should replace the needlessly complicacted built-ins they use }
set radical_basis (RootDatum rd) = mat: { columns are coweights }
  coroot_radical(rd)[:,semisimple_rank(rd):] { drop coroots part }
set coradical_basis (RootDatum rd) = mat: { columns are weights }
  root_coradical(rd)[:,semisimple_rank(rd):] { drop roots part }

set is_semisimple (RootDatum rd) = bool: semisimple_rank(rd) = rank(rd)

set derived_is_simply_connected (RootDatum rd) = bool:
  saturated_span(simple_coroots(rd))
set has_connected_center (RootDatum rd) = bool:
  saturated_span(simple_roots(rd))
set is_simply_connected (RootDatum rd) = bool:
  is_semisimple(rd) and derived_is_simply_connected(rd)
set is_adjoint (RootDatum rd) = bool:
  is_semisimple(rd) and has_connected_center(rd)

{ the following functions give but partial information; giving a more complete
  definition for InnerClass values needs more work (see group_operations.at)
}
set derived (RootDatum rd) = RootDatum: let (d,)=derived_info(rd) in d
set mod_central_torus (RootDatum rd) = RootDatum:
  let (d,)=mod_central_torus_info(rd) in d
set adjoint (RootDatum rd) = RootDatum: { change weight basis to simple roots }
  root_datum(id_mat(semisimple_rank(rd)),Cartan_matrix(rd))

{ from appropriate (subsystem) dual 2rho value, deduce test for being simple }
set is_simple_for (vec dual_two_rho) = (vec->bool):
  (vec alpha): dual_two_rho*alpha=2

{ get generating simple system from set of matching posroots and poscoroots }
set simple_from_positive (mat posroots,mat poscoroots) = (mat,mat):
  ( columns_with(is_simple_for(sum(poscoroots)),posroots)
  , columns_with(is_simple_for(sum(posroots)),poscoroots)
  )

set fundamental_weights (RootDatum rd) = [ratvec]:
  for i:semisimple_rank(rd) do fundamental_weight(rd,i) od
set fundamental_coweights (RootDatum rd) = [ratvec]:
  for i:semisimple_rank(rd) do fundamental_coweight(rd,i) od



{				Inner classes				}

set != (InnerClass x,InnerClass y) = bool: not(x=y)

{ integrality inner class (dual side) defined by inf. character and involution }
set dual_integral (InnerClass ic, ratvec gamma) = InnerClass:
  inner_class(dual(integrality_datum(ic,gamma)),-^distinguished_involution(ic))


{				Cartan classes				}

set Cartan_classes (InnerClass ic) = [CartanClass]:
  for i:nr_of_Cartan_classes(ic) do Cartan_class(ic,i) od

set print_Cartan_info (CartanClass cc) = void:
  let show (string s) = string: if s="" then "empty" else s fi
  , ((cr,Cr,sr),ww,(orbit_size,fiber_size),(i_tp,r_tp,C_tp)) = Cartan_info(cc)
  in
  begin
    prints("compact: ",cr,", complex: ",Cr,", split: ",sr)
  ; (let str = "canonical twisted involution: " in
       if =#ww then str +:= "e"
       else for s@i in ww do if =i then str +:= s+1 else str +:= ","+(s+1) fi od
       fi
     ; prints(str)
    )
  ; prints("twisted involution orbit size: ",orbit_size,
	   "; fiber size: ",fiber_size,"; strong inv: ",orbit_size*fiber_size)
  ; prints("imaginary root system: ",show(str(i_tp)))
  ; prints("real root system: ",show(str(r_tp)))
  ; prints("complex factor: ",show(str(C_tp)))
  end


set fundamental_Cartan (InnerClass ic) = CartanClass: Cartan_class(ic,0)
{ implicitly fundamental_Cartan(RealForm f) = fundamental_Cartan(InnerClass:f) }
set most_split_Cartan (InnerClass ic) = CartanClass:
  Cartan_class(ic,nr_of_Cartan_classes(ic)-1)
{ also most_split_Cartan@RealForm is built-in, but is not that of inner class }

{ in the following, Complex factors count as half-compact, half-split }
set compact_rank (CartanClass cc) = int:
  let ((c,C,),,,) = Cartan_info(cc) in c+C
set split_rank (CartanClass cc) = int:
  let ((,C,s),,,) = Cartan_info(cc) in C+s

set compact_rank (InnerClass G) = int: compact_rank(fundamental_Cartan(G))
set split_rank (RealForm G)     = int: split_rank(most_split_Cartan(G))

{ equality of Cartan classes }
set = (CartanClass H,CartanClass J) = bool:
  let (,theta_H,,)=Cartan_info(H), (,theta_J,,)=Cartan_info(J) in
  theta_H=theta_J { compare their twisted involutions }

{ number of the Cartan class H in the list of those for the real form G }
set number(CartanClass H,RealForm G) = int:
  last(nr_of_Cartan_classes(G), (int i)bool: Cartan_class(G,i)=H)

{				Real forms				}

set != (RealForm f, RealForm g) = bool: not(f=g)

set form_name (RealForm f) = string: form_names(f)[form_number(f)]

set real_forms (InnerClass ic)= [RealForm]:
  real_forms(fundamental_Cartan(ic))
set dual_real_forms (InnerClass ic) = [RealForm]:
  dual_real_forms(most_split_Cartan(ic))

set is_quasisplit (RealForm G) = bool: form_number(G)=nr_of_real_forms(G)-1
set is_quasicompact (RealForm G) = bool: form_number(G)=0

set split_form (RootDatum r) = RealForm:
  quasisplit_form(inner_class(r,-id_mat(rank(r))))

{ split form of a Lie type is taken simply connected (times a split torus) }
set split_form (LieType t) = RealForm: split_form(simply_connected(t))

set quasicompact_form (InnerClass ic) = RealForm: real_form(ic,0)
{ quasisplit_form@InnerClass is built-in }

set is_compatible (RealForm f, RealForm g) = bool:
  let ic = inner_class(f)
  then oc = occurrence_matrix(ic)*^dual_occurrence_matrix(ic)
  in inner_class(g)=dual(ic) and oc[form_number(f),form_number(g)]>0

set is_compact (RealForm G) = bool: { real form 0 in equal rank inner class }
  KGB_size(G)=1 and distinguished_involution(G)=1



{			       KGB elements				}

set != (KGBElt x,KGBElt y) = bool: not(x=y)
set real_form (KGBElt x) = let (rf,) = %x in rf
set # (KGBElt x) = let (,n) = %x in n
set root_datum (KGBElt x) = RootDatum: real_form(x)
set inner_class (KGBElt x) = InnerClass: real_form(x)

set KGB (RealForm rf) = [KGBElt]: for i:KGB_size(rf) do KGB(rf,i) od

{ all KGB elements of G mapping to its Cartan class H }
set KGB (CartanClass H,RealForm G) = [KGBElt]:
  ## for x in KGB(G) do if Cartan_class(x)=H then [x] else [] fi od

set KGB_elt ((InnerClass, mat, ratvec) (,theta,v):all) = KGBElt:
  let rf = real_form(all)   { find real form within ic }
  in KGB_elt(rf,theta,v)    { find KGB element within rf }

{ NB: elements produced by the following function test unequal to any others }
set KGB_elt (RootDatum rd, mat theta, ratvec v) = KGBElt:
  let ic = inner_class(rd,theta)   { find the proper inner class }
  then rf = real_form(ic,theta,v)  { find real form within ic }
  in KGB_elt(rf,theta,v)           { find KGB element within rf }

set Cartan_class (InnerClass ic, mat theta) = CartanClass:
  Cartan_class(KGB_elt(ic,theta,ratvec:null(rank(ic))))



set status (vec alpha,KGBElt x) = int: status(root_index(real_form(x),alpha),x)

set cross (vec alpha,KGBElt x) = KGBElt:
  cross(root_index(root_datum(x),alpha),x)
set Cayley (vec alpha,KGBElt x) = KGBElt:
  Cayley(root_index(real_form(x),alpha),x)

{ cross action of Weyl group element; avoid name conflict cross@(vec,KGBElt) }
set W_cross ([int] w,KGBElt x) = KGBElt:
  for s in w ~ do x:=cross(s,x) od; x

set KGB_status_text (int i) = string: ["C-","ic","r ","nc","C+"][i]

set status_text ((int,KGBElt)p) = string: KGB_status_text(status(p))
set status_text ((vec,KGBElt)p) = string: KGB_status_text(status(p))
set status_texts (KGBElt x) = [string]:
  for s:semisimple_rank(real_form(x)) do status_text(s,x) od

set is_complex ((int,KGBElt)p) = status(p)%4=0
set is_real ((int,KGBElt)p) = status(p)=2
set is_imaginary ((int,KGBElt)p) = status(p)%2=1
set is_noncompact ((int,KGBElt)p) = status(p)=3
set is_compact ((int,KGBElt)p) = status(p)=1
set is_descent ((int,KGBElt)p) = status(p)<3
set is_ascent ((int,KGBElt)p) = status(p)>=3
set is_strict_descent ((int,KGBElt)p) = is_descent(p) and not is_compact(p)

{ status of general roots for a KGBElt (which here just represents its fiber) }

set is_imaginary (KGBElt x) = (vec->bool): is_imaginary(involution(x))
set is_real (KGBElt x)      = (vec->bool): is_real(involution(x))
set is_complex (KGBElt x)   = (vec->bool): is_complex(involution(x))


set imaginary_posroots (KGBElt x) = mat:
  imaginary_posroots(root_datum(x),involution(x))
set real_posroots (KGBElt x) = mat:
  real_posroots(root_datum(x),involution(x))
set imaginary_poscoroots (KGBElt x) = mat:
  imaginary_poscoroots(root_datum(x),involution(x))
set real_poscoroots (KGBElt x) = mat:
  real_poscoroots(root_datum(x),involution(x))
set imaginary_sys (KGBElt x) = (mat,mat):
  let p = (root_datum(x),involution(x))
  in (imaginary_posroots(p),imaginary_poscoroots(p))
set real_sys (KGBElt x) = (mat,mat):
  let p = (root_datum(x),involution(x))
  in (real_posroots(p),real_poscoroots(p))

set rho_i (KGBElt x) = ratvec: sum(imaginary_posroots(x))/2
set rho_r (KGBElt x) = ratvec: sum(real_posroots(x))/2
set rho_check_i (KGBElt x) = ratvec: sum(imaginary_poscoroots(x))/2
set rho_check_r (KGBElt x) = ratvec: sum(real_poscoroots(x))/2

set rho_i ((RootDatum,mat) rd_theta) = ratvec:
  sum(imaginary_posroots(rd_theta))/2
set rho_r ((RootDatum,mat) rd_theta) = ratvec:
  sum(real_posroots(rd_theta))/2
set rho_check_i ((RootDatum,mat) rd_theta) = ratvec:
  sum(imaginary_poscoroots(rd_theta))/2
set rho_check_r ((RootDatum,mat) rd_theta) = ratvec:
  sum(real_poscoroots(rd_theta))/2

{ compact/noncompact status for a given KGBElt of general imaginary roots }
set is_compact (KGBElt x) = (vec->bool):
  let coweight = rho_check_i(x)+torus_factor(x), is_im=is_imaginary(x)
  in (vec alpha) bool: assert(is_im(alpha)); =(coweight*alpha)%2
set is_noncompact (KGBElt x) = (vec->bool):
  let coweight = rho_check_i(x)+torus_factor(x), is_im=is_imaginary(x)
  in (vec alpha) bool: assert(is_im(alpha)); !=(coweight*alpha)%2

{ for roots not known to be imaginary, use these functions instead }
set is_compact_imaginary (KGBElt x) = (vec->bool):
  let p=is_imaginary(x), q=is_compact(x) { allow pre-computation for x }
  in (vec alpha) bool: p(alpha) and q(alpha)
set is_noncompact_imaginary (KGBElt x) = (vec->bool):
  let p=is_imaginary(x), q=is_noncompact(x) { allow pre-computation for x }
  in (vec alpha) bool: p(alpha) and q(alpha)

set compact_posroots (KGBElt x) = mat:
  columns_with(is_compact(x),imaginary_posroots(x))
set noncompact_posroots (KGBElt x) = mat:
  columns_with(is_noncompact(x),imaginary_posroots(x))

set rho_ci (KGBElt x)  = ratvec: sum(compact_posroots(x))/2
set rho_nci (KGBElt x) = ratvec: sum(noncompact_posroots(x))/2

set is_imaginary (vec v,KGBElt x) = bool: is_imaginary(x)(v)
set is_real (vec v,KGBElt x) =      bool: is_real(x)(v)
set is_complex (vec v,KGBElt x) =   bool: is_complex(x)(v)
set is_compact_imaginary (vec v,KGBElt x) = bool: is_compact_imaginary(x)(v)
set is_noncompact_imaginary (vec v,KGBElt x) = bool:
  is_noncompact_imaginary(x)(v)

set print_KGB (KGBElt x) = void:
( prints(new_line,"Element is number ",#x, " in following KGB set")
; print_KGB(real_form(x)) )

set no_Cminus_roots (KGBElt x) = bool:
  none(semisimple_rank(real_form(x)), (int i)bool: =status(i,x))
set no_Cplus_roots (KGBElt x) = bool:
  none(semisimple_rank(real_form(x)), (int i)bool: status(i,x)=4)

{				Blocks					}

set blocks (InnerClass ic) = [Block]:
  let result = [Block]: [] in
  for rf in real_forms(ic)
  do for drf in dual_real_forms(ic)
     do if is_compatible(rf,drf) then result #:= block(rf,drf) fi
     od
  od; result

set raw_KL  ((RealForm,RealForm) p) = (mat,[vec],vec): raw_KL(block(p))
set dual_KL ((RealForm,RealForm) p) = (mat,[vec],vec): dual_KL(block(p))

set print_block  ((RealForm,RealForm) p) = void: print_block (block(p))
set print_blocku ((RealForm,RealForm) p) = void: print_blocku(block(p))
set print_blockd ((RealForm,RealForm) p) = void: print_blockd(block(p))
set print_KL_basis ((RealForm,RealForm) p) = void: print_KL_basis(block(p))
set print_prim_KL  ((RealForm,RealForm) p) = void: print_prim_KL(block(p))
set print_KL_list  ((RealForm,RealForm) p) = void: print_KL_list(block(p))
set print_W_cells  ((RealForm,RealForm) p) = void: print_W_cells(block(p))
set print_W_graph  ((RealForm,RealForm) p) = void: print_W_cells(block(p))


{			    Module parameters				}

set != (Param x,Param y) = bool: not(x=y)

set root_datum (Param p) = RootDatum: real_form(p)
set inner_class (Param p) = InnerClass: real_form(p)

set null_module (Param p) = ParamPol:
  null_module(real_form(p)) { avoid using ParamPol version below, could throw }

{ deforming |nu| (operand order avoids conflicting with *@(int,ParamPol) ) }
set * (Param p,rat f) = Param: { multiplying the infinitesmal character works: }
  let (x,lambda_rho,gamma)=%p in param(x,lambda_rho,gamma*f)

set x (Param p) = KGBElt: let (x,,) =%p in x
set lambda_minus_rho (Param p) = vec: let (,lambda_rho,) =%p in lambda_rho
set lambda (Param p) = ratvec: lambda_minus_rho(p)+rho(real_form(p))
set infinitesimal_character (Param p) = ratvec: let (,,gamma) =%p in gamma
set nu (Param p) = ratvec: let (x,,gamma) =%p in (1-involution(x))*gamma/2
set Cartan_class (Param p) = CartanClass: Cartan_class(x(p))

set involution (Param p)=involution(x(p))

set integrality_datum (Param p)= RootDatum:
  integrality_datum(root_datum(p),infinitesimal_character(p))

set is_regular (Param p) = bool:
  is_regular(root_datum(p),infinitesimal_character(p))

set trivial (RealForm G) = Param: { parameter for the trivial representation }
  param(KGB(G,KGB_size(G)-1),null(rank(G)),rho(G))

{ cross action of Weyl group element; avoid name conflict cross@(vec,Param) }
set W_cross ([int] w,Param p) = Param:
  for s in w ~ do p:=cross(s,p) od; p

{ parameter(G,x,lambda,nu)=param(KGB(G,x),lambda-rho(G),nu), so you can enter
  lambda without the rho shift; lambda may have denominator 2 or be a vec
}
set parameter (RealForm G,int x,ratvec lambda,ratvec nu) = Param:
  param(KGB(G,x),ratvec_as_vec(lambda-rho(G)),nu)
set parameter (KGBElt x,ratvec lambda,ratvec nu) = Param:
  param(x,ratvec_as_vec(lambda-rho(real_form(x))),nu)

{ set parameter ensuring (upon sucess) that the inf. char. is gamma }
set parameter_gamma(KGBElt x, ratvec lambda, ratvec gamma) = Param:
  let (G,nx)=%x, theta=involution(x) in
  { ((1-theta)*lambda+(1+theta)*gamma)/2 = (1+theta)*(gamma-lambda)/2+lambda }
  parameter(G,nx,(1+theta)*(gamma-lambda)/2+lambda,gamma)

{ get just the parameters from a block, just a shorcut to: (params,)=block(p) }
set block_of (Param p) = [Param]: let (params,)=block(p) in params

{ status of parameter with respect to integrality generator s, or root alpha }

set imaginary_type (int s, Param p) = int: if cross(s,p)=p then 2 else 1 fi
set real_type (int s,Param p) = int: if cross(s,p)=p then 1 else 2 fi

set imaginary_type (vec alpha, Param p) = int:
  if cross(alpha,p)=p then 2 else 1 fi
set real_type (vec alpha, Param p) = int:
  if cross(alpha,p)=p then 1 else 2 fi

set is_nonparity (int s,Param p)=bool: is_real(s,x(p)) and Cayley(s,p)=p
set is_parity (int s,Param p)= bool: is_real(s,x(p)) and Cayley(s,p)!=p

set is_nonparity (vec alpha,Param p)=bool:
  is_real(alpha,x(p)) and Cayley(alpha,p)=p
set is_parity (vec alpha,Param p)= bool:
  is_real(alpha,x(p)) and Cayley(alpha,p)!=p

set status (vec alpha,Param p) = int: { enum: C-, ic, r1, r2, C+, rn, i1, i2 }
  let st=status(alpha,x(p)) in
  if st<=1 or st=4 then st { complex and imaginary compact cases keep old code }
  elif st=3 then { imaginary non-compact } 5+imaginary_type(alpha,p)
  elif Cayley(alpha,p)=p then { real non-parity } 5
  else 1+real_type(alpha,p)
  fi

set status (int s,Param p) = int: { this is NOT related to status(s,x(p)) }
  status(root(integrality_datum(p),s),p)

set block_status_text (int i) = string:
  case i in "C-","ic","r1","r2","C+","rn","i1","i2" esac

set status_text (int s,Param p) = string: block_status_text(status(s,p))
set status_texts (Param p) = [string]:
  for s:semisimple_rank(real_form(p)) do status_text(s,p) od

set status_text ((vec,Param) ap) = string: block_status_text(status(ap))

set parity_poscoroots (Param p) = mat: { set of positive real parity coroots }
  let (alpha,real_poscoroots)=real_sys(x(p))
  in columns_with((int i):status(alpha[i],p)!=5,real_poscoroots)
set nonparity_poscoroots (Param p) = mat: { positive real nonparity coroots }
  let (alpha,real_poscoroots)=real_sys(x(p))
  in columns_with((int i):status(alpha[i],p)=5,real_poscoroots)

set is_descent (int s,Param p) = bool: status(s,p)<4
set tau_bitset (Param p) = ((int->bool),int):
  ((int s): is_descent(s,p), semisimple_rank(real_form(p)))

set tau (Param p)            = [int]: list(tau_bitset(p))
set tau_complement (Param p) = [int]: complement(tau_bitset(p))

set is_descent ((vec,Param) ap) = bool: status(ap)<4

set lookup (Param p, [Param] block) = int:
  let i=#block-1 in while >=i and block[i]!=p do i-:=1 od; i


{			Extended blocks					}

set extended_status_texts = [string]:
  ["1C+","1C-","1i1","1r1f","1i2f","1r2","1i2s","1r1s","1rn","1ic"
  ,"2C+","2C-","2Ci","2Cr"
     ,"2i11","2r11","2i12f","2r21f","2i22","2r22","2i12s","2r21s","2rn","2ic"
  ,"3C+","3C-","3Ci","3r","3i","3Cr","3rn","3ic"
  ]

set has_double_extended_Cayley (int n) =
  if n<5 then n>=3 else n>=16 and n<20 fi { 1r1f,1i2f,2r11,2i12f,2r21f,2i22 }

set print_extended_block (Param p, mat delta) = void:
  let (block,types,L0,L1) = extended_block(p,delta) then (l,r)=#types
  then w=width(#block-1)
  , with_sign(int n) = string: if n<0 then "-"+(minus_1-n) else "+"+n fi
  in
  for q@i in block
  do prints
  (r_adjust(w,int_format(i))
  ,": ["
  , ## { statuses }
    for j:r
    do if j=0 then "" else "," fi
    ## l_adjust(5,extended_status_texts[types[i,j]])
    od
  , "]"
  , ## { cross actions }
    for j:r
    do r_adjust (w+1, int_format(
       if L0[i,j]=l or has_double_extended_Cayley(types[i,j])
       then i { self cross when either no Cayleys (nor complex) or 2 of them }
       elif L1[i,j]=l then L0[i,j] else L1[i,j] { complex resp single Cayley }
       fi))
    od
  , "; "
  , ## { Cayley transforms }
    for j:r
    do c_adjust (2*w+3,
       if L1[i,j]=l then "." { compact, nonparity or complex: no Cayley }
       elif has_double_extended_Cayley(types[i,j])
       then L0[i,j].with_sign+","+L1[i,j].with_sign { double valued Cayley }
       else L0[i,j].with_sign { single valued Cayley }
       fi)
    od
  , "  x=" , #x(q) , ", " , lambda_minus_rho(q)
  )
  od

{		    Polynomials in module parameters			}

set null_module (ParamPol P) = ParamPol: 0*P
set -(ParamPol P) = ParamPol: minus_1*P

set first_param (ParamPol P) = Param: let (,p)=first_term(P) in p
set last_param (ParamPol P)  = Param: let (,p)=last_term(P) in p

set s_to_1 (ParamPol P)       = ParamPol: 0*P + for x@q in P do (+%x,q) od
set s_to_minus_1 (ParamPol P) = ParamPol: 0*P + for x@q in P do (-%x,q) od

{ counterpart to built-in +@(ParamPol,(Split,Param)) }
set - (ParamPol a, (Split,Param) (c,p)) = ParamPol: a+(-c,p)

{ deform a whole ParamPol, by deforming all individual terms }
set * (ParamPol P, rat f) = ParamPol: 0*P + for c@q in P do (c,q*f) od

<<<<<<< HEAD
{ multiply a ParamPol by a rational by multiplying each coefficient}
set * (rat f,ParamPol P)=ParamPol: 
  let rv=null_module(P) in 
   for s@p in P do rv+:=(f*s)*p od;rv
=======
{ inverse of scalar multiplication *@(int,ParamPol) }
set divide_by (int n, ParamPol P) = ParamPol:
  0*P+ for c@t in P do let (q,r)=c\%n in assert(=r,"Inexact division");(q,t) od
>>>>>>> 7b8e5eab

{ simulate coercion (KGBElt->RealForm) in some cases }
set root_datum (ParamPol P) = RootDatum: real_form(P)

set virtual (Param p) = ParamPol: p { for making implicit conversion explcit }
set virtual (RealForm G, [Param] ps) = ParamPol:
  let one=Split:(1,0) in null_module(G)+for p in ps do (one,p) od
{ DON'T define virtual ([Param] pp): cannot be correctly defined when #pp=0 }

{ nice output of ParamPol: split_format the coefficients }
set pol_format (ParamPol P)= void:
  for w@p in P
  do prints("(",split_format(w),")*",p,", ",infinitesimal_character(p)) od

{ find what should be unique infintesimal character shared by all terms }
set infinitesimal_character(ParamPol P) = ratvec:
  assert(!=P,"empty polynomial has no infinitesimal character");
  let (,,gamma)=%first_param(P) in
  for @p in P
  do assert(infinitesimal_character(p)=gamma
           ,"infinitesimal character not unique")
  od; gamma

{ more generally, groups terms into different ParamPol, by value of gamma }
set separate_by_infinitesimal_character (ParamPol P) = [(ratvec,ParamPol)]:
  let M = [(ratvec,ParamPol)]:[]
  then insert ((Split,Param)(,p):term ) = void: { insert into M }
    let inserted=false, gamma=infinitesimal_character(p) in
    for (key,P)@i in M
    do if key=gamma then M[i]:=(key,P+term); inserted:=true fi
    od
  ; if not inserted then M #:= (gamma,ParamPol: p) fi
  in for c@p in P do insert(c,p) od; M

{				Miscellaneous				}

set in_string_list (string s,[string] S)=bool:
  let i=#S-1 in while >=i and S[i]!=s do i-:=1 od; >=i

set positive_imaginary_roots_and_coroots = imaginary_sys@(RootDatum,mat)
set positive_imaginary_roots_and_coroots = imaginary_sys@KGBElt

set imaginary_roots_and_coroots ((RootDatum, mat)p) = (mat,mat):
  let (a,b)=imaginary_sys(p) in (negative_system(a)##a, negative_system(b)##b)
set imaginary_roots_and_coroots (KGBElt x) = (mat,mat):
  imaginary_roots_and_coroots (root_datum(real_form(x)),involution(x))

set positive_real_roots_and_coroots = real_sys@(RootDatum,mat)
set positive_real_roots_and_coroots = real_sys@KGBElt

set real_roots_and_coroots ((RootDatum, mat)p) = (mat,mat):
  let (a,b)=real_sys(p) in (negative_system(a)##a, negative_system(b)##b)
set real_roots_and_coroots (KGBElt x) = (mat,mat):
  real_roots_and_coroots (root_datum(real_form(x)),involution(x))

set complex_posroots (RootDatum rd,mat theta) =  mat:
  columns_with(is_complex(theta),posroots(rd))
set complex_posroots (KGBElt x) =  mat:
  complex_posroots(root_datum(x),involution(x))

{ for user convenience; a ParamPol is an associative array ParamPol->Split
  so selecting its monomials (Param values) by position is not reliable, but
  allowing so is useful in user sessions to pick terms from a computed result
}
set monomials (ParamPol P) = [Param]: for c@p in P do p od
set monomial  (ParamPol P,int i) = Param: monomials(P)[i]

{ delete one term from a list }
set delete ([int] v, int k)     =[int]:     v[:k]##v[k+1:]
set delete ([vec] v, int k)     =[vec]:     v[:k]##v[k+1:]
set delete ([ratvec] v, int k)  =[ratvec]:  v[:k]##v[k+1:]
set delete ([[ratvec]] v, int k)=[[ratvec]]:v[:k]##v[k+1:]
set delete ([[vec]] v, int k)   =[[vec]]:   v[:k]##v[k+1:]
set delete ([ParamPol] P, int k)=[ParamPol]:P[:k]##P[k+1:]

{   		    Miscellaneous find functions		     }

{ find index of item in list, or -1 if not found; first does this }

set find ([int] v, int k)=int:     first(#v,(int i)bool:v[i]=k)
set find ([Param] P,Param p)=int:  first(#P,(int i)bool:P[i]=p)
set find ([KGBElt] S,KGBElt x)=int:first(#S,(int i)bool:S[i]=x)

{ used to find root v in list of roots S:}
set find ([[int]] S,[int] v)=int:first(#S,(int i)bool:S[i]=v)

{ need different name to avoid disambiguation problem }
set find_vec([vec] S,vec v)=int:first(#S,(int i)bool:S[i]=v)

{ pad string with blanks (for lining up columns in tables)}
set pad(string s,int padding)=string: l_adjust(padding,s)<|MERGE_RESOLUTION|>--- conflicted
+++ resolved
@@ -473,13 +473,6 @@
     else error("Negative power "+n+" of split integer "+split_format(x))
     fi
 
-{.multiply split integer by a rational.}
-set *(Split z,rat r)=Split:
-let (a,b)=%z in 
-assert(is_integer(a*r) and is_integer(b*r),"Split*rational is not a Split");
-Split:(rat_as_int(a*r),rat_as_int(b*r))
-
-set *(rat r,Split z)=Split:z*r
 
 {				Root data 				}
 
@@ -1120,16 +1113,9 @@
 { deform a whole ParamPol, by deforming all individual terms }
 set * (ParamPol P, rat f) = ParamPol: 0*P + for c@q in P do (c,q*f) od
 
-<<<<<<< HEAD
-{ multiply a ParamPol by a rational by multiplying each coefficient}
-set * (rat f,ParamPol P)=ParamPol: 
-  let rv=null_module(P) in 
-   for s@p in P do rv+:=(f*s)*p od;rv
-=======
 { inverse of scalar multiplication *@(int,ParamPol) }
 set divide_by (int n, ParamPol P) = ParamPol:
   0*P+ for c@t in P do let (q,r)=c\%n in assert(=r,"Inexact division");(q,t) od
->>>>>>> 7b8e5eab
 
 { simulate coercion (KGBElt->RealForm) in some cases }
 set root_datum (ParamPol P) = RootDatum: real_form(P)
