{ Union types for built-in |linear_solve| and versions of |solve| below
  Such types cannot share |void| tag, so we choose distince ones }
set_type
[ linear_solution = ( void empty_set | (vec,int,mat) affine_subspace )
, maybe_a_vec =     ( void no_vec | vec solution)
, maybe_a_ratvec =  ( void no_ratvec | ratvec solution )
, maybe_a_mat =     ( void no_mat | mat solution )
]

set where() = void: for line in back_trace do prints(line) od

set !minus_1 = -1 { using this constant avoids evaluating unary minus }
set ~ (int n) = minus_1-n { subtract from -1, or bitwise complement }

set # (int n)= [int]: for i:n do i od       { [0,1,...,n-1] }
set # (bool b) = int: if b then 1 else 0 fi { Iverson symbol }
set sign (bool b) = int: { |minus_1^#b|, i.e.: } if b then minus_1 else 1 fi

set ^ = !=@(bool,bool) { exclusive or }

set assert (bool b,string message) = void: if not b then error(message) fi
set assert (bool b) = void: assert(b,"assertion failed") { default message }

{ bitsets encoded as functions (int->bool) together with upper bound |limit| }

set bitset ([int] L) =
  let map=[bool]:[], len=0 { invariant len=#map } in
  for x in L ~ { reversing loop minimises expansions for many lists }
  do if x<len then map[x]:=true
     else map := for i:x+1 do if i<len then map[i] else i=x fi od ; len := x+1
     fi
  od; (len,(int i)bool: map[i])

set list (int limit, (int->bool) predicate) = [int]:
  ## for i:limit do if predicate(i) then [i] else [] fi od
set complement (int limit,(int->bool) predicate) = [int]:
  ## for i:limit do if predicate(i) then [] else [i] fi od
set complement (int n, [int] list) = [int]:
  let (len,f)=bitset(list) in complement(n,(int i)bool: i<len and f(i))

set count (int limit,(int->bool) predicate) = int:
  let c=0 in for i:limit do if predicate(i) then c+:=1 fi od; c

set all ([bool] p) = bool:
  for x in p do if not x then return false fi od; true
set any ([bool] p) = bool:
  for x in p do if x then return true fi od; false
set none ([bool] p) = bool:
  for x in p do if x then return false fi od; true
set first ([bool] p) = int:
  for x@i in p do if x then return i fi od; minus_1
set last ([bool] p) = int:
  let i=#p-1 in while >=i and not p[i] do i-:=1 od; i
set count ([bool] p) = int: { count (sum) number of truths in list }
  let c=0 in for b in p do if b then c+:=1 fi od; c
set XOR ([bool] p) = bool: { exclusive or (sum modulo 2) of all truths in list }
  let c=false in for b in p do c:=(c!=b) od; c

set all (int limit,(int->bool) predicate) = bool:
  for i:limit do if not predicate(i) then return false fi od; true
set any (int limit,(int->bool) predicate) = bool:
  for i:limit do if predicate(i) then return true fi od; false
set none (int limit,(int->bool) predicate) = bool:
  for i:limit do if predicate(i) then return false fi od; true
set first (int limit,(int->bool) predicate) = int:
  for i:limit do if predicate(i) then return i fi od; minus_1
set last (int limit,(int->bool) predicate) = int:
  for i:limit ~do if predicate(i) then return i fi od; minus_1

{ if evaluating conditions is expensive, one can procedure them with '@:'}
set all ([(->bool)] p) = bool:
  for x in p do if not x() then return false fi od; true
set any ([(->bool)] p) = bool:
  for x in p do if x() then return true fi od; false
set none ([(->bool)] p) = bool:
  for x in p do if x() then return false fi od; true
set first ([(->bool)] p) = int:
  for x@i in p do if x() then return i fi od; minus_1
set last ([(->bool)] p) = int: { this is somewhat more efficient than first }
  let i=#p-1 in while >=i and not p[i]() do i-:=1 od; i

{ binary search first |i| in [low,high) with |pred(i)|, or |high| if none }
{ of course |pred| is assumed monotonic here: $pred(i)\implies pred(i+1)$ }
set binary_search_first ((int->bool)pred, int low, int high) = int:
  while low<high
  do let mid=(low+high)\2 in if pred(mid) then high:=mid else low:=mid+1 fi
  od; low

{ transform "stops" representation of weakly increasing function to function }
set from_stops ([int] stops) = (int->int):
  stops:=stops[1:]; { ignore the first stop, which should always be 0 }
  (int k): binary_search_first((int i):stops[i]>k,0,#stops) { first excess }

{                               Integers                                }

set abs (int k)= int: if <k then -k else k fi
set sign (int k)= int: case k then minus_1 in 0 else 1 esac

set is_odd  (int n) = bool: !=n%2
set is_even (int n) = bool:  =n%2

set min (int k, int l) = int: if k<l then k else l fi
set max (int k, int l) = int: if k<l then l else k fi

set min ([int] a) = int: let l=#a in assert(l.>,"Minimum of an empty list");
  let m=a~[0] in for i:l-1 do if a[i]<m then m:=a[i] fi od; m
set max ([int] a) = int: let l=#a in assert(l.>,"Maximum of an empty list");
  let m=a~[0] in for i:l-1 do if a[i]>m then m:=a[i] fi od; m

set min_loc ([int] a) = int: { position of first occurrence of minimum, or -1 }
  let l=#a in
  if =l then minus_1
  else let p=0, m=a[0] in
    for i:l-1 from 1 do if a[i]<m then set (p,m):=(i,a[i]) fi od; p
  fi
set max_loc ([int] a) = int: { position of first occurrence of maximum, or -1 }
  let l=#a in
  if =l then minus_1
  else let p=0, m=a[0] in
    for i:l-1 from 1 do if a[i]>m then set (p,m):=(i,a[i]) fi od; p
  fi

{ versions seeded with a "limit value" to use in case of an empty list }
set min (int !seed) = ([int]->int):
  ([int] l): let m=seed in for a in l do if a<m then m:=a fi od; m
set max (int !seed) = ([int]->int):
  ([int] l): let m=seed in for a in l do if a>m then m:=a fi od; m

set gcd (int a,int b) = int:
   if b.<= then if b.= then return a else b:=-b { force positive result} fi fi;
   while let r=a%b in r.!= do a:=b; b:=r od; b

set lcm (int a,int b) = int: let d=gcd(a,b) in if d=1 then a*b else a\d*b fi.abs

set lcm ([int] v) = int: let m=1 in for x in v do m:=lcm(m,x) od; m

set =  ((int,int)(x0,y0),(int,int)(x1,y1)) = bool: x0=x1 and y0=y1
set != ((int,int)(x0,y0),(int,int)(x1,y1)) = bool: x0!=x1 or y0!=y1

{ scalar multiplication of list (note: *@(vec,int) returning vec is built-in) }
set * (int c,[int] r) = [int]: for a in r do c*a od

{ sum, product of a list of values }
set sum ([int] r) = int: let s=0 in for a in r do s+:=a od; s
set product ([int] r) = int: let p=1 in for a in r do p*:=a od; p

set half (int n) = int: let (q,r)=n\%2 in assert(=r,"Inexact halving"); q
set exact_divide (int a, int b) = int:
    let (q,r)=a\%b in assert(=r,"Inexact division"); q

set int_format = to_string@int

set is_member ([int] v) = (int->bool):
  (int val)bool: any(#v,(int i)bool: v[i]=val)
set isnt_member ([int] v) = (int->bool):
  (int val)bool: all(#v,(int i)bool: v[i]!=val)

set contains (int val) = ([int]->bool): ([int] v)bool:
  any(#v,(int i)bool:v[i]=val)

set fac (int n) = int: let p=1 in for i:n-1 from 2 do p *:=i od; p

{ convert to base n as polynomial: small coef polynomial evaluating to k at n }
set to_base_poly (int n) = (int->vec): (int k) vec: assert(k.>=);
  let r=0{dummy for mulit-assign} in while !=k do set (k,r):=k\%n; r od

set to_base (int n, (int->string) digit) = (int->string):
  let tbp=to_base_poly(n) in
  (int k) string: assert(k.>=); ##for c in tbp(k) ~do c.digit od

set binary = (int->string):
  let f=to_base(2,to_string@int) in
  (int n)string: if n.< then "-"##f(-n) else f(n) fi

set hexadecimal = (int->string):
  let !shift = "A".ascii-10
  then f=to_base(16,(int k): if k<=9 then k.to_string else ascii(k+shift) fi)
  in (int n)string: if n.< then "-"##f(-n) else f(n) fi

{                           Rational numbers                            }

set numer (rat a) = let (n,)=%a in n
set denom (rat a) = let (,d)=%a in d

set is_integer (rat r) = bool: denom(r)=1
set sign (rat a)= int: sign(numer(a)) { denominator is always positive }

set abs(rat a)=rat: sign(a)*a

set \ ((rat,rat)p) = int: floor(/p)
set \% ((rat,int)p) = (int,rat): (\p,%p) { shouldn't these two be built-in? }
set \% ((rat,rat)p) = (int,rat): (\p,%p)

{ these are mostly for ratvec arguments, but [rat] avoids coercion from vec }
set floor ([rat] v) = vec: for a in v do floor(a) od
set ceil  ([rat] v) = vec: for a in v do  ceil(a) od

set sum ([rat] r) = rat: let s=rat:0 in for a in r do s+:=a od; s
set product ([rat] r) = rat: let p=rat:1 in for a in r do p*:=a od; p

{ extend built-in scalar product of vectors to list of rational case }
set * ([rat] v, [rat] w) = rat:
   let s=rat:0 in for vi@i in v do s +:= vi*w[i] od; s

set * ([int] v, [rat] w) = rat:
   let s=rat:0 in for vi@i in v do s +:= vi*w[i] od; s

{ make a rational into an integer if possible }
set rat_as_int (rat r) = int:
  let (n,d)=%r in if d=1 then n else error("Not an integer") fi

set min (rat k, rat l) = rat: if k<l then k else l fi
set max (rat k, rat l) = rat: if k<l then l else k fi

set min ([rat] a) = rat: let l=#a in assert(l.>,"Minimum of an empty list");
  let m=a~[0] in for i:l-1 do if a[i]<m then m:=a[i] fi od; m
set max ([rat] a) = rat: let l=#a in assert(l.>,"Maximum of an empty list");
  let m=a~[0] in for i:l-1 do if a[i]>m then m:=a[i] fi od; m

set min_loc ([rat] a) = int: { position of first occurrence of minimum, or -1 }
  let l=#a in
  if =l then minus_1
  else let p=0, m=a[0] in
    for i:l-1 from 1 do if a[i]<m then set (p,m):=(i,a[i]) fi od; p
  fi
set max_loc ([rat] a) = int: { position of first occurrence of maximum, or -1 }
  let l=#a in
  if =l then minus_1
  else let p=0, m=a[0] in
    for i:l-1 from 1 do if a[i]>m then set (p,m):=(i,a[i]) fi od; p
  fi

{ versions seeded with a "limit value" to use in case of an empty list }
set min (rat !seed) = ([rat]->rat):
  ([rat] l): let m=seed in for a in l do if a<m then m:=a fi od; m
set max (rat !seed) = ([rat]->rat):
  ([rat] l): let m=seed in for a in l do if a>m then m:=a fi od; m

set with_decimals (int n) = (rat->string): (rat r) string:
   let sign=if >=r then "+" else r:=-r; "-" fi, i=floor(r), f=frac(r) in
   sign ## i.to_string ## "." ##
   ## for :n do let x=10*f in x.floor.to_string next f:=x.frac od


{                               Strings                                 }

set !new_line = ascii(10) { including this in a string passes to a new line }

set char_index (string c, string s) = int: first(#s,(int i)bool: c=s[i])

set + = ##@(string,string) { + aliases string concatenation "ax" ## "is" }
set * = (string,int->string): { repeat string; use recursive doubling }
  let rec_fun rep(string s,int n) = string:
    if n=1 then s
    else let (q,r)=n\%2 then half=rep(s,q) in
      half + if =r then half else half+s fi
    fi
  in (string s,int n) string: if <=n then "" else rep(s,n) fi
set * (int n,string s) = string: s*n { allow factor to come first }

set + (string s, int i)= string: s + int_format(i)
set + (int i, string s)= string: int_format(i) + s

set + (string s, (int,int)(x,y)) = s + "(" + x + "," + y + ")"

set plural (int n) = string: if n=1 then "" else "s" fi
set plural (int n,string s) = string: n + if n=1 then s else s+"s" fi

set concat = ##@[string]

set l_adjust (int w, string s) = string:
  let d=w-#s in if <=d then s else s##(" "*d) fi
set r_adjust (int w, string s) = string:
  let d=w-#s in if <=d then s else (" "*d)##s fi
set c_adjust (int w, string s) = string:
  let d=w-#s in if <=d then s else let h=d\2 in (" "*h) ## s ## (" "*(d-h)) fi

set width (int n) = int: #int_format(n)

set split_lines (string text) = [string]:
  let last=0 in
  for c@i in text
  do if c=new_line else [] then [text[last:i]] next last:=i+1 fi
  od.##

set is_substring (string s, string text) = bool:
  let s0=for c in s do c od, t0=for c in text do c od in
  >=last(#t0-#s0,(int start):all(#s0,(int i):t0[start+i]=s0[i]))

set fgrep (string s, string text) = [string]:
  let result = [string]: [] in
  for line in split_lines(text)
  do if is_substring(s,line) then result#:=line fi
  od; result

{eliminate spaces, and "/1", for printing a ratvec}
set compact_ratvec(ratvec v)=string:
let (a,b)=%v in ([int]:a).to_string+
 if b=1 then "" else "/"+b.to_string fi

set star(bool value)=string:if value then "*" else "" fi

{                               Vectors                                 }

set vector (int n,(int->int)f) = vec: for i:n do f(i) od

{ standard basis in rank n }
set e(int n,int i) = vec: for j:n do #(i=j) od

set ones (int n)= vec: for i:n do 1 od

set ~ (vec v)= vec: v~[:]
set reverse ([int] r) = [int]: for x in r do x ~od
set lower (int k,vec v)= vec: v[:k]
set upper (int k,vec v)= vec: v[k~:]
set drop_lower (int k,vec v)= vec: v[k:]
set drop_upper (int k,vec v)= vec: v[:k~]

set <= (vec v) = bool: >= -v { anti-dominance (in fundamental weight coords) }
set <  (vec v) = bool: > -v  { strict anti-dominance }

{ all words of length |#limits|, with letter |i| running over |#limits[i]| }
set all_words ([int] limits) = mat:
  let rec_fun generate(int final) = [vec]:
     if =final then [null(0)]
     else final-:=1; let limit=limits[final] in
          for prefix in generate(final)
          do for i:limit do prefix#i od
	  od.##
     fi
  , size=#limits
  in size # generate(size) { ensure column size |size|, even for empty set }

set all_0_1_vecs (int n) = [vec]: all_words(for :n do 2 od)

set rec_fun power_set (int n) = [[int]]: { indices where 0_1_vecs have 1 }
  if =n then [[]] else let p=power_set(n-:=1) in p ## for S in p do S#n od fi
set power_set ([int] S) = [[int]]:
  for inx in power_set(#S) do for i in inx do S[i] od od
set choices_from ([int] S, int k) = [[int]]: { all $k$-subsets of $S$ }
  if k>#S then []
  else { now we will assume $n\geq k$ }
    let rec_fun from_first(int n,int k) = [[int]]: { $k$ from first $n$ of $S$ }
      if k=0 then [[]] { unique choice of 0 }
      else ## { generate by final element, and concatenate }
        for i:n-k+1 from k-1
        do let Si=S[i] in for l in from_first(i,k-1) do l#Si od
        od
      fi
    in from_first(#S,k)
  fi


{. number of times n occurs in [int] S .}
set multiplicity (int n, [int] S) = int: for x in S do x=n od.count

{add zeros to make total length =N}
set pad ([int] v,int N) = vec: v##null(N-#v)



{                               Matrices                                }

{ matrix defined by its dimension and expression for general entry }
set matrix ((int,int)(r,c),(int,int->int) f) = mat:
  r#for j:c do for i:r do f(i,j) od od

set n_rows    (mat m) = int: let (r,) = shape(m) in r
set n_columns = #@mat { this one is built in as a # operator overload }

set column (vec v) = mat: [v] { interpret v as single column }
set row (vec v)    = mat: ^v  { interpret v as single row }

set row (mat A,int i) = vec: (^A)[i]
set column (mat A,int i) = vec: A[i]

set rows (mat A) = [vec]: ^A
set columns (mat A) = [vec]: A

set ~ (mat A) = mat: { reverse rows and reverse columns }
  swiss_matrix_knife(45,A,0,0,0,0) { transform 45 = 36 + 9, rows&cols reversed }

set block_matrix (mat A,mat B) = mat:
  let ra=n_rows(A), rb=n_rows(B) then za=null(ra), zb=null(rb) in
  (ra+rb)# (for col in A do col##zb od ## for col in B do za##col od)

set block_matrix ([mat] list) = mat:
  let m = sum(for A in list do n_rows(A) od), pos=0
  in m #
  ##for A in list
    do let pre=null(pos) then {sequential!} post=null(m-(pos+:=n_rows(A))) in
       for col in A do pre##col##post od
    od

set main_diagonal (mat A) = vec:  for i:shape(A).min do A[i,i] od

{ test matrix against a multiple of the identity }
set = (mat m,int k) = bool: =(m-k)

{ add a column to a matrix, which is not predefined as operator # }
set # (mat m, vec v) = mat: n_rows(m) { require size match } # (([vec]:m)#v)
set # (vec v, mat m) = mat: n_rows(m) { require size match } # (v#([vec]:m))

{ add row to a matrix, which is similar; use operator ^ for it }
set ^ (mat m, vec v) = mat: n_columns(m) ^ (([vec]:^m)#v)
set ^ (vec v, mat m) = mat: n_columns(m) ^ (v#([vec]:^m))

set ## (mat A, mat B) = mat: { concatenate horizontally, must have same depth }
   n_rows(B) # (([vec]:A)##([vec]:B))
set ^ (mat A, mat B) = mat: { concatenate vertically, must have same width }
   n_columns(B) ^ (([vec]:^A)##([vec]:^B))

{ concatenate horizontally a list of matrices; each of n rows }
set ## (int n,[mat] L) = mat:
  n # ## for M in L do [vec]:M od

{ apply a function to all matrix entries }
set map_on (mat m) = ((int->int)->mat):
  let nr = n_rows(m)
  in ((int->int)f) mat: nr # for c in m do for e in c do f(e) od od

{ scalar multiplication }
set * (int c,mat m) = mat: map_on(m)((int e) int: c*e)
set - (mat m)= mat: { transform 36+128=164: 128 means negate entries }
  swiss_matrix_knife(164,m,0,0,0,0)

{ sum of list of matrices, with given shape for when list is empty }
set sum ((int,int) shape, [mat] L) = mat:
  let len=#L in
  if =len then null(shape)
  else let s=L~[0] in assert(shape(s)=shape); for i:len-1 ~do s +:= L[i] od; s
  fi
{ square matrices are frequent, so there is a spacial case of |sum| for them }
set sum (int n,[mat] L) = mat: sum((n,n),L)

{ product of list of square matrices, with given size for when list is empty }
set product (int n, [mat] L) = mat:
  let len=#L in
  if =len then id_mat(n)
  else let p=L~[0] in assert(shape(p)=(n,n)); for i:len-1 ~do p *:= L[i] od; p
  fi

set gcd(mat M) = int: gcd(for c in M do gcd(c) od)

{ integer division }
set \ (mat m,int d) = mat: map_on(m)((int e) int: e\d)

{ entrywise modulo }
set % (mat m,int d) = mat: map_on(m)((int e) int: e%d)

set Smith_basis (mat M) = mat: let (basis,)=Smith(M) in basis
set inv_fact (mat M) = vec: let (,invf)=Smith(M) in invf

{ matrix exponentiation }
set ^ = (mat,int->mat):
  let rec_fun matrix_power (mat m,int n) = mat:
    if n=1 then m
    else let (q,r)=n\%2 then mm=matrix_power(m,q) in
        mm*if =r then mm else mm*m fi
    fi
  in { ^@(mat,int) = } (mat m,int n) mat:
    assert(=shape(m),"Non square matrix in exponentiation");
  if n>0 then matrix_power(m,n) elif =n then id_mat(n_rows(m))
  else let (m1,d)=invert(m) in
     if d=1 then matrix_power(m1,-n)
     elif =d then error("Negative power of singular matrix")
     else error("Negative power of matrix not invertible over Z")
     fi
  fi

set inverse (mat M) = mat:
  let (inv,d)=invert(M) in
  if d=1 then inv else error("Matrix not invertible over the integers") fi

set / = inverse@mat { so |/M| is the same as |M^-1|, but more direct }

set rank (mat A) = int: let (,,pivots,)=A.echelon in #pivots

set det (mat A) = int:
( assert(=shape(A),"Determinant of non-square matrix")
; let (M,,,flip) = echelon(A) in
  if =shape(M) then flip*M.main_diagonal.product else 0 fi
)

set trace (mat A) = int:
  let (n,):sh=shape(A) in assert(=sh,"Non square matrix"); A.main_diagonal.sum

set char_poly (mat A) = vec: { characteristic polynomial of integer matrix }
  let ps = vec:[] { power sums of the eigenvalues }
  , es = vec:[1] { elementary sym.fct.s of minus the eigenvalues, reversed }
  , B=A, (n,):sh=shape(A)
  then trace (mat M) = sum(for i:n do M[i,i] od) { a bit faster than the above }
  in assert(=sh,"Non square matrix");
  { use Newton's identities $k*e_k=-\sum_{i=1}^k p_i*e_{k-i}$ to compute |es| }
  for k:n from 1 do ps #:= trace(B); B*:=A; es := (es*ps\-k) # es od; es

set cokernel (mat M) = ^kernel(^M) { minimal matrix wose kernel is our image }

set saturated_span (mat M) = bool: { whether columns span saturated sublattice }
  let inv_f = inv_fact(M) in
  =#inv_f or inv_f~[0]=1 { all invariant factors are 1? test last one, if any }

{ test all columns }
set all (mat M,(vec->bool) predicate) = bool:
  all(#M,(int i)bool:M[i].predicate)
set any (mat M,(vec->bool) predicate) = bool:
  any(#M,(int i)bool:M[i].predicate)
set none (mat M,(vec->bool) predicate) = bool:
  none(#M,(int i)bool:M[i].predicate)
set first (mat M,(vec->bool) predicate) = int:
  first(#M,(int i)bool:M[i].predicate)
set last (mat M,(vec->bool) predicate) = int:
  last(#M,(int i)bool:M[i].predicate)

set columns_with ((int,vec->bool) p,mat m) = mat:
  n_rows(m)# ## for col@j in m do if p(j,col) then [col] else [] fi od
set columns_with ((vec->bool) p,mat m) = mat:
  n_rows(m)# ## for col in m do if p(col) then [col] else [] fi od
set columns_with ((int->bool) p,mat m) = mat:
  n_rows(m)# ## for col@j in m do if p(j) then [col] else [] fi od
set a_column_with ((vec->bool) p,mat m) = maybe_a_vec:
  for col in m do if p(col) then return solution(col) fi od; no_vec()

set rows_with ((int,vec->bool) p,mat m) = mat:
  n_columns(m) ^ ## for row@i in ^m do if p(i,row) then [row] else [] fi od
set rows_with ((vec->bool) p,mat m) = mat:
  n_columns(m) ^ ## for row in ^m do if p(row) then [row] else [] fi od
set rows_with ((int->bool) p,mat m) = mat:
  n_columns(m) ^ ## for row@i in ^m do if p(i) then [row] else [] fi od
set a_row_with ((vec->bool) p,mat m) = maybe_a_vec:
  for row in ^m do if p(row) then return solution(row) fi od; no_vec()

set >=(mat m) = bool: { non-negative (dominant) columns only } all(m,>=@vec)
set >(mat m) = bool: { strictly positive (dominant) columns only } all(m,>@vec)
set <=(mat m) = bool: all(m,<=@vec)
set <(mat m) = bool: all(m,<@vec)

set lookup_column (vec v,mat m) = int: last(m,(vec w)bool: w=v)
set lookup_row (vec v,mat m) = int: last(^m,(vec w)bool: w=v)

{ sum of columns of a matrix; this is so neat, avoid calling it sum_columns }
set sum (mat m)= vec: m*ones(n_columns(m))

{ solve(mat A,vec b): find a |vec| solution x of A*x=b, or indicate none exists
  Method:
  - write A*C = M using echelon, with C an invertible matrix and, M echelon
  - solve M*y = b (possibly finding none); this is easy using the echelon form
  - if a solution is found, return x = C*y
}
set solve (mat A,vec b) = maybe_a_vec:
(  let (M,C,s,) = echelon(A) then (n,k)=shape(M)
   then j=0 { runs up to k, used to index backwards }, sol=null(k)
   in assert(#b=n,"equation mismatch")
;  for i:n
  ~do if j<#s and i=s~[j] { then it is a pivot row, with pivot at M[j][i] }
      then let Mj=M~[j] then (q,r)=b[i]\%Mj[i] in
         if !=r then return ().no_vec { because inexact division} fi
       ;  sol~[j]:=q; b-:=Mj*q { correct for contribution from sol[j~] }
       ;  j+:=1
       elif !=b[i] then return ().no_vec { because no pivot available }
       fi
   od
;  (C[:k]*sol).solution
)

set solve (mat A,mat B) = maybe_a_mat: { matrix |X| satifying |A*X=B|, if any }
(  let (M,C,s,) = echelon(A) then (n,k)=shape(M)
   then sols = mat: { column |j| is solutions of |M*y=B[j]| }
      assert(n_rows(B)=n,"equation mismatch");
      k { size of each solution column} #
      for b in B
      do let j=0 { runs up to |k|, used to index |s|, |M| backwards }
	 , sol=null(k), rem=b { remaining RHS, gets modified }
      in for i:n
	~do if j<#s and i=s~[j] { a pivot row, with pivot at |M~[j][i]| }
	    then let Mj=M~[j] then (q,r)=rem[i]\%Mj[i]
	    in if !=r then return ().no_mat { because inexact division} fi
	    ;  sol~[j]:=q; rem-:=Mj*q { correct for contribution from sol[j~] }
	    ;  j+:=1
	    elif !=rem[i] then return ().no_mat { because no pivot available }
	    fi
	 od
      ;  sol
      od
   in (C[:k]*sols).solution
)

set any (maybe_a_vec x) = bool: case x  | solution: true | no_vec: false esac
set requisition (string message) = (maybe_a_vec->vec):
   (maybe_a_vec x) vec: case x  | solution(s): s | else error(message) esac
set requisition = requisition("No solution found; having one was required")

set required_solution ((mat,vec) system) = vec: system.solve.requisition

{ multiplicative order of a matrix, hangs unless finite }
set order (mat !M) = int:
  let (n,):p =shape(M) in assert(=p,"Matrix is not square");
  let N=M, order=1, I=id_mat(n) in
  while N!=I do N *:= M; order+:=1 od; order



{                           Rational vectors                            }

set numer (ratvec a) = vec: let (n,)=%a in n
set denom (ratvec a) = int: let (,d)=%a in d

{ allow scalar multiplication form left; from right it is built-in }
set * (int i,ratvec v) = ratvec: v*i
set * (rat r,ratvec v) = ratvec: v*r

{ concatenate ratvec values: use conversion to and from [rat] }
set ## (ratvec a,ratvec b) = ratvec: ##([rat]:a,[rat]:b)
set ## ([ratvec] rs) = ratvec: ## for r in rs do [rat]:r od

set sum (int l,[ratvec] list) = ratvec: { sum of ratvecs of constant length l }
  let result = ratvec: null(l) in for v in list do result+:=v od; result


{ multiply rational matrix represented as list of columns by a rational vector
  the m*n matrix M is given as a list of n ratvec values of size m
  v is a ratvec of size n, the result is a ratvec of size m
}
set * ([ratvec] M,ratvec v) = ratvec:
  let m=#M { number of columns } in
  assert(!=m { cannot handle empty matrix } and m=#v,"size mismatch");
  let result = null(#M[0])/1 in for col@j in M do result +:= col*v[j] od;
  result

set is_integer (ratvec v) = bool: let (,d)=%v in d=1 { equivalently =(v%1) }

{ vector floor of quotient by int operation; makes vector from rational vector }
set \ (ratvec v, int k) = vec: let (n,d)=%v in n\(k*d)

{ do as |v.numer| (or |\ %v|) would do, but check that denominator is 1 }
set ratvec_as_vec (ratvec v) = vec:
  let (w,d)=%v in assert(d=1,"Not an integer vector"); w

set reverse (ratvec v)= ratvec: v~[:]
set lower (int k,ratvec v)= ratvec: v[:k]
set upper (int k,ratvec v)= ratvec: v[k~:]
set drop_lower (int k,ratvec v)= ratvec: v[k:]
set drop_upper (int k,ratvec v)= ratvec: v[:k~]

{ dominance conditions }
set <= (ratvec v) = bool: <=numer(v)
set <  (ratvec v) = bool: < numer(v)

{ solve(mat A,ratvec b): find a solution ratvec x of A*x=b, or indicate that
  none exists. Solution as in vec case, but exact division requirement is OK.
}
set solve (mat A, ratvec b) = maybe_a_ratvec:
(  let (M,C,s,) = echelon(A) then (n,k)=shape(M)
   then j=0 { runs up to k, used to index backwards }, sol=for :k do rat:0 od
   in assert(#b=n,"equation mismatch")
;  for i:n
  ~do if j<#s and i=s~[j] { then it is a pivot row, with pivot at M[j][i] }
      then let Mj=M~[j] then q=b[i]/Mj[i] in
         sol~[j]:=q; b-:=Mj*q { correct for contribution from sol[j~] }
      ;  j+:=1
      elif !=b[i] then return ().no_ratvec { because no pivot here }
      fi
   od
;  (C[:#sol]*sol).solution
)

set any (maybe_a_ratvec x) = bool:
   case x  | solution: true | no_ratvec: false esac
set rat_requisition (string message) = (maybe_a_ratvec->ratvec):
   (maybe_a_ratvec x) ratvec:
    case x  | solution(s): s | else error(message) esac
set requisition = rat_requisition("No solution found; having one was required")

set required_solution ((mat,ratvec) system) = ratvec: system.solve.requisition



{                           Split integers                              }

set !s = Split:(0,1) { ! means it is a constant }
set !split_1 = Split:1 { do conversion now }
set !split_minus_1 = Split: minus_1
set !one_minus_s = Split:(1,-1), !one_plus_s = Split:(1,1)  { near idempotents }

set int_part (Split x) = int: let (r,)=%x in r
set s_part (Split x) = int: let (,y)=%x in y

set s_to_1 (Split x) = int: +%x        { let (a,b)=%x in a+b }
set s_to_minus_1 (Split x) = int: -%x  { let (a,b)=%x in a-b }
set times_s (Split x) = let (a,b)=%x in Split: (b,a)

set split_as_int (Split x) = int:
  let (r,y)=%x in assert(=y,"split is not an integer"); r
set \% (Split x, int n) = (Split,Split):
  let (a,b)=%x then (qa,rq)=a\%n, (qb,rb)=b\%n in ((qa,qb),(rq,rb))
{ divide Split by integer, quotient of \% but requiring rest to be zero }
set half (Split w) = Split: let (q,r)=w\%2 in assert(=r,"Inexact halving"); q
set / (Split w,int n) = Split:
  let (q,r)=w\%n in assert(=r,"Inexact division"); q
set % (Split w,int n) = Split: let (a,b)=%w in (a%n,b%n)
set exp_s(int n) = Split: if n.is_even then 1 else s fi

{ a Split coefficient is pure if it has at most one nonzero component }
set is_pure (Split w)=bool: =*%w { test if product of both components is zero }

{ nicer display of Splits }
set split_format (Split w) = string:
  let (a,b)=%w in
  if =a
  then case b+1 in "-s","0","s" else int_format(b)+"s" esac
  else int_format(a) +
     case b+1 then int_format(b)+"s" in "-s","","+s"
              else "+"+int_format(b)+"s"
     esac
  fi

{ same formatting, but supplying parentheses when necessary if used as factor }
set split_factor_format (Split w) = string:
  if =*%w { pure } then split_format(w) else "(" +  split_format(w) + ")" fi

set ^ = (Split,int->Split): { exponentiation of split integers }
  let rec_fun split_power (Split x,int n) = Split: { we shall have n>0 }
    if n=1 then x
    else let (q,r)=n\%2 then y=split_power(x,q) in y*if =r then y else x*y fi
    fi
  in { ^@(Split,int) = } (Split x,int n): Split:
    if let (a,b)=%x in abs(a)+abs(b)=1 { cases of invertible (unit) Split }
    then if n.is_even then split_1 else x fi { all are square roots of +1 }
    elif n.> then split_power(x,n)
    elif n.= then split_1
    else error("Negative power ",n," of split integer ",split_format(x))
    fi

set sum ([Split] list) = Split:
  let result=Split:0 in for x in list do result+:=x od; result

{                               Lie types				}

set Lie_type (string code, int rank) = LieType: extend(LieType:"",code,rank)

set semisimple_rank (LieType t) = int:
  for (,rank) in simple_factors(t) do rank od.sum

set central_torus_rank (LieType t) = int: t.rank-t.semisimple_rank

set factors (LieType t) = [string,int]:
  let tr = central_torus_rank(t) in
  if =tr then  t.simple_factors else t.simple_factors#("T",tr) fi

set semisimple (LieType t) = LieType:
  let s = LieType: "" in
  for (code,rank) in simple_factors(t) do s:=extend(s,code,rank) od; s

set derived_is_simple (LieType t) = bool: #simple_factors(t)=1
set is_simple (LieType t) = bool: t.derived_is_simple and =t.central_torus_rank

set str (LieType t) = string:
  (## for (code,rank) in factors(t) do code ## rank.to_string ## "." od)[:1~]



{                               Root data                               }

set central_torus_rank (RootDatum rd) = int: rd.Lie_type.central_torus_rank

{ provide default values for coroot preference when building root data }

set derived_is_simple(RootDatum rd) = bool: Lie_type(rd).derived_is_simple
set is_simple(RootDatum rd) = bool: Lie_type(rd).is_simple

set root_datum (mat simple_roots, mat simple_coroots) = RootDatum:
  root_datum(simple_roots,simple_coroots,false) { by default prefer roots }

set root_datum (LieType type, mat lattice) = RootDatum:
  root_datum(type,lattice,false) { by default prefer roots }

set simply_connected (LieType type) = RootDatum:
  simply_connected(type,true) { by default prefer coroots here }

set adjoint (LieType type) = RootDatum:
  adjoint(type,false) { by default prefer roots here }

{ simply_connected and adjoint for a RootDatum: each is a product of
  simple factors and possibly a torus factor. Since |Lie_type| is used,
  coordinates for the new root datum are unrelated to those of |rd|
}

set simply_connected (RootDatum rd) = RootDatum: simply_connected(Lie_type(rd))
set adjoint (RootDatum rd) = RootDatum: adjoint(Lie_type(rd))

{ root datum whose coroots are those integral on p.infinitesimal_character }
set integrality_datum (Param p)= RootDatum:
  integrality_datum(p.real_form.root_datum,let (,,gamma) =%p in gamma)
set integrality_rank (Param p) = int: semisimple_rank(integrality_datum(p))

set sub_datum (RootDatum rd, [int]S) = RootDatum:
  let in_S = is_member(S) in
  root_datum(columns_with(in_S,rd.simple_roots)
	    ,columns_with(in_S,rd.simple_coroots))

{ backwards compatibility function; used to be the built-in prototype }
set root_datum ([vec] simple_roots, [vec] simple_coroots, int r) = RootDatum:
  root_datum(r#simple_roots,r#simple_coroots,false)

set root_datum (LieType t, [ratvec] gens) = RootDatum:
  root_datum(t,quotient_basis(t,gens))

{ allow single kernel generator in root datum construction }
set root_datum (LieType t, ratvec gen) = RootDatum: root_datum(t,[gen])

{ list of indices of all simple roots or coroots }
set all_simples (RootDatum rd) = [int]: #semisimple_rank(rd)

{ the following uses that root_index(rd,v)=nr_of_posroots(rd) for a non-root v }
set is_root ((RootDatum,vec) (rd,):p) = bool:
  root_index(p)<nr_of_posroots(rd)
set is_coroot ((RootDatum,vec) (rd,):p) = bool:
  coroot_index(p)<nr_of_posroots(rd)
set is_posroot ((RootDatum,vec)(rd,):p) = bool:
  let ri=root_index(p) in >=ri and ri<nr_of_posroots(rd)
set is_poscoroot ((RootDatum,vec)(rd,):p) = bool:
  let cri=coroot_index(p) in >=cri and cri<nr_of_posroots(rd)

set posroot_index ((RootDatum,vec)p) = int: { fold roots to positive }
  let i=root_index(p) in if <i then minus_1-i else i fi
set poscoroot_index ((RootDatum,vec)p) = int: { fold coroots to positive }
  let i=coroot_index(p) in if <i then minus_1-i else i fi

set is_long_root(RootDatum rd, int i) = bool:
   let alpha=root(rd,i:=if i.< then minus_1-i else i fi)
in any(rd.nr_of_posroots,(int j)bool: i!=j and abs(coroot(rd,j)*alpha)>1)


set rho (RootDatum rd) = ratvec: rd.two_rho/2
set rho_check (RootDatum rd) = ratvec: rd.two_rho_check/2
{ see also rho_i@KGBElt and rho_r@KGBElt defined below }

{ these functions assume the vec alpha or alphav is a root resp. coroot }
set is_positive_root (RootDatum rd) = (vec->bool):
  let rc = rho_check(rd) in (vec alpha) bool: >rc*alpha
set is_positive_coroot (RootDatum rd) = (vec->bool):
  let rho = rho(rd) in (vec alphav) bool: >alphav*rho
set is_negative_root (RootDatum rd) = (vec->bool):
  let rc = rho_check(rd) in (vec alpha) bool: <rc*alpha
set is_negative_coroot (RootDatum rd) = (vec->bool):
  let rho = rho(rd) in (vec alphav) bool: <alphav*rho

{ uncurried versions of the previous four; again being root/coroot is assumed }
set is_positive_root (RootDatum rd,vec alpha) = bool:
  is_positive_root(rd)(alpha)
set is_positive_coroot (RootDatum rd,vec alphav) = bool:
  is_positive_coroot(rd)(alphav)
set is_negative_root (RootDatum rd,vec alpha) = bool:
  is_negative_root(rd)(alpha)
set is_negative_coroot (RootDatum rd,vec alphav) = bool:
  is_negative_coroot(rd)(alphav)

{ test whether all columns, being assumed root/coots, are positive }
set roots_all_positive (RootDatum rd) = (mat->bool): { no negative roots }
  let are_pos = is_positive_root(rd) in (mat roots) bool: all(roots,are_pos)
set coroots_all_positive (RootDatum rd) = (mat->bool): { no negative coroots }
  let are_pos = is_positive_coroot(rd) in
  (mat coroots) bool: all(coroots,are_pos)

{ the following test rather than assume that columns are roots/cooroots }
set among_posroots (RootDatum rd) = (mat M)bool: { all columns M posroots? }
  all(M,(vec v)bool: is_posroot(rd,v))
set among_poscoroots (RootDatum rd) = (mat M)bool: { all columns M poscoroots? }
  all(M,(vec v)bool: is_poscoroot(rd,v))

set negative_system (mat posroots) = mat: { the missing half of the root system }
  swiss_matrix_knife(172,posroots,0,0,0,0) { 172= 36+8+128: reverse cols,neg }

{ having _all_ roots can be useful }
set roots (RootDatum rd) = mat:
  let pr=posroots(rd) in negative_system(pr) ## pr
set coroots (RootDatum rd) = mat:
  let pcr=poscoroots(rd) in negative_system(pcr) ## pcr

{ the correspondence between roots and coroots }
set root (RootDatum rd, vec alpha_v) = vec: root(rd,coroot_index(rd,alpha_v))
set coroot (RootDatum rd, vec alpha) = vec: coroot(rd,root_index(rd,alpha))

{ reflection action of roots }
set reflection (RootDatum rd, int i) = mat: { i indexes a root/coroot pair }
  1 - column(root(rd,i))*row(coroot(rd,i))
set reflection ((RootDatum,vec)(rd,):p) = mat: { specify root (not coroot) }
  reflection(rd,root_index(p))
set coreflection ((RootDatum,vec)(rd,):p) = mat: { specify coroot (not root) }
  reflection(rd,coroot_index(p))
set reflect (RootDatum rd, int i, vec v) = vec: { apply reflection(rd,i)*v }
  v -:= root(rd,i) * (coroot(rd,i)*v) { more efficient than matrix multiply }
set reflect (RootDatum rd, vec alpha, vec v) = vec: { reflection(rd,alpha)*v }
  v -:= alpha * (coroot(rd,alpha)*v)
set coreflect (RootDatum rd, vec v, int i) = vec: { apply v*reflection(rd,i) }
  v -:= (v*root(rd,i)) * coroot(rd,i)
set coreflect (RootDatum rd, vec v, vec alpha) = vec: { v*reflection(rd,alpha) }
  v -:= (v*alpha) * coroot(rd,alpha)

set reflect (RootDatum rd, int i, ratvec v) = ratvec:
  let (n,d) = %v in reflect(rd,i,n)/d
set reflect (RootDatum rd, vec alpha, ratvec v) = ratvec:
  let (n,d) = %v in reflect(rd,alpha,n)/d
set coreflect (RootDatum rd, ratvec v, int i) = ratvec:
  let (n,d) = %v in coreflect(rd,n,i)/d
set coreflect (RootDatum rd, ratvec v, vec alpha) = ratvec:
  let (n,d) = %v in coreflect(rd,n,alpha)/d

{ object-like versions: }
set reflect (RootDatum rd) = ((int,ratvec)->ratvec):
  (int i, ratvec v): ratvec: reflect(rd,i,v)
set reflect (RootDatum rd) = ((vec,ratvec) -> ratvec):
  (vec alpha, ratvec v): ratvec: reflect(rd,alpha,v)
set coreflect (RootDatum rd)=((ratvec,int) -> ratvec):
  (ratvec v, int i): ratvec: coreflect(rd,v,i)
set coreflect (RootDatum rd)=((ratvec,vec) -> ratvec):
  (ratvec v, vec alpha): ratvec: coreflect(rd,v,alpha)

{ in matrix version reflect becomes left_reflect and coreflect right_reflect }
set left_reflect (RootDatum rd, int i, mat M) = mat: { reflection(rd,i)*M }
  n_rows(M) # for v in M do reflect(rd,i,v) od
set left_reflect (RootDatum rd, vec alpha, mat M) = mat:
  left_reflect(rd,root_index(rd,alpha),M)
set right_reflect (RootDatum rd, mat M, int i) = mat: { M*reflection(rd,i) }
  n_columns(M) ^ for row in ^M do coreflect(rd,row,i) od
set right_reflect (RootDatum rd, mat M, vec alpha) = mat:
  right_reflect(rd,M,root_index(rd,alpha))

set conjugate (RootDatum rd, int i, mat M) = mat: { r*M*r where r=reflection }
  left_reflect(rd,i,right_reflect(rd,M,i))
set conjugate (RootDatum rd, vec alpha, mat M) = mat:
  conjugate(rd,root_index(rd,alpha),M)


{ orthogonal projection on span of subset of simple roots, a rational matrix }
set root_span_projector (RootDatum rd ,[int] S) = (mat,int):
  let in_S = is_member(S)
  then sub_simple_roots   =  columns_with(in_S,rd.simple_roots)
  , tr_sub_simple_coroots = ^columns_with(in_S,rd.simple_coroots)
  then (M,d) = invert(tr_sub_simple_coroots * sub_simple_roots)
  then A=sub_simple_roots*M*tr_sub_simple_coroots
  then dd=gcd([d,gcd(A)])
  in (A\dd,d\dd)

{ complementary orthogonal projection, to intersection of walls }
set wall_projector ((RootDatum,[int]) arg) = (mat,int):
   let (A,d)=root_span_projector(arg) in (d-A,d)


set singular_simple_indices (RootDatum rd,ratvec v) = [int]:
  ## for a@j in simple_coroots(rd) do if =a*v then [j] else [] fi od

set is_imaginary (mat theta) = (vec->bool): (vec alpha): theta*alpha=alpha
set is_real      (mat theta) = (vec->bool): (vec alpha): theta*alpha=-alpha
set is_complex   (mat theta) = (vec->bool): (vec alpha):
  let ta = theta*alpha in ta!=alpha and ta!=-alpha

{ these functions are just for convenience; posroot versions are more useful }
set imaginary_roots (RootDatum rd, mat theta) = mat:
  columns_with(is_imaginary(theta),roots(rd))
set real_roots (RootDatum rd, mat theta) = mat:
  columns_with(is_real(theta),roots(rd))

{ for coroots we need to use the transpose matrix }
set imaginary_coroots (RootDatum rd, mat theta) = mat:
  columns_with(is_imaginary(^theta),coroots(rd))
set real_coroots (RootDatum rd, mat theta) = mat:
  columns_with(is_real(^theta),coroots(rd))

{ positive (co)roots versions are actually more useful }
set imaginary_posroots (RootDatum rd,mat theta) = mat:
  columns_with(is_imaginary(theta),posroots(rd))
set real_posroots (RootDatum rd,mat theta) = mat:
  columns_with(is_real(theta),posroots(rd))
set imaginary_poscoroots (RootDatum rd,mat theta) = mat:
  columns_with(is_imaginary(^theta),poscoroots(rd))
set real_poscoroots (RootDatum rd,mat theta) = mat:
  columns_with(is_real(^theta),poscoroots(rd))
set imaginary_sys ((RootDatum,mat)p) = (mat,mat):
  (imaginary_posroots(p),imaginary_poscoroots(p))
set real_sys ((RootDatum,mat)p) = (mat,mat):
  (real_posroots(p),real_poscoroots(p))

{ whether v is a weakly dominant weight for rd }
set is_dominant (RootDatum rd, ratvec v) = bool:
  >=(numer(v)*simple_coroots(rd))
set is_strictly_dominant (RootDatum rd, ratvec v) = bool:
  >(numer(v)*simple_coroots(rd))
set is_regular (RootDatum rd,ratvec v)= bool: { tests all positive coroots }
  all(for x in numer(v)*poscoroots(rd) do !=x od)
set is_integral (RootDatum rd, ratvec v) = bool: { integral on all coroots }
  =(v*simple_coroots(rd)%1)
set is_integrally_dominant (RootDatum rd,ratvec v) = bool:
  is_dominant(integrality_datum(rd,v),v)

{ reversing order, simplilar questions about coweight v }
set is_dominant (ratvec v, RootDatum rd) = bool:
  >=(numer(v)*simple_roots(rd))
set is_strictly_dominant (ratvec v,RootDatum rd) = bool:
  >(numer(v)*simple_coroots(rd))
set is_regular (ratvec v, RootDatum rd)= bool: { tests all positive roots }
  all(for x in numer(v)*posroots(rd) do !=x od)
set is_integral (ratvec v, RootDatum rd) = bool: { integral on all roots }
  =(v*simple_roots(rd)%1)

{ the following should replace the needlessly complicacted built-ins they use }
set radical_basis (RootDatum rd) = mat: { columns are coweights }
  coroot_radical(rd)[:,semisimple_rank(rd):] { drop coroots part }
set coradical_basis (RootDatum rd) = mat: { columns are weights }
  root_coradical(rd)[:,semisimple_rank(rd):] { drop roots part }

set is_semisimple (RootDatum rd) = bool: semisimple_rank(rd) = rank(rd)

set derived_is_simply_connected (RootDatum rd) = bool:
  saturated_span(simple_coroots(rd))
set has_connected_center (RootDatum rd) = bool:
  saturated_span(simple_roots(rd))
set is_simply_connected (RootDatum rd) = bool:
  is_semisimple(rd) and derived_is_simply_connected(rd)
set is_adjoint (RootDatum rd) = bool:
  is_semisimple(rd) and has_connected_center(rd)

{ the following functions give but partial information; giving a more complete
  definition for InnerClass values needs more work (see group_operations.at)
}
set derived (RootDatum rd) = RootDatum: let (d,)=derived_info(rd) in d
set mod_central_torus (RootDatum rd) = RootDatum:
  let (d,)=mod_central_torus_info(rd) in d
set adjoint (RootDatum rd) = RootDatum: { change weight basis to simple roots }
  root_datum(id_mat(semisimple_rank(rd)),Cartan_matrix(rd))

{ from appropriate (subsystem) dual 2rho value, deduce test for being simple }
set is_simple_for (vec dual_two_rho) = (vec->bool):
  (vec alpha): dual_two_rho*alpha=2

{ get generating simple system from set of matching posroots and poscoroots }
set simple_system_from_positive (mat posroots,mat poscoroots) = (mat,mat):
  ( columns_with(is_simple_for(sum(poscoroots)),posroots)
  , columns_with(is_simple_for(sum(posroots)),poscoroots)
  )

set root_datum_from_positive((mat,mat)pair) = RootDatum:
  pair.simple_system_from_positive.root_datum

set fundamental_weights (RootDatum rd) = [ratvec]:
  for i:semisimple_rank(rd) do fundamental_weight(rd,i) od
set fundamental_coweights (RootDatum rd) = [ratvec]:
  for i:semisimple_rank(rd) do fundamental_coweight(rd,i) od

{root datum of singular roots}
set singular_root_datum(RootDatum rd,ratvec gamma)=
let roots=[vec]:[], coroots=[vec]:[] in
for a@i in  rd.poscoroots do 
 if a*gamma=0 then roots#:=rd.posroots[i]; coroots#:=a fi
od;
if #roots=0 then  root_datum(null(0,0),null(0,0)) else   {trivial_group, in groups.at, not loaded yet}
root_datum_from_positive(roots,coroots) fi

{ list of all highest roots (one for each simple factor) }
set highest_roots (RootDatum rd) = [vec]:
  let pr=posroots(rd) in
##for alpha in pr
  do if all(for beta in pr do not is_posroot(rd,alpha+beta) od)
     then [alpha] else []
     fi
  od

{ single highest root, or error if rd has more than one simple factor }
set highest_root (RootDatum rd) = vec:
  assert(derived_is_simple(rd),
         "Multiple simple factors, no unique highest root");
  highest_roots(rd)[0]

{ one of the highest roots }
set highest_root_one (RootDatum rd) = vec: highest_roots(rd)[0]

{change basis: replace an element of X^*_Q wrt basis of rd_1
with that of rd_2
v -> v*rd_1.simple_roots (fundamental weight coordinates for rd_1
-> rd_2.fundamental_weights*(...)     given rd_2 coordinates for rd_2
}
set move(ratvec v,RootDatum rd_1,RootDatum rd_2)=ratvec:
rd_2.fundamental_weights*(v*rd_1.simple_coroots)

set move(vec v,RootDatum rd_1,RootDatum rd_2)=vec:
ratvec_as_vec(move(v,rd_1,rd_2))

{                               Weyl group				}

set id_W (RootDatum rd) = WeylElt: W_elt(rd,[int]:[])
set W_gen (RootDatum rd, int s) = W_elt(rd,[s])
set W_gens (RootDatum rd) = [WeylElt]:
  for s:rd.semisimple_rank do W_elt(rd,[s]) od
set * (WeylElt w,mat theta) = mat: theta.n_rows # for col in theta do w*col od
set * (mat theta,WeylElt w) = mat:
  theta.n_columns ^ for row in ^theta do row*w od

set product (RootDatum rd, [WeylElt] L) = WeylElt:
  let len = #L in
  if =len then id_W(rd)
  else let w=L~[0] in assert(w.root_datum=rd); for i:len-1 ~do w *:= L[i] od; w
  fi

set root_permutation(WeylElt w) = [int]: { permutation of all roots renumbered }
  let rd = w.root_datum then npr=nr_of_posroots (rd)
  then images = for alpha in posroots(rd) do root_index(rd,w*alpha) od
  in for index in images do minus_1-index+npr ~od ##
     for index in images do index+npr od

set order (WeylElt !w) = int: let x=w in 1+(int:while !=x do x*:=w od)
set rho_diff (WeylElt w) = vec: let rho2=w.root_datum.two_rho in (rho2-w*rho2)\2
set rho_check_diff (WeylElt w) = vec:
  let rho_check2=w.root_datum.two_rho_check in (rho_check2-rho_check2*w)\2

set chamber ((RootDatum,vec) rd_lambda) = WeylElt:
  let (w,)=from_dominant(rd_lambda) in w
set dominant ((RootDatum,vec) rd_lambda) = vec:
  let (,dom_wt)=from_dominant(rd_lambda) in dom_wt
set chamber ((vec,RootDatum) lambda_rd) = WeylElt:
  let (,w)=from_dominant(lambda_rd) in w
set dominant ((vec,RootDatum) lambda_rd) = vec:
  let (dom_cwt,)=from_dominant(lambda_rd) in dom_cwt
set w0 (RootDatum rd) = chamber(rd,-rd.two_rho)

set * (WeylElt w, ratvec gamma) = ratvec: let (n,d)=%gamma in (w*n)/d
set * (ratvec gamma, WeylElt w) = ratvec: let (n,d)=%gamma in (n*w)/d
set from_dominant (RootDatum rd, ratvec gamma) = (WeylElt,ratvec):
  let (n,d)=%gamma then (w,v)=from_dominant(rd,n) in (w,v/d)
set chamber (RootDatum rd, ratvec gamma) = WeylElt: chamber(rd,gamma.numer)
set dominant ((RootDatum,ratvec) rd_gamma) = ratvec:
  let (,dom_wt)=from_dominant(rd_gamma) in dom_wt
set from_dominant (ratvec gamma,RootDatum rd) = (ratvec,WeylElt):
  let (n,d)=%gamma then (v,w)=from_dominant(n,rd) in (v/d,w)
set chamber (ratvec gamma,RootDatum rd) = WeylElt: chamber(gamma.numer,rd)
set dominant ((ratvec,RootDatum) gamma_rd) = ratvec:
  let (dom_cwt,)=from_dominant(gamma_rd) in dom_cwt

set inverse (WeylElt w) = WeylElt: /w
set ^ = (WeylElt,int->WeylElt):
  let rec_fun power (WeylElt w,int n) = WeylElt:
    if n=1 then w
    else let (q,r)=n\%2 then wq=power(w,q) in wq*if =r then wq else wq*w fi
    fi
  in (WeylElt w,int n) WeylElt:
  if n>0 then power(w,n) elif =n then id_W(root_datum(w)) else /power(w,-n) fi

set matrix (WeylElt w) = mat:
   let n=w.root_datum.rank in n # for c in id_mat(n) do w*c od
set W_elt (RootDatum rd, mat M) = WeylElt:
  let w = chamber(rd,M*two_rho(rd))
  in assert(matrix(w)=M,"Not the matrix of any Weyl group element"); w

{ |convert_to| serves when |rd| differs from |w.root_datum|, but nonetheless
  |W_elt(rd,matrix(w)| is defined; it computes that value more efficiently }
set convert_to (RootDatum rd, WeylElt w) = WeylElt: chamber(rd,w*two_rho(rd))

{                               Inner classes                           }

set involution (LieType lt, string ict) = mat: involution(lt,#lt.rank,ict)

{ get inner class of G symbolically from root datum and inner class type
  Use the complex reductive group given by the root datum, but compute the
  distinguished involution from the string describing it symbolically.
}
set inner_class (RootDatum rd, string ict) = InnerClass:
   let inv0 = { involution named |ict|, for |simply_connected(Lie_type(rd))| }
     let (lt,pi) = rd.Cartan_matrix.Cartan_matrix_type { |lt| is semisimple }
     , r=rd.rank-rd.semisimple_rank { rank of the central torus }
     in involution(extend(lt,"T",r),pi ## for i:r from #pi do i od,ict)
   , P=^coroot_radical(rd) { sublattice basis, in |simply_connected(...)| }
   then (P1,d)=invert(P) then prod=P1*inv0*P { base change from |P|, times |d| }
   in assert(=(prod%d),"Inner class not compatible with root datum");
   inner_class(rd,prod\d) { construct inner class from explicit involution }

set inner_class (LieType lt, [ratvec] gens, string ict) = InnerClass:
   let basis = quotient_basis(lt,gens) in
   inner_class(root_datum(lt,basis),involution(lt,basis,ict))

{ integrality inner class (dual side) defined by inf. character and involution }
set dual_integral (InnerClass ic, ratvec gamma) = InnerClass:
  inner_class(dual(integrality_datum(ic,gamma)),-^distinguished_involution(ic))

set big_block (InnerClass ic) = Block:
  block(quasisplit_form(ic), dual_quasisplit_form(ic))


{                               Cartan classes                          }

set Cartan_classes (InnerClass ic) = [CartanClass]:
  for i:nr_of_Cartan_classes(ic) do Cartan_class(ic,i) od

set print_Cartan_info (CartanClass cc) = void:
  let show (string s) = string: if s="" then "empty" else s fi
  , ((cr,Cr,sr),ww,(orbit_size,fiber_size),(i_tp,r_tp,C_tp)) = Cartan_info(cc)
  in
  ( "compact: ",cr,", complex: ",Cr,", split: ",sr, new_line
  , "canonical twisted involution: "
  ,  if =#ww then "e"
     else to_string(ww[0]+1, ## for s in ww[1:] do to_string(",",s+1) od)
     fi
  , new_line
  , "twisted involution orbit size: ",orbit_size,
           "; fiber size: ",fiber_size,"; strong inv: ",orbit_size*fiber_size
  , new_line
  , "imaginary root system: ",show(str(i_tp)), new_line
  , "real root system: ",show(str(r_tp)), new_line
  , "complex factor: ",show(str(C_tp)), new_line
  ).prints


set fundamental_Cartan (InnerClass ic) = CartanClass: Cartan_class(ic,0)
{ implicitly fundamental_Cartan(RealForm f) = fundamental_Cartan(InnerClass:f) }
set most_split_Cartan (InnerClass ic) = CartanClass:
  Cartan_class(ic,nr_of_Cartan_classes(ic)-1)
{ also most_split_Cartan@RealForm is built-in, but is not that of inner class }

{ in the following, Complex factors count as half-compact, half-split }
set compact_rank (CartanClass cc) = int:
  let ((c,C,),,,) = Cartan_info(cc) in c+C
set split_rank (CartanClass cc) = int:
  let ((,C,s),,,) = Cartan_info(cc) in C+s

set compact_rank (InnerClass ic) = int: compact_rank(fundamental_Cartan(ic))
set split_rank (RealForm G)     = int: split_rank(most_split_Cartan(G))

set is_equal_rank (InnerClass ic) = bool: { whether distinguished_involution=1 }
  =split_rank(fundamental_Cartan(ic))
{ implicitly is_equal_rank (RealForm G) = bool: is_equal_rank(InnerClass:G) }

set is_split (RealForm G) = bool: { whether most split Cartan has theta = -1 }
  =compact_rank(most_split_Cartan(G))
{ avoid implicit conversion RealForm->InnerClass: would give wrong answer }
set is_split (InnerClass ic) = bool: is_split(quasisplit_form(ic))

{ equality of Cartan classes }
set = (CartanClass H,CartanClass J) = bool:
  let (,theta_H,,)=Cartan_info(H), (,theta_J,,)=Cartan_info(J) in
  theta_H=theta_J { compare their twisted involutions }

{ number of the Cartan class H in the list of those for the real form G }
set number(CartanClass H,RealForm G) = int:
  last(nr_of_Cartan_classes(G), (int i)bool: Cartan_class(G,i)=H)

{                               Real forms                              }

set form_name (RealForm f) = string: form_names(f)[form_number(f)]

set real_forms (InnerClass ic)= [RealForm]:
  real_forms(fundamental_Cartan(ic))
set dual_real_forms (InnerClass ic) = [RealForm]:
  dual_real_forms(most_split_Cartan(ic))

set dual_real_forms (RealForm G) = [RealForm]:
  dual_real_forms(most_split_Cartan(G))

set is_quasisplit (RealForm G) = bool: form_number(G)=nr_of_real_forms(G)-1
set is_quasicompact (RealForm G) = bool: form_number(G)=0

set split_form (RootDatum r) = RealForm:
  quasisplit_form(inner_class(r,-id_mat(rank(r))))

{ split form of a Lie type is taken simply connected (times a split torus) }
set split_form (LieType t) = RealForm: split_form(simply_connected(t))

set quasicompact_form (InnerClass ic) = RealForm: real_form(ic,0)
{ quasisplit_form@InnerClass is built-in }

set compact_form (RootDatum r) = RealForm:
  quasicompact_form(inner_class(r,id_mat(rank(r))))

set is_compatible (RealForm f, RealForm g) = bool:
  let ic = inner_class(f) in
  inner_class(g)=dual(ic) and >block_sizes(ic)[form_number(f),form_number(g)]

set is_compact (RealForm G) = bool: { real form 0 in equal rank inner class }
  KGB_size(G)=1 and distinguished_involution(G)=1



{                              KGB elements                             }

set real_form (KGBElt x) = let (rf,) = %x in rf
set # (KGBElt x) = let (,n) = %x in n
set number = #@KGBElt
set root_datum (KGBElt x) = RootDatum: real_form(x)
set inner_class (KGBElt x) = InnerClass: real_form(x)

set KGB (RealForm rf) = [KGBElt]: for i:KGB_size(rf) do KGB(rf,i) od

{ all KGB elements of G mapping to its Cartan class H }
set KGB (CartanClass H,RealForm G) = [KGBElt]:
  ## for x in KGB(G) do if Cartan_class(x)=H then [x] else [] fi od

set KGB_elt ((InnerClass, mat, ratvec) (,theta,v):all) = KGBElt:
  let rf = real_form(all)   { find real form within ic }
  in KGB_elt(rf,theta,v)    { find KGB element within rf }

set KGB_elt (RootDatum rd, mat theta, ratvec v) = KGBElt:
  KGB_elt(inner_class(rd,theta), theta, v)

{ transfer to other inner class (or real form) that shares coordinates,
  this can be used for instance to embed the KGB set of a Levi subgroup }
set KGB_elt (InnerClass ic, KGBElt x) = KGBElt:
  KGB_elt(ic, x.involution, x.torus_factor)

set Cartan_class (InnerClass ic, mat theta) = CartanClass:
  KGB_elt(ic,theta,ratvec:null(rank(ic))).Cartan_class

{ use the following as follows: |set <= = Bruhat_order(G)| }
set Bruhat_order (RealForm G) = (KGBElt,KGBElt->bool):
  let M=inverse(1-KGB_Hasse(G)) in (KGBElt x, KGBElt y) bool: !=M[#x,#y]

set status (vec alpha,KGBElt x) = int: status(root_index(real_form(x),alpha),x)

set cross (vec alpha,KGBElt x) = KGBElt:
  cross(root_index(root_datum(x),alpha),x)
set Cayley (vec alpha,KGBElt x) = KGBElt:
  Cayley(root_index(real_form(x),alpha),x)

{ cross action of Weyl group element; avoid name conflict cross@(vec,KGBElt) }
set W_cross ([int] w,KGBElt x) = KGBElt:
  for s in w ~ do x:=cross(s,x) od; x

set KGB_status_text (int i) = string:
  case i in "C-","ic","r ","nc","C+" else error("Illegal KGB status") esac

set status_text ((int,KGBElt)p) = string: KGB_status_text(status(p))
set status_text ((vec,KGBElt)p) = string: KGB_status_text(status(p))
set status_texts (KGBElt x) = [string]:
  for s:semisimple_rank(real_form(x)) do status_text(s,x) od

set is_complex ((int,KGBElt)p) = status(p)%4=0
set is_real ((int,KGBElt)p) = status(p)=2
set is_imaginary ((int,KGBElt)p) = status(p)%2=1
set is_noncompact ((int,KGBElt)p) = status(p)=3
set is_compact ((int,KGBElt)p) = status(p)=1
set is_descent ((int,KGBElt)p) = status(p)<3
set is_ascent ((int,KGBElt)p) = status(p)>=3
set is_strict_descent ((int,KGBElt)p) = { is_descent(p) and not is_compact(p) }
  case status(p) in true,false,true,false,false esac

{ status of general roots for a KGBElt (which here just represents its fiber) }

set is_imaginary (KGBElt x) = (vec->bool): is_imaginary(involution(x))
set is_real (KGBElt x)      = (vec->bool): is_real(involution(x))
set is_complex (KGBElt x)   = (vec->bool): is_complex(involution(x))


set imaginary_posroots (KGBElt x) = mat:
  imaginary_posroots(root_datum(x),involution(x))
set real_posroots (KGBElt x) = mat:
  real_posroots(root_datum(x),involution(x))
set imaginary_poscoroots (KGBElt x) = mat:
  imaginary_poscoroots(root_datum(x),involution(x))
set real_poscoroots (KGBElt x) = mat:
  real_poscoroots(root_datum(x),involution(x))
set imaginary_sys (KGBElt x) = (mat,mat):
  let p = (root_datum(x),involution(x))
  in (imaginary_posroots(p),imaginary_poscoroots(p))
set real_sys (KGBElt x) = (mat,mat):
  let p = (root_datum(x),involution(x))
  in (real_posroots(p),real_poscoroots(p))

set rho_i (KGBElt x) = ratvec: sum(imaginary_posroots(x))/2
set rho_r (KGBElt x) = ratvec: sum(real_posroots(x))/2
set rho_check_i (KGBElt x) = ratvec: sum(imaginary_poscoroots(x))/2
set rho_check_r (KGBElt x) = ratvec: sum(real_poscoroots(x))/2

set rho_i ((RootDatum,mat) rd_theta) = ratvec:
  sum(imaginary_posroots(rd_theta))/2
set rho_r ((RootDatum,mat) rd_theta) = ratvec:
  sum(real_posroots(rd_theta))/2
set rho_check_i ((RootDatum,mat) rd_theta) = ratvec:
  sum(imaginary_poscoroots(rd_theta))/2
set rho_check_r ((RootDatum,mat) rd_theta) = ratvec:
  sum(real_poscoroots(rd_theta))/2

{ compact/noncompact status for a given KGBElt of general imaginary roots }
set is_compact (KGBElt x) = (vec->bool):
  let coweight = rho_check_i(x)+torus_factor(x), is_im=is_imaginary(x)
  in (vec alpha) bool: assert(is_im(alpha)); =(coweight*alpha)%2
set is_noncompact (KGBElt x) = (vec->bool):
  let coweight = rho_check_i(x)+torus_factor(x), is_im=is_imaginary(x)
  in (vec alpha) bool: assert(is_im(alpha)); !=(coweight*alpha)%2

{ for roots not known to be imaginary, use these functions instead }
set is_compact_imaginary (KGBElt x) = (vec->bool):
  let p=is_imaginary(x), q=is_compact(x) { allow pre-computation for x }
  in (vec alpha) bool: p(alpha) and q(alpha)
set is_noncompact_imaginary (KGBElt x) = (vec->bool):
  let p=is_imaginary(x), q=is_noncompact(x) { allow pre-computation for x }
  in (vec alpha) bool: p(alpha) and q(alpha)

set compact_posroots (KGBElt x) = mat:
  columns_with(is_compact(x),imaginary_posroots(x))
set noncompact_posroots (KGBElt x) = mat:
  columns_with(is_noncompact(x),imaginary_posroots(x))

set dimension (KGBElt x) = int: { dimension as $K$-orbit on $G/B$ }
  let G=x.real_form then x0=KGB(G,0), posroots=G.posroots in
( x.length
+ #columns_with(is_compact_imaginary(x0),posroots)
+ #columns_with(is_complex(x0.involution),posroots)\2
)

{ codimension as $K$-orbit on $G/B$ }
set codim(KGBElt x) = int: nr_of_posroots(root_datum(x))-dimension(x)


set rho_ci (KGBElt x)  = ratvec: sum(compact_posroots(x))/2
set rho_nci (KGBElt x) = ratvec: sum(noncompact_posroots(x))/2

set is_imaginary (vec v,KGBElt x) = bool: v.(is_imaginary(x))
set is_real (vec v,KGBElt x) =      bool: v.(is_real(x))
set is_complex (vec v,KGBElt x) =   bool: v.(is_complex(x))
set is_compact_imaginary (vec v,KGBElt x) = bool: v.(is_compact_imaginary(x))
set is_noncompact_imaginary (vec v,KGBElt x) = bool:
  v.(is_noncompact_imaginary(x))

set print_KGB (KGBElt x) = void:
( prints(new_line,"Element is number ",#x, " in following KGB set")
; print_KGB(real_form(x)) )

set no_Cminus_roots (KGBElt x) = bool:
  none(semisimple_rank(real_form(x)), (int i)bool: =status(i,x))
set no_Cplus_roots (KGBElt x) = bool:
  none(semisimple_rank(real_form(x)), (int i)bool: status(i,x)=4)

{                               Blocks                                  }

set blocks (RealForm rf) = [Block]:
   let ic=InnerClass:rf then sizes=(^block_sizes(ic))[rf.form_number] in
## for drf in dual_real_forms(ic)
   do if >sizes[drf.form_number] then [block(rf,drf)] else [] fi
   od

set blocks (InnerClass ic) = [Block]:
   let sizes=block_sizes(ic) in
## for rf@i in real_forms(ic)
   do
   ## for drf@j in dual_real_forms(ic)
      do if >sizes[i,j] then [block(rf,drf)] else [] fi
      od
   od

set raw_KL  ((RealForm,RealForm) p) = (mat,[vec],vec): raw_KL(block(p))
set dual_KL ((RealForm,RealForm) p) = (mat,[vec],vec): dual_KL(block(p))

set print_block  ((RealForm,RealForm) p) = void: print_block (block(p))
set print_blocku ((RealForm,RealForm) p) = void: print_blocku(block(p))
set print_blockd ((RealForm,RealForm) p) = void: print_blockd(block(p))
set print_KL_basis ((RealForm,RealForm) p) = void: print_KL_basis(block(p))
set print_prim_KL  ((RealForm,RealForm) p) = void: print_prim_KL(block(p))
set print_KL_list  ((RealForm,RealForm) p) = void: print_KL_list(block(p))
set print_W_cells  ((RealForm,RealForm) p) = void: print_W_cells(block(p))
set print_W_graph  ((RealForm,RealForm) p) = void: print_W_cells(block(p))


{                           Module parameters                           }

set root_datum (Param p) = RootDatum: real_form(p)
set inner_class (Param p) = InnerClass: real_form(p)

set null_module (Param p) = ParamPol:
  null_module(real_form(p)) { avoid using ParamPol version below, could throw }

set x (Param p) = KGBElt: let (x,,) =%p in x
set lambda_minus_rho (Param p) = vec: let (,lambda_rho,) =%p in lambda_rho
set lambda (Param p) = ratvec: lambda_minus_rho(p)+rho(real_form(p))
set infinitesimal_character (Param p) = ratvec: let (,,gamma) =%p in gamma
set d_lambda (Param p) = ratvec: let (x,,gamma) =%p in (1+involution(x))*gamma/2
set nu (Param p) = ratvec:       let (x,,gamma) =%p in (1-involution(x))*gamma/2
set Cartan_class (Param p) = CartanClass: Cartan_class(x(p))
set codim (Param p) = int: codim(p.x)

{ whether gamma dominant, and if not witnessing simple coroot for this }
set is_dominant (Param p) = (bool,int):
  let gamma=infinitesimal_character(p) in
  for alpha_v@i in p.root_datum.simple_coroots
  do if alpha_v*gamma<0 then return(false,i) fi
  od; (true,-1)

{ whether gamma dominant, and if not witnessing integrally simple coroot }
set is_integrally_dominant(Param p)=(bool,int):
  let gamma=infinitesimal_character(p) in
  for alpha_v@i in integrality_datum(p).simple_coroots
  do if alpha_v*gamma<0 then return(false,i) fi
  od; (true,-1)

{ questions about status of x component with respect to full datum simple root }
set is_noncompact_imaginary (int i,Param p) = bool:
  is_noncompact_imaginary(p.root_datum.simple_roots[i],p.x)
set is_compact_imaginary (int i,Param p) = bool:
  is_compact_imaginary(p.root_datum.simple_roots[i],p.x)

set involution (Param p) = mat: involution(x(p))

set is_regular (Param p) = bool:
  is_regular(root_datum(p),infinitesimal_character(p))

{. Test whether (the infinitesimal character of) a parameter is
   strongly regular. .}
set is_strongly_regular (Param p)=bool:
   let G=real_form(p) in let ic=infinitesimal_character(p)
   in is_dominant(root_datum(G),ic-rho(G))

{ whether irreducible rpn survives translation functor from regular inf.char. }
set survives (Param p) = bool:
  is_final(p) { was recently defined to mean exactly that }

set x_open (RealForm G) = KGBElt: KGB(G,G.KGB_size-1)
set trivial (RealForm G) = Param: { parameter for the trivial representation }
  param(G.x_open,null(rank(G)),rho(G))

{ cross action of Weyl group element; avoid name conflict cross@(vec,Param) }
set W_cross ([int] w,Param p) = Param:
  for s in w ~ do p:=cross(s,p) od; p

{ parameter(G,x,lambda,nu)=param(KGB(G,x),lambda-rho(G),nu), so you can enter
  lambda without the rho shift; lambda may have denominator 2 or be a vec
}
set parameter (RealForm G,int x,ratvec lambda,ratvec nu) = Param:
  param(KGB(G,x),ratvec_as_vec(lambda-G.rho),nu)
set parameter (KGBElt x,ratvec lambda,ratvec nu) = Param:
  param(x,ratvec_as_vec(lambda-x.real_form.rho),nu)

{ set parameter ensuring (upon sucess) that the infinitesimal char. is |gamma|;
  achieve this by ignoring |(1+theta)*lambda|, replace it by |(1+theta)*gamma| }
set parameter_gamma(KGBElt x, ratvec lambda, ratvec gamma) = Param:
  let (G,nx)=%x, theta=involution(x) in
  { ((1-theta)*lambda+(1+theta)*gamma)/2 = lambda+(1+theta)*(gamma-lambda)/2 }
  parameter(G,nx,lambda+(1+theta)*(gamma-lambda)/2,gamma)

{ variation of built-in |block@Param| that weeds out non-starred block elts }
set singular_block (Param p) = ([Param],int):
  let (B,i)=block(p)
  then block = ## for q in B do if q.survives then [q] else [] fi od
  in (block, { new index of |p|:} first(for q in block do p=q od))

{ get just the parameters from a block, just a shorcut to: (params,)=block(p) }
set block_of (Param p) = [Param]: let (params,)=block(p) in params
set singular_block_of (Param p) = [Param]:
  let (params,)=singular_block(p) in params

{ status of parameter with respect to integrality generator s, or root alpha }

set imaginary_type (int s, Param p) = int: if cross(s,p)=p then 2 else 1 fi
set real_type (int s,Param p) = int: if cross(s,p)=p then 1 else 2 fi

set imaginary_type (vec alpha, Param p) = int:
  if cross(alpha,p)=p then 2 else 1 fi
set real_type (vec alpha, Param p) = int:
  if cross(alpha,p)=p then 1 else 2 fi

set is_nonparity (int s,Param p)=bool: is_real(s,x(p)) and Cayley(s,p)=p
set is_parity (int s,Param p)= bool: is_real(s,x(p)) and Cayley(s,p)!=p

set is_nonparity (vec alpha,Param p)=bool:
  is_real(alpha,x(p)) and Cayley(alpha,p)=p
set is_parity (vec alpha,Param p)= bool:
  is_real(alpha,x(p)) and Cayley(alpha,p)!=p

set status (vec alpha,Param p) = int: { enum: C-, ic, r1, r2, C+, rn, i1, i2 }
  let st=status(alpha,x(p)) in
  if st<=1 or st=4 then st { complex and imaginary compact cases keep old code }
  elif st=3 then { imaginary non-compact } 5+imaginary_type(alpha,p)
  elif Cayley(alpha,p)=p then { real non-parity } 5
  else 1+real_type(alpha,p)
  fi

set status (int s,Param p) = int: { this is NOT related to status(s,x(p)) }
  status(root(integrality_datum(p),s),p)

set block_status_text (int i) = string:
  case i in "C-","ic","r1","r2","C+","rn","i1","i2"
  else error("Out of range status ",i)
  esac

set status_text (int s,Param p) = string: block_status_text(status(s,p))
set status_texts (Param p) = [string]:
<<<<<<< HEAD
{  for s:semisimple_rank(real_form(p)) do status_text(s,p) od }
for s:semisimple_rank(integrality_datum(p)) do status_text(s,p) od
=======
  for s:integrality_rank(p) do status_text(s,p) od
>>>>>>> 295ae3c9

set status_text ((vec,Param) ap) = string: block_status_text(status(ap))

set parity_poscoroots (Param p) = mat: { set of positive real parity coroots }
  let (alpha,real_poscoroots)=real_sys(x(p))
  in columns_with((int i):status(alpha[i],p)!=5,real_poscoroots)
set nonparity_poscoroots (Param p) = mat: { positive real nonparity coroots }
  let (alpha,real_poscoroots)=real_sys(x(p))
  in columns_with((int i):status(alpha[i],p)=5,real_poscoroots)

set is_descent (int s,Param p) = bool: status(s,p)<4
set tau_bitset (Param p) = (int,(int->bool)):
<<<<<<< HEAD
{  (p.real_form.semisimple_rank, (int s): is_descent(s,p))}
  (p.integrality_datum.semisimple_rank, (int s): is_descent(s,p))
=======
  (integrality_rank(p), (int s): is_descent(s,p))
>>>>>>> 295ae3c9

set tau (Param p)            = [int]: list(tau_bitset(p))
set tau_complement (Param p) = [int]: complement(tau_bitset(p))

set is_descent ((vec,Param) ap) = bool: status(ap)<4

set is_ascent ((int,Param) ip) = bool: not is_descent(ip)
set is_ascent ((vec,Param) ap) = bool: not is_descent(ap)

set lookup (Param p, [Param] block) = int:
  let i=#block-1 in while >=i and block[i]!=p do i-:=1 od; i

{ (moved from hermitian.at) orientation_number_term(orientation_nr(p),q) =
  s^{[\ell_0(p)-\ell_0(q)]/2} which should be defined and gives 1 or s
}
set orientation_nr_term = (int,Param->Split):
  let err()=
    error("computing orientation number for odd difference of lengths")
  in (int ori_nr_p,Param q) Split:
  case ori_nr_p-orientation_nr(q) in 1, err(), s, err() esac


{                       Extended blocks                                 }

set extended_status_texts = [string]:
  [ { 0:} "1C+","1C-","1i1","1r1f","1i2f","1r2","1i2s","1r1s","1rn","1ic"
  , {10:} "2C+","2C-","2Ci","2Cr"
     ,"2i11","2r11","2i12f","2r21f","2i22","2r22","2i12s","2r21s","2rn","2ic"
  , {24:} "3C+","3C-","3Ci","3r","3i","3Cr","3rn","3ic"
  ]

set print_extended_block = (Param,mat->):
  let has_double_Cayley (int n) =
    if n<5 then n>=3 else n>=15 and n<19 fi { 1r1f,1i2f,2r11,2i12f,2r21f,2i22 }
  , has_defect(int n) =
    if n<14 then n>=12 else n>=26 and n<30 fi { 2Ci, 2Cr, 3Ci, 3r, 3i, 3Cr }
  in (Param p, mat delta) void:
  let (block,types,L0,L1) = extended_block(p,delta)
  , G=p.real_form, parent_block=block_of(p)
  then (l,r)=shape(types), pbs=#parent_block
  then indices =
      let i=0 in
      for p in block
      do for j:pbs from 1
         do if parent_block[(i+j)%pbs]=p then i:=(i+j)%pbs; break fi
	 od
      ; i
      od
  then wx=width(G.KGB_size-1), wp=width(#parent_block-1)
  , with_sign(int n) = string:
    if n<0 then "-"+(indices[minus_1-n]) else "+"+indices[n] fi
  in
  for q@i in block
  do prints
  (r_adjust(wp,int_format(indices[i]))
  ,": ["
  , ## { statuses }
    for j:r
    do if j=0 then "" else "," fi
    ## l_adjust(5,extended_status_texts[types[i,j]])
    od
  , "]"
  , ## { cross actions }
    for j:r
    do r_adjust (wp+2, with_sign(
       if L0[i,j]=l or has_double_Cayley(types[i,j]) or has_defect(types[i,j])
       then i { self cross when either 0 or 2 Cayleys or there is a defect }
       elif L1[i,j]=l then L0[i,j] else L1[i,j] { complex resp single Cayley }
       fi))
    od
  , "; "
  , ## { Cayley transforms }
    for j:r
    do c_adjust (2*wp+3,
       if has_double_Cayley(types[i,j])
       then L0[i,j].with_sign+","+L1[i,j].with_sign { double valued Cayley }
       elif has_defect(types[i,j]) or L1[i,j]<l
       then L0[i,j].with_sign { defect case or other single valued Cayley }
       else "." { compact, nonparity or complex: no Cayley }
       fi)
    od
  , "  x=" , r_adjust(wx,to_string(#x(q))) , ", " , lambda_minus_rho(q)
  )
  od

{                   Polynomials in module parameters                    }

set null_module (ParamPol P) = ParamPol: 0*P { built-in does this efficiently }
set -(ParamPol P) = ParamPol: minus_1*P

set first_param (ParamPol P) = Param: let (,p)=first_term(P) in p
set last_param (ParamPol P)  = Param: let (,p)=last_term(P) in p

set s_to_1 (ParamPol P)       = ParamPol: 0*P + for x@q in P do (+%x,q) od
set s_to_minus_1 (ParamPol P) = ParamPol: 0*P + for x@q in P do (-%x,q) od

{ counterpart to built-in +@(ParamPol,(Split,Param)) }
set - (ParamPol a, (Split,Param) (c,p)) = ParamPol: a+(-c,p)

set + (ParamPol P, [Param] ps) = ParamPol: P+for p in ps do (split_1,p) od
set - (ParamPol P, [Param] ps) = ParamPol: P+for p in ps do (split_minus_1,p) od

{ |ParamPol| summation by divide and conquer to privilege balanced additions }
set sum = (RealForm,[ParamPol]->ParamPol):
 { define recursive hart of |sum| without capturing its arguments }
  let rec_fun s([ParamPol] Ps) = ParamPol: { |Ps| has at least one term }
        let h = (#Ps)\2 in if =h then Ps[0] else s(Ps[:h])+s(Ps[h:]) fi
  in (RealForm G,[ParamPol] Ps) ParamPol:
  if =#Ps then G.null_module else s(Ps) fi

set + (ParamPol P,[ParamPol] Ps) = ParamPol: P+sum(P.real_form,Ps)
set - (ParamPol P,[ParamPol] Ps) = ParamPol: P-sum(P.real_form,Ps)


set map ((Param->Param)f, ParamPol P) = ParamPol:
  0*P + for c@p in P ~do (c,f(p)) od

set map ((Param->ParamPol)f, ParamPol P) = ParamPol:
  sum(P.real_form,for c@p in P ~do c*f(p) od)

set half (ParamPol P) = ParamPol: 0*P+ for c@t in P do (half(c),t) od
{ inverse of multiplication *@(int,ParamPol); don't confuse with scaling }
set divide_by (int n, ParamPol P) = ParamPol: 0*P+ for c@t in P do (c/n,t) od

{ simulate coercion (KGBElt->RealForm) in some cases }
set root_datum (ParamPol P) = RootDatum: real_form(P)

set virtual (Param p) = ParamPol: p { for making implicit conversion explcit }
set virtual (RealForm G, [Param] ps) = ParamPol:
  let one=Split:(1,0) in null_module(G)+for p in ps do (one,p) od
{ DON'T define virtual ([Param] pp): cannot be correctly defined when #pp=0 }

{ branch to get only the coefficient of a specific K-type }
set branch (Param std, Param K_type) = int:
  branch(std,height(K_type))[K_type].int_part

set branch (ParamPol P, Param K_type) = Split: { Split coefficients possible }
  branch(P,height(K_type))[K_type]

{ nice output of ParamPol: split_format the coefficients }
set pol_format (ParamPol P)= string:
  ## for w@p in P do to_string("(",w.split_format,")*",p,new_line) od

{ find what should be unique infintesimal character shared by all terms }
set infinitesimal_character(ParamPol P) = ratvec:
  assert(!=P,"empty polynomial has no infinitesimal character");
  let (,,gamma)=%first_param(P) in
  for @p in P
  do assert(infinitesimal_character(p)=gamma
           ,"infinitesimal character not unique")
  od; gamma

{ split up a ParamPol into terms below a given height and the rest }
set height_split (ParamPol P, int h) = (ParamPol,ParamPol):
  let below=0*P, above=0*P in
  for c@q in P
  do if q.height<h then below+:=(c,q) else above+:=(c,q) fi
  od; (below,above)

{ more generally, groups terms into different ParamPol, by value of gamma }
set separate_by_infinitesimal_character (ParamPol P) = [(ratvec,ParamPol)]:
  let M = [(ratvec,ParamPol)]:[]
  then insert ((Split,Param)(,p):term ) = void: { insert into M }
    let inserted=false, gamma=infinitesimal_character(p) in
    for (key,P)@i in M
    do if key=gamma then M[i]:=(key,P+term); inserted:=true fi
    od
  ; if not inserted then M #:= (gamma,ParamPol: p) fi
  in for c@p in P do insert(c,p) od; M

{ whether all coefficients are integer repectively integer mulitples of |s| }
set is_pure_1 (ParamPol P)=bool: all(for c in P do c.s_part.= od)
set is_pure_s (ParamPol P)=bool: all(for c in P do c.int_part.= od)

{ a module is considered pure if either all coefficients are integer of if all
  coefficients are integer multiples of s; stronger than all coefficents pure }
set is_pure (ParamPol P)=bool: P.is_pure_1 or P.is_pure_s

{ report number of integer, purely s, and mixed terms }
set purity (ParamPol P)=(int,int,int):
  let (x,y,z)=(0,0,0) in
  for coef in P
  do let (a,b)=%coef in { we know (a,b)/=(0,0), so 3 cases arise }
    if =b then x+:=1 elif =a then y+:=1 else z+:=1 fi
  od; (x,y,z)


{                               Miscellaneous                           }

{                   Miscellaneous find functions                     }

{ find index of item in list, or -1 if not found; first does this }

set find ([int] v, int k) = int:      first(#v,(int i)bool:v[i]=k)
set find ([Param] P,Param p) = int:   first(#P,(int i)bool:P[i]=p)
set find ([KGBElt] S,KGBElt x) = int: first(#S,(int i)bool:S[i]=x)
set find ([vec] S,vec v) = int:       first(#S,(int i)bool:S[i]=v)
set find ([ratvec] S,ratvec v) = int: first(#S,(int i)bool:S[i]=v)

{ No version for finding [int] due to potential ambiguity with vec version.
  Note that |find(L,x)| has alternative |first(for y in L do x=y od)| which
  can be used for all types having =, without separate definition of |find|
}

set in_string_list (string s,[string] S) = bool:
  >=first(for t in S do s=t od)

set in_list([int] v,int k)=bool:>=find(v,k)

{ delete one term from a list }
set delete ([int] v, int k)     =[int]:     v[:k]##v[k+1:]
set delete ([vec] v, int k)     =[vec]:     v[:k]##v[k+1:]
set delete ([ratvec] v, int k)  =[ratvec]:  v[:k]##v[k+1:]
set delete ([[ratvec]] v, int k)=[[ratvec]]:v[:k]##v[k+1:]
set delete ([[vec]] v, int k)   =[[vec]]:   v[:k]##v[k+1:]
set delete ([ParamPol] P, int k)=[ParamPol]:P[:k]##P[k+1:]

set positive_imaginary_roots_and_coroots = imaginary_sys@(RootDatum,mat)
set positive_imaginary_roots_and_coroots = imaginary_sys@KGBElt

set imaginary_roots_and_coroots ((RootDatum, mat)p) = (mat,mat):
  let (a,b)=imaginary_sys(p) in (negative_system(a)##a, negative_system(b)##b)
set imaginary_roots_and_coroots (KGBElt x) = (mat,mat):
  imaginary_roots_and_coroots (root_datum(real_form(x)),involution(x))

set positive_real_roots_and_coroots = real_sys@(RootDatum,mat)
set positive_real_roots_and_coroots = real_sys@KGBElt

set real_roots_and_coroots ((RootDatum, mat)p) = (mat,mat):
  let (a,b)=real_sys(p) in (negative_system(a)##a, negative_system(b)##b)
set real_roots_and_coroots (KGBElt x) = (mat,mat):
  real_roots_and_coroots (root_datum(real_form(x)),involution(x))

set complex_posroots (RootDatum rd,mat theta) =  mat:
  columns_with(is_complex(theta),posroots(rd))
set complex_posroots (KGBElt x) =  mat:
  complex_posroots(root_datum(x),involution(x))

{ pad string with blanks (for lining up columns in tables) }
set pad(string s,int padding)=string: l_adjust(padding,s)

{ for user convenience; a ParamPol is an associative array ParamPol->Split
  so selecting its monomials (Param values) by position is not reliable, but
  allowing so is useful in user sessions to pick terms from a computed result
}
set monomials (ParamPol P) = [Param]: for c@p in P do p od
set monomial  (ParamPol P,int i) = Param: monomials(P)[i]

{ height of a ParamPol is max of height of each term}
set height (ParamPol P) = int:
  max(0)(for p in monomials(P) do height(p) od)

{. Convert a list of ParamPols into the list of distinct parameters occuring;
   careful: don't let terms cancel! .}
set monomials([ParamPol] list)=[Param]:
   let sum=null_module(real_form(list[0])) in
   for P in list do for c@p in P do sum+:=p od od;monomials(sum)<|MERGE_RESOLUTION|>--- conflicted
+++ resolved
@@ -1578,12 +1578,7 @@
 
 set status_text (int s,Param p) = string: block_status_text(status(s,p))
 set status_texts (Param p) = [string]:
-<<<<<<< HEAD
-{  for s:semisimple_rank(real_form(p)) do status_text(s,p) od }
-for s:semisimple_rank(integrality_datum(p)) do status_text(s,p) od
-=======
   for s:integrality_rank(p) do status_text(s,p) od
->>>>>>> 295ae3c9
 
 set status_text ((vec,Param) ap) = string: block_status_text(status(ap))
 
@@ -1596,12 +1591,7 @@
 
 set is_descent (int s,Param p) = bool: status(s,p)<4
 set tau_bitset (Param p) = (int,(int->bool)):
-<<<<<<< HEAD
-{  (p.real_form.semisimple_rank, (int s): is_descent(s,p))}
-  (p.integrality_datum.semisimple_rank, (int s): is_descent(s,p))
-=======
   (integrality_rank(p), (int s): is_descent(s,p))
->>>>>>> 295ae3c9
 
 set tau (Param p)            = [int]: list(tau_bitset(p))
 set tau_complement (Param p) = [int]: complement(tau_bitset(p))
