<basic.at
<elliptic.at { for |elliptics_for_Levi@(RootDatum,[int])| }
<sort.at { for sorting lists of posroot indices }
<Weylgroup.at { for |order_W@RootDatum| }
<W_orbit.at { for |W@RootDatum| }
<cyclotomic.at { for |cyclotomic_factors| }
<tabulate.at { for |tabulate| }
<cyclotomic.at

{ The purpose of this file is working with Weyl group characters }

{ A first task is to list the $W$ conjugacy classes.

  Every Weyl group element $w$ has an associated Levi subgroup (not necessarily
  standard), whose roots are those whose reflections fix all weights fixed by
  $w$ (its eigenspace for $1$ in the reflection representation). Then $w$ is in
  the Weyl group of this Levi subgroup, and by construction is elliptic there.

  The Weyl subgroup of any Levi subgroup is conjugate in $W$ to that of a
  standard Levi subgroup, so for the purpose of finding the conjugacy classes of
  $W$ it suffices to consider only standard Levi subgroups. A first task is to
  classify standard Levi subgroups (determined by subsets of the simple roots)
  by conjugacy. It turns out that Levi subsystems (whether or not standard) are
  conjugate in $W$ if and only if their sum-of-posroots ($2\rho$) are conjugate.

  So compute $2\rho$ values for standard Levi subsystems, use |dominant| to
  decide $W$-conjugacy, and classify all subsets of the set of simple roots
  (from |power_set| in basic.at) by conjugacy of their associated $2\rho$s.
}

{ $2\rho$ for standard Levi, from predicate to |select| simple root indices }
set two_rho(RootDatum rd, (int->bool) select {from simple indices}) = vec:
  root_datum(columns_with(select,rd.simple_roots)
            ,columns_with(select,rd.simple_coroots)
            ).two_rho

set standard_Levi_conjugacy_representatives (RootDatum rd) = [ [int] ]:
begin
   let reps_by_rho ([[int]] list) = [[int]]:
       let rho2s = [vec]:[] { list of known dominant $2\rho$ values } in
     ##for subset in list
       do let rho2=dominant(rd,two_rho(rd,is_member(subset)))
       in if none(#rho2s,(int i)bool: rho2s[i]=rho2)
          then rho2s#:=rho2 { now we know |rho2|}; [subset] { contribute }
          else [] { |rho2| was already present, contribute nothing }
          fi
       od
   , r = rd.semisimple_rank
   then subsets_by_size = [[[int]]]: for :r+1 do [] od
in for subset in power_set(r) do subsets_by_size[#subset] #:= subset od
;  { now apply |reps_by_rho| to each size class, and concatenate the results }
   for list in subsets_by_size do reps_by_rho(list) od.##
end

{ A second task is to enumerate elliptic conjugacy classes for each standard
  Levi subsystem. The function |elliptics_for_Levi@(RootDatum,[int])| defined
  in elliptic.at accomplishes this.
}

{. list of conjugacy class representatives of rd .}
set conjugacy_class_reps (RootDatum rd) = [WeylElt]:
##for subset in standard_Levi_conjugacy_representatives(rd)
  do elliptics_for_Levi(rd,subset)
  od

set conjugacy_classes = conjugacy_class_reps@RootDatum

{ A third task is to test for conjugacy in $W$. For the moment, lacking a method
  to effectively conjugate a general Levi subsystm toward a standard one, we use
  a method that basically compares characteristic polynomials, but adds a
  special test to discriminate between two classes of elliptic elements for F4
  that share a characteristic polynomial (an outer automorphism switches them).
  This method does not work when the implied Levi subsystem is composite and
  contains a factor F4.
}

set Levi_datum (RootDatum rd, (int->bool) select {from posroot indices}) =
      RootDatum:
   root_datum(simple_system_from_positive
      (columns_with(select,rd.posroots),columns_with(select,rd.poscoroots)) )

{ value of $2\rho$ for not necessarily standard Levi; for conjugacy testing }
set subsystem_2rho (RootDatum rd, (int->bool) select {from posroot indices}) =
      vec: { two_rho(Levi_datum(rd,select)), but we can compute it directly: }
   sum(rd.rank #
       ##for alpha@i in rd.posroots do if select(i) then [alpha] else [] fi od)

{ select posroots indices for (non standard) Levi, given by its simple system }
set Levi_info (RootDatum rd, [int] Levi) = (RootDatum,(int->bool)):
   let orth=kernel(rd.rank ^ for i in Levi do coroot(rd,i) od) in
   (rd,(int j) bool: =coroot(rd,j)*orth)

{ the |select| predicate for the above functions to use for a given |w| }
set Levi_info (WeylElt w) = (RootDatum,(int->bool)):
   let orth=eigen_lattice(matrix(w),1), rd=w.root_datum in
   (rd,(int i) bool: =coroot(rd,i)*orth)

set Levi_datum ((RootDatum,[int])pair) = RootDatum: pair.Levi_info.Levi_datum
set Levi_datum (WeylElt w) = RootDatum: w.Levi_info.Levi_datum

{ conjugacy test; not complete for composite types with a F4 factor }
set is_conjugate (WeylElt x,WeylElt y) = bool:
   { there follows a rather complicated and/or expression: }
   let rd=x.root_datum in y.root_datum=rd { easy and necessary } and
   char_poly(matrix(x))=char_poly(matrix(y)) { easy and necessary } and
(  let L_x = x.Levi_info, L_y = y.Levi_info
in dominant(rd,subsystem_2rho(L_x))=dominant(rd,subsystem_2rho(L_y)) and
(  let Levi_x = Levi_datum(L_x) then type_codes = %Lie_type(Levi_x).semisimple
in none(for (code,) in type_codes do code="F" od) { done unless F4 factors } or
(  assert(#type_codes=1,"Can't handle composite Levi subgroups with F4 factor")
;  if order(x)=6 and length(x)=10 { the hard case } else true
   then let is_negated(WeylElt w,RootDatum rd) = (int->bool):
      let M = w.matrix+1 in (int i)bool: =M*root(rd,i) { root in -1 eigenspace }
      , Levi_y = Levi_datum(y)
      then alpha = root(Levi_x,first(24,is_negated(x,Levi_x)))
      ,    beta =  root(Levi_y,first(24,is_negated(y,Levi_y)))
   in dominant(rd,alpha)=dominant(rd,beta) { whether these have same length }
   fi
)))

{ some simple functions that exploit the conjugacy test }
set conjugacy_class_rep (WeylElt w, [WeylElt] classes) = WeylElt:
   for rep in classes do if is_conjugate(w,rep) then return rep fi od;
   error("missing class")

set conjugacy_class_rep (WeylElt w) = WeylElt:
  conjugacy_class_rep(w,conjugacy_class_reps(w.root_datum))


{ explicitly enumerate the conjugacy class of |w|, with conjugacy witnesses }
set conjugators_and_conjugacy_class (WeylElt !w) = ([WeylElt],[WeylElt]):
   let rd=w.root_datum, class = [w]
   then conjugators= [id_W(rd)], current=0, ssr=semisimple_rank(rd)
   , absent (WeylElt x) = none(for y in class do @: y=x od)
in while current<#class
   do let c = conjugators[current], w=class[current] in current+:=1
   ;  for s:ssr
      do let sws=s#w#s in
         if absent(sws) then class #:= sws; conjugators #:= s#c fi
      od
   od; (conjugators,class)

set full_conjugacy_class (WeylElt w) = [WeylElt]:
   let (,class)=conjugators_and_conjugacy_class(w) in class

set full_centraliser (WeylElt w) = [WeylElt]:
   ##for x in W(w.root_datum) do if x*w=w*x then [x] else [] fi od

set conjugator (WeylElt x, WeylElt w) = WeylElt:
   assert(is_conjugate(x,w),"Weyl group elements are not conjugate");
   let (conjugators,class)=conjugators_and_conjugacy_class(w) in
   conjugators[last(#class,(int i)bool: class[i]=x)]

{ The next task is to determine the order of a conjugacy class of |w| without
  enumerating it, computing using some basic group theory. Since we shall reduce
  to a minimal (non standard) Levi subsystem in whose Weyl group |w| lives, we
  can compute the order of its centralizer in that Weyl group, where it is
  elliptic. This will allow computing the order of the conjugacy class in the
  Levi Weyl group, but this needs to be multiplied by the number of Levi systems
  conjugate to the one at hand. This is the index in $W$ of the normaliser $N_L$
  of the Levi system, but we cannot find the size of $N_L$ without some amount
  of explicit enumeration. We first do a direct approach, then an improvement.

  The function |Levi_orbit| generates the orbit under $W$ of a Levi subsystem,
  represented by the indices of the positive roots forming its simple
  generators. It uses the fact that simple reflections have an easy action on
  such sets of postive roots: either the set contains the simple root for the
  applied reflection, in which case the Levi system is unchanged so no new orbit
  element is produced, or else one just reflects each of the generators for the
  Levi system, which remain positive. One does need to sort the result in order
  to have a unique representation of each simple system, for equality testing.
}

{ $W$-orbit of (non standard) Levi subsystem, represented by simple systems }
set Levi_orbit (RootDatum rd, [int] Levi { posroot indices } ) = [[int]]:
   let root_perm =
     for i:rd.semisimple_rank
     do for alpha in rd.posroots do root_index(rd,W_gen(rd,i)*alpha) od
     od { this is negative on the main diagonal, but those entries are unused }
   then act(int i,[int] roots) = (bool,[int]):
      if is_member(roots)(i)
      then (false,roots) { Levi's own simple reflection normalises system }
      else (true, let map = root_perm[i] in for j in roots do map[j] od.sort)
      fi
   , orbit = [Levi], current=0
in while current<#orbit
   do let L=orbit[current] in current+:=1
   ;  for s:rd.semisimple_rank
      do let (moved,M)=act(s,L) in
         if moved and none(#orbit,(int i):orbit[i]=M) then orbit #:= M fi
      od
   od; orbit


{ Computing just the size of this Levi orbit can be done a bit more efficiently
  than generating it, though it requires a some preliminary computation. The
  idea is to use the stabiliser subgroup $M$ in $W$ of $\rho_L$; though it does
  not contain $N_L$, the intersection $M\cap N_L$ has known index in $N_L$,
  namely the size of $W_L$ (every coset by $W_L$ meets the instersection
  uniquely). So we generate the hopefully small orbit under $M$ of images of the
  Levi system, then by dividing the size of $M$ by that of the orbit find the
  size of the intersection, which multiplied by that of $W_L$ gives the size
  of $N_L$, and dividing the size of $W$ by that gives our Levi orbit size.

  The orbit generation here is taylored to the specific situation, whence we do
  it using local code (the |begin|-|end| block below) rather than writing or
  using a more general orbit generation. The special circumstance is that we
  know that all elements of the acting subsgroup fix $\rho_L$, so the only way
  they can map all simple generators of $L$ to roots of $L$ is by permuting them
  among each other. We can then ignore the distinction between a root and its
  opposite (working only with positive root indices) and not worry about
  choosing the simple generators for the positive part of each Levi system
  (which is why we had to single out the "do nothing" case above): the Levi
  system implied by a set of indices is the one additively generated by those
  roots and their opposites, and this results in the same system only if the
  indices are the same up to permutation. So again we can use an equality test
  for orbit membership, provided we sort our lists of indices to be increasing.
}

set Levi_normalizer_index ((RootDatum,(int->bool))(rd,select):Levi_info) = int:
   let rho2_L = subsystem_2rho(Levi_info)
   then rho_L_stabiliser = Levi_datum(rd,(int i)bool: =coroot(rd,i)*rho2_L)
   then stab_orbit = [[int]]:
      begin
      let root_perm =
         let ab (int i) = int: if i.< then -1-i else i fi { to positive index }
         in for beta in rho_L_stabiliser.simple_roots
            do for alpha in rd.posroots
               do root_index(rd,reflect(rd,beta,alpha)).ab
               od
            od
      , Levi = { indices in |rd| for simple system of Levi }
         list(rd.nr_of_posroots,(int i): select(i) and coroot(rd,i)*rho2_L=2)
      then act(int i,[int] roots) = [int] :
         let map = root_perm[i] in for j in roots do map[j] od.sort
      , orbit = [Levi]
      , current=0
      in while current<#orbit
         do let L=orbit[current] in current+:=1
         ;  for k:#root_perm
            do let M=act(k,L) in
               if none(#orbit,(int i):orbit[i]=M) then orbit #:= M fi
            od
         od
      ; { stab_orbit = } orbit
      end
   in rho_L_stabiliser.order_W \ #stab_orbit { index of $W_L$ in $N_L$ }

set Levi_orbit_size ((RootDatum,(int->bool))(rd,):Levi_info) = int:
  rd.order_W \ (Levi_info.Levi_normalizer_index * Levi_info.Levi_datum.order_W)

{ Now onward to the task of getting the size of the conjugacy class of |w| in
  for |Levi_datum(w)|, where ignoring the central torus it is elliptic. This
  root datum can have multiple simple factors, and we can decompose |w| as
  commuting product of elements of the Weyl groups of the simple factors, and
  its conjugacy class will be the Cartesian product of the conjugacy classes of
  the factors (the same goes for the centraliser). The following function
  determines this decomposition, where each |WeylElt| in the result is
  associated to a different root datum, which is simple up to a central torus.
}

set elliptic_simple_decomposition (WeylElt w) = [WeylElt,(string,int)]:
   let rd_L = Levi_datum(w)
   then (type,map)=Cartan_matrix_type(rd_L.Cartan_matrix)
   then codes = %type.semisimple, w_L=W_elt(rd_L,w.matrix) { convert }
   , offset=0 { rank within |type| already seen in loop below }
   , !r = rd_L.rank { full rank, needed when gathering roots/coroots }
in for (,rank):code in codes { traverse the simple factors }
   do let sub_map = map[offset:offset+rank] { index mapping for this factor }
      then factor_word =
	 ## for s in w_L.word
	    do let i=find(sub_map,s) in if i.>= then [i] else [] fi
	    od
      , simple_datum = root_datum
	( r # for i in sub_map do rd_L.simple_roots[i]   od
	, r # for i in sub_map do rd_L.simple_coroots[i] od
	)
   in ( W_elt(simple_datum,factor_word), code )
   next offset +:= rank
   od

set centralizer_order = (WeylElt->int):
  let elliptic_simple_order(WeylElt w,(string type, int rank)) = int:
     { here |w| is elliptic, with simple associated datum of given type,rank }
     case char_index(type,"ABCD")
     in rank+1 { type $A_n$ has unique elliptic, an $n+1$ cycle permutation }
     , order_of_centralizer_elliptic_BCD(w)
     , order_of_centralizer_elliptic_BCD(w)
     , order_of_centralizer_elliptic_BCD(w)
     else exceptional_elliptic_centr_order(type,rank,w.matrix.char_poly)
     esac
  in { centralizer_order = }
  (WeylElt w) int:
    for (w_i,type_rank) in elliptic_simple_decomposition(w)
    do elliptic_simple_order(w_i,type_rank)
    od . product * Levi_normalizer_index(w.Levi_info)

{. number of elements of a conjugacy class .}
set size_of_conjugacy_class (WeylElt w) = int:
  w.root_datum.order_W \ w.centralizer_order
set sizes_of_conjugacy_classes (RootDatum rd) = [int]:
  for w in conjugacy_class_reps(rd) do w.size_of_conjugacy_class od

{ test: sum of sizes of conjugacy class = |W| }
set test_size_of_conjugacy_classes (RootDatum rd) = (int,int):
  let c=conjugacy_classes(rd) in
  (sum(for w in c do  size_of_conjugacy_class(w)  od), order_W(rd))

{. print order, length, Levi.}
set print_conjugacy_classes ([WeylElt] C) = void:
  let data=["order","length","Levi"] { column headers }
  # for w in C
    do [ w.order.to_string
       , w.length.to_string
       , w.Levi_datum.Lie_type.semisimple.str
       ]
    od
  in tabulate(data,"rrl",2," ")

set print_conjugacy_classes_long ([WeylElt] C) = void:
  let data=["order","length","Levi","size","cyclotomics"] { column headers }
  # for w in C
    do [ w.order.to_string
       , w.length.to_string
       , w.Levi_datum.Lie_type.semisimple.str
       , w.size_of_conjugacy_class.to_string
       , w.matrix.char_poly.cyclotomic_factors.to_string
       ]
    od
  in tabulate(data,"rrl",2," ")

set print_conjugacy_classes (RootDatum rd) = void:
  print_conjugacy_classes(conjugacy_class_reps(rd))
set print_conjugacy_classes_long (RootDatum rd) = void:
  rd.conjugacy_class_reps.(sort_by(order@WeylElt)).print_conjugacy_classes_long

{. print elliptic classes only .}
set print_elliptic_conjugacy_classes (RootDatum rd) = void:
  print_conjugacy_classes(sort_by(order@WeylElt)(elliptic(rd)))
set print_elliptic_conjugacy_classes_long (RootDatum rd) = void:
  rd.elliptic.(sort_by(order@WeylElt)).print_conjugacy_classes_long

{. w\in W is conjugate to classes[i] .}
set conjugacy_class_number (WeylElt w) = int:
  let classes=w.root_datum.conjugacy_class_reps in
  first(#classes, (int i)bool: is_conjugate(w,classes[i]))

<<<<<<< HEAD
{   some long print commands   }

{. print order, length, Levi, size_of_class, cyclotomic polynomial.}
set print_conjugacy_classes_long([WeylElt] C)=void:
  let count=0
  then data=["order","length","Levi","size","cyclotomic"]#
    for w in sort_by_order(C)
    do let (L,)=Levi_info(w), size=size_of_conjugacy_class(w)
       , cyclotomics=product_of_cyclotomic(rat_poly(char_poly(w)))
       in count+:=size;
    [int_format(order(w)), int_format(length(w)),to_string(Lie_type(L))[9:]
    ,int_format(size), to_string(cyclotomics)]
    od
  in tabulate(data,"rrrrr",2," ");
  prints(new_line,"sum of sizes of conjugacy classes:", count,new_line
        ,"Order of W: ",order_W(C[0].root_datum))

set print_conjugacy_classes_long (RootDatum rd) = void:
  print_conjugacy_classes_long(conjugacy_class_reps(rd))

{. print elliptic classes only .}
set print_elliptic_conjugacy_classes (RootDatum rd) = void:
  print_conjugacy_classes(sort_by_order(elliptic(rd)))
set print_elliptic_conjugacy_classes_long (RootDatum rd) = void:
  print_conjugacy_classes_long(sort_by_order(elliptic(rd)))
=======
set_type WeylClassTable =
( (->) print_classes
, (->[WeylElt]) class_representatives
, (->[int]) class_sizes
, (WeylElt->int) class_of
, (WeylElt->int) class_size
, [int] trivial
, [int] sign
, [int] reflection
, ([int]->int) dimension
, ([int]->int) norm2
, ([int],[int]->int) inner
, ([int],[int]->[int]) direct_sum
, ([int],int->[int]) Cartesian_power
, ([int],[int]->[int]) tensor
, ([int],int->[int]) tensor_power
)

set W_class_table (RootDatum rd) = WeylClassTable:
   let !reps  = [WeylElt]: conjugacy_class_reps(rd)
   then !sizes = [int]:     for w in reps do w.size_of_conjugacy_class od
   , !ncc = #reps { number of conjugacy classes }
   , class_of (WeylElt w)= int: first(#reps,(int i): is_conjugate(reps[i],w))
   , !nW = rd.order_W
   then inner ([int] x, [int] y) = int:
     let s = for size@i in sizes do size*x[i]*y[i] od.sum then (q,r)=s \% nW in
     if =r then q else error("Non integer inner product ",s/nW) fi
in
( {print_classes} @:
   let data = for w in reps
     do [ w.order.to_string
        , w.length.to_string
        , w.Levi_datum.Lie_type.semisimple.str
        ]
     od
   in tabulate(data,"rrl",2," ")

, {class_representatives} @: reps
, {class_sizes} @: sizes
, {class_of} class_of
, {class_size} (WeylElt w) int: sizes[class_of(w)]
, {trivial}     for :ncc do 1 od
, {sign}        for w in reps do minus_1^w.length od
, {reflection}  for w in reps do w.matrix.trace od
, {dimension}   ([int] val) int: val[class_of(id_W(rd))]
, {norm2} ([int] x) int: inner(x,x)
, {inner} inner
, {direct_sum}
  ([int] x, [int] y) [int]:
  assert(#x=ncc and #y=ncc,"Wrong sizes"); for xi@i in x do xi+y[i] od
, {Cartesian_power}
  ([int] x,int n) [int]: assert(#x=ncc,"Wrong size"); for v in x do n*v od
, {tensor}
   ([int] x, [int] y) [int]:
  assert(#x=ncc and #y=ncc,"Wrong sizes"); for xi@i in x do xi*y[i] od
, {tensor_power}
   ([int] x, int n) [int]: assert(#x=ncc,"Wrong size"); for xi in x do xi^n od
)

{ Adams' operatorion (not Jeff's): evaluate character at class of $w^n$ }
set Adams (WeylClassTable tab) = ([int]char, int n) [int]:
   for w in tab.class_representatives() do char[tab.class_of(w^n)] od

{ symmetric power of a character }
set sym_power (WeylClassTable tab) = ([int]char, int n) [int]:
{ with $h_k$ symmetric, $p_k$ Adams, use $kh_k=\sum_{i=0}{k-1} h_ip_{k-i}$ }
   let { define two local tables of characters, to be expanded in loop }
     p = { "power sum polynomials", results of Adams operations } [[int]]: [ ]
         { since there is no $p_0$, the $k$-the Adams operation gives the entry
           |p[k-1|, but never mind since we will always reverse-index |p| }
   , h = { "complete homogeneous polynomials", symmetric powers } [tab.trivial]
   , Adams = tab.Adams { shorthand }
in for k:n from 1
   do p #:= Adams(char,k) { expand }
   ;  let sum=p~[0]
   in for i:k-1 from 1 do sum:=tab.direct_sum(sum,tab.tensor(h[i],p~[i])) od
   ; h #:= for s in sum do s\k od { expand table by |sum\k| }
   od; h[n] { last symmetric power is the one we want }

{ exterior power of a character }
set ext_power (WeylClassTable tab) = ([int]char, int n) [int]:
{ with $e_k$ ext, $p_k$, use $ke_k=\sum_{i=0}{k-1}(-1)^{k-i-1} e_ip_{k-i}$ }
   let { define two local tables of characters, to be expanded in loop }
    sp = { "signed power sum polynomials", $(-1)^{i-1}p_i$ } [[int]]: [ ]
         { since there is no $p_0$, the $k$-the Adams operation gives the entry
           |p[k-1|, but never mind since we will always reverse-index |p| }
   , e = { "elementary symmetric polynomials", exterior powers } [tab.trivial]
   , Adams = tab.Adams { shorthand }
in for k:n from 1
   do sp #:= tab.Cartesian_power(Adams(char,k),minus_1^(k-1)) { expand }
   ;  let sum=sp~[0]
   in for i:k-1 from 1 do sum:=tab.direct_sum(sum,tab.tensor(e[i],sp~[i])) od
   ; e #:= for s in sum do s\k od { expand table by |sum\k| }
   od; e[n] { last symmetric power is the one we want }
>>>>>>> 966504c1
<|MERGE_RESOLUTION|>--- conflicted
+++ resolved
@@ -5,7 +5,6 @@
 <W_orbit.at { for |W@RootDatum| }
 <cyclotomic.at { for |cyclotomic_factors| }
 <tabulate.at { for |tabulate| }
-<cyclotomic.at
 
 { The purpose of this file is working with Weyl group characters }
 
@@ -345,33 +344,6 @@
   let classes=w.root_datum.conjugacy_class_reps in
   first(#classes, (int i)bool: is_conjugate(w,classes[i]))
 
-<<<<<<< HEAD
-{   some long print commands   }
-
-{. print order, length, Levi, size_of_class, cyclotomic polynomial.}
-set print_conjugacy_classes_long([WeylElt] C)=void:
-  let count=0
-  then data=["order","length","Levi","size","cyclotomic"]#
-    for w in sort_by_order(C)
-    do let (L,)=Levi_info(w), size=size_of_conjugacy_class(w)
-       , cyclotomics=product_of_cyclotomic(rat_poly(char_poly(w)))
-       in count+:=size;
-    [int_format(order(w)), int_format(length(w)),to_string(Lie_type(L))[9:]
-    ,int_format(size), to_string(cyclotomics)]
-    od
-  in tabulate(data,"rrrrr",2," ");
-  prints(new_line,"sum of sizes of conjugacy classes:", count,new_line
-        ,"Order of W: ",order_W(C[0].root_datum))
-
-set print_conjugacy_classes_long (RootDatum rd) = void:
-  print_conjugacy_classes_long(conjugacy_class_reps(rd))
-
-{. print elliptic classes only .}
-set print_elliptic_conjugacy_classes (RootDatum rd) = void:
-  print_conjugacy_classes(sort_by_order(elliptic(rd)))
-set print_elliptic_conjugacy_classes_long (RootDatum rd) = void:
-  print_conjugacy_classes_long(sort_by_order(elliptic(rd)))
-=======
 set_type WeylClassTable =
 ( (->) print_classes
 , (->[WeylElt]) class_representatives
@@ -465,5 +437,4 @@
    ;  let sum=sp~[0]
    in for i:k-1 from 1 do sum:=tab.direct_sum(sum,tab.tensor(e[i],sp~[i])) od
    ; e #:= for s in sum do s\k od { expand table by |sum\k| }
-   od; e[n] { last symmetric power is the one we want }
->>>>>>> 966504c1
+   od; e[n] { last symmetric power is the one we want }