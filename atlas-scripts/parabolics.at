{! Topics addresses in this script:
  complex parabolics and Levi factors;
  parabolics with $\theta$-stable Levi factor;
  $\theta$-stable parabolics;
  real parabolics.

See kgp.at: the data types KGPElt and Parabolic are synonyms; both consist
of a pair (S,x) where S is a list of integers representing a subset of
the simple roots, and x is a KGB element. This gives a K-conjugacy class
of (complex) parabolics of type S !}
<kgp.at { for type Parabolic }
<Weylgroup.at
<group_operations { for is_relatively_split }


{ ComplexParabolic data type: each value describes a
  G-conjugacy class of parabolic subgroups of complex group
  (RootDatum rd,[int] S) <->
  G-conjugacy class of standard parabolic with Levi factor given by
  subset S of simple roots
}

: ComplexParabolic = (RootDatum,[int])

{. the complex parabolic underlying P=(S,x) .}
set complex_parabolic (Parabolic(S,x)) = ComplexParabolic: (root_datum(x),S)

{. auxiliary function .}
set complex_Levi (RootDatum rd, (int->bool) select) = RootDatum:
  root_datum(columns_with(select,  simple_roots(rd))
            ,columns_with(select,simple_coroots(rd)))

{. root datum of the Levi factor of a complex parabolic .}
set complex_Levi (RootDatum rd,[int] S) = complex_Levi(rd,is_member(S))

{. test if a complex Levi defined by a set of simple roots S is $\theta_x$-stable;
  algorithm: H=sum of fundamental coweights with index not in S,
  test whether $<\theta_x(\alpha),H>=0$ for all $\alpha$ in S .}
set is_Levi_theta_stable (Parabolic (S,x)) = bool:
  let G=root_datum(x)
  then H = { coweight measuring level of roots alpha[t] not in the Levi factor }
    let sum= ratvec: null(rank(G)) in
    for t in complement(semisimple_rank(G),S)
    do sum + := fundamental_coweight(G,t) od; sum
  , theta=involution(x)
  , alpha=simple_roots(G)
  in all(for s in S do = H*(theta*alpha[s]) od)

<<<<<<< HEAD
{. make a real Levi factor from P=(S,x), the complex Levi of S must 
=======
{. make a real Levi factor from P=(S,x), the complex Levi of S must
>>>>>>> 66e06dc8
be $\theta_x$-stable .}
set Levi (Parabolic(S,x):P) = RealForm:
  assert(is_Levi_theta_stable(P),"Levi factor is not theta-stable");
  let x_min=x_min(P) then theta=involution(x_min)
  then ic_Levi=inner_class(complex_Levi(root_datum(x),S),theta)
  in { synthetic } real_form(ic_Levi,theta,torus_factor(x_min))

{. test if parabolic P=(S,x) is $\theta$-stable: <=>
  1) the complex Levi factor L is $\theta$-stable
  2) the KGP element P is closed (see kgp.at)
  3) $\alpha$ simple, not in S => $\alpha$ is imaginary or C+ wrt maximal(P) .}
set is_parabolic_theta_stable (Parabolic (S,x):P) = bool:
  is_Levi_theta_stable(P) and
  is_closed(P) and
  ( let x_max=maximal(P) in
    none(for j in complement(semisimple_rank(root_datum(x)),S)
         do is_strict_descent(j,x_max) { C- or real }
         od)
  )

{. test if parabolic P=(S,x) is real: <=>:
  1) L is $\theta$-stable
  2) P is open
  3) $\alpha$ simple, not in S => $\alpha$ is real or C- wrt a maximal element of P .}
set is_parabolic_real(Parabolic (S,x):P) = bool:
  is_Levi_theta_stable(P) and
  is_open(P) and
  ( let x_max=maximal(P) in
    all(for j in complement(semisimple_rank(root_datum(x)),S)
        do is_strict_descent(j,x_max) { C- or real }
        od)
  )

{------------  unipotent radical of P ------------------}
{ see K.pdf, Section 4
  P=(S,x)
  if x=x_0:=KGB(G,0) then P is the standard parabolic P_S with simple roots S,
  and nilrad(P) is contained in the basic Borel
  in general P=(S,x) -> gP_Sg^{-1} where gxg^{-1}=x_0
  if the G-orbit of P is closed, equivalently if L contains the fundamental
  Cartan, then we can replace x with x=x_min(P) which is on the fundamental
  Cartan and then find w so that w*x=x_0
}
{. Half sum of positive roots not in the Levi (L must be $\theta$-stable) .}
set rho_u(ComplexParabolic P)=ratvec: rho(root_datum(P))-rho(complex_Levi(P))

{. Half sum of positive roots not in the Levi (L must be $\theta$-stable) .}
set rho_u (Parabolic P) = ratvec: rho(real_form(P)) - rho(Levi(P))

{. Half sum of positive roots in the Levi (L must be $\theta$-stable) .}
set rho_l (Parabolic P) = ratvec: rho(Levi(P))

{. positive coroots in the nilradical u of P (L must be $\theta$-stable) .}
set nilrad (Parabolic P) = mat: { columns are coweights, in fact poscoroots }
  let rd=root_datum(P), rho_u=rho_u(P)
  in columns_with((vec alpha_v) bool: > alpha_v*rho_u ,poscoroots(rd))

{. positive roots in the nilradical u of P (L must be $\theta$-stable) .}
set nilrad_roots (Parabolic P) = mat: { columns are posroots }
  let rd=root_datum(P), nil_coroots = nilrad(P) in
  if =nil_coroots then nil_coroots { empty matrix is self_dual }
  else { convert non-empty set of coroots }
    for alpha_v in nil_coroots do root(rd,alpha_v) od
  fi

{ ----------------- alternative method to define a parabolic --------------- }
{ it is convenient to be able to define a parabolic in terms of a semisimple
  element either in \h or \h^*
}

{. simple coroots on which weight lambda (in $\mathfrak h^*$) is zero .}
set zero_simple_coroots (RootDatum rd, vec lambda) = [int]:
  let result = [int]:[] in
  for alpha_v@j in simple_coroots(rd)
  do if alpha_v*lambda=0 then result #:= j fi od; result

{. parabolic defined by weight lambda .}
set parabolic (ratvec lambda,KGBElt x) = Parabolic:
  let rd=root_datum(x) then (lambda_dom,w)=make_dominant(rd,numer(lambda)) in
  Parabolic:(zero_simple_coroots(rd,lambda_dom), cross(inverse(w),x))

{. Levi factor of parabolic defined by weight lambda .}
set Levi (ratvec lambda,KGBElt x) = RealForm: Levi(parabolic(lambda,x))

{. positive coroots in nilradical of P defined by lambda (if L $\theta$-stable) .}
set nilrad (ratvec lambda,KGBElt x) = mat: nilrad(parabolic(lambda,x))

{. positive roots in nilradical of P defined by lambda (if L $\theta$-stable) .}
set nilrad_roots (ratvec lambda,KGBElt x) = mat:
  nilrad_roots(parabolic(lambda,x))

{. half sum of positive roots in nilradical of P defined by lambda (if L
$\theta$-stable) .}
set rho_u (ratvec lambda,KGBElt x) = ratvec: sum(nilrad_roots(lambda,x)) / 2

{. simple roots which are zero on coweight H (in $\mathfrak h$) .}
set zero_simple_roots(RootDatum rd, vec cowt) = [int]:
  let result = [int]:[] in
  for alpha@j in simple_roots(rd)
  do if cowt*alpha=0 then result #:= j fi od; result

{. parabolic defined by coweight H .}
set parabolic_alt (ratvec H,KGBElt x) = Parabolic:
  let rd=root_datum(x) then (H_dom,w)=dual_make_dominant(rd,numer(H)) in
  Parabolic:(zero_simple_roots(rd,H_dom), cross(inverse(w),x))

{. Levi factor of parabolic defined by coweight H .}
set Levi_alt (ratvec H,KGBElt x) = RealForm: Levi(parabolic_alt(H,x))

{. positive coroots in nilradical of P defined by coweight H (if L $\theta$-stable) .}
set nilrad_alt (ratvec H,KGBElt x) = mat: nilrad(parabolic_alt(H,x))

{. positive roots in nilradical of P defined by coweight H (if L $\theta$-stable) .}
set nilrad_roots_alt (ratvec H,KGBElt x) = mat:
  nilrad_roots(parabolic_alt(H,x))

<<<<<<< HEAD
{. half sum of roots in nilradical of P defined by H (if L $\theta$-stable) .} 
=======
{. half sum of roots in nilradical of P defined by H (if L $\theta$-stable) .}
>>>>>>> 66e06dc8
set rho_u_alt (ratvec H,KGBElt x)= ratvec: sum(nilrad_roots_alt(H,x)) /2

{. $\rho(L)$ for Levi of P defined by H (if L $\theta$-stable .}
set rho_Levi_alt (ratvec H,KGBElt x) = ratvec: rho(Levi_alt(H,x))



{ ----------------------(real) cuspidal parabolics------------------- }

{. real_parabolic(x) has Levi factor M=centralizer(A)
  $\mathfrak u$=positive roots not in M
  for M to be stable: x must have no C+ roots
  => real roots $\alpha$ are those satisfying $<(1-\theta_x)\rho,\alpha^\vee>=0$ .}
set real_parabolic (KGBElt x) = Parabolic:
  assert(no_Cplus_roots(x),"x has some C+ roots");
  parabolic((1-involution(x))*rho(root_datum(x)),x)

{ ---------------------theta-stable split parabolics---------------- }

{. theta_stable_parabolic(x) has Levi factor L=centralizer(T)
  $\mathfrak u$=positive roots not in L
  for this to be stable: no C- roots
  => imaginary roots $\alpha$ are those satisfying $<(1+\theta_x)\rho,\alpha^\vee>=0$ .}
set theta_stable_parabolic (KGBElt x) = Parabolic:
  assert(no_Cminus_roots(x),"x has some C- roots");
  parabolic((1+involution(x))*rho(root_datum(x)),x)

{ ------------------Levi factor of real parabolic----------- }

<<<<<<< HEAD
{. Levi factor of real cuspidal parabolic;  M=centralizer of A in H=TA, as a 
=======
{. Levi factor of real cuspidal parabolic;  M=centralizer of A in H=TA, as a
>>>>>>> 66e06dc8
RealForm .}
set real_Levi(KGBElt x) = RealForm:
  let theta = involution(x)
  then ic_M =
    inner_class(root_datum(simple_from_positive(imaginary_sys(x))),theta)
  in { construct synthetic } real_form(ic_M,theta,torus_factor(x))

{ (begin comment)
{ Levi factors of general real parabolic }

{ Real Levi defined by set of root indices for its simple system, and x }
set real_Levi_from_simple(
    RealForm G,[int] simpleroot_numbers,KGBElt x,bool show) =  RealForm:
  let theta = involution(x), rd=RootDatum: G
  then roots = rank(rd) # for i in simpleroot_numbers do root(rd,i) od
  , coroots  = rank(rd) # for i in simpleroot_numbers do coroot(rd,i) od
  then new_rd = root_datum(
       	      	  if show then print(roots,coroots) else (roots,coroots) fi)
  in real_form(inner_class(new_rd,theta),theta,torus_factor(x))


set real_Levi_from_simple(RealForm G,[int] inx,KGBElt x) = RealForm:
  real_Levi_from_simple(G,inx,x,false)

{ Real Levi defined by set of root indices for its positive system, and x }
set real_Levi_from_positive(
  RealForm G,[int] posroot_numbers,KGBElt x, bool show) = RealForm:
  let theta = involution(x), rd=RootDatum: G
  then roots = rank(rd) # for i in posroot_numbers do root(rd,i) od
  , coroots  = rank(rd) # for i in posroot_numbers do coroot(rd,i) od
  then new_rd = root_datum(simple_from_positive(
              	  if show then print(roots,coroots) else (roots,coroots) fi))
  in real_form(inner_class(new_rd,theta),theta,torus_factor(x))

set real_Levi_from_positive(RealForm G,[int] inx,KGBElt x) = RealForm:
  real_Levi_from_positive(G,inx,x,false)

{ M=centralizer of (1-theta_x)v }
set real_Levi (KGBElt x,ratvec v) = RealForm:
  let theta=involution(x) then w=(1-theta)*v, rd=RootDatum:real_form(x)
  then poscoroots = columns_with( (vec alphav): =alphav*w, poscoroots(rd))
  then posroots = rank(rd) # for alphav in poscoroots do root(rd,alphav) od
  then rd_M=root_datum(simple_from_positive(posroots,poscoroots))
  in real_form(inner_class(rd_M,theta),theta,torus_factor(x))

set theta_stable_Levi (KGBElt x) = RealForm:
  let ic_L=inner_class(root_datum(simple_from_positive(real_sys(x)))
		      ,involution(x)) in quasisplit_form(ic_L)
{
set M = real_Levi@KGBElt { synonym }
set L = theta_stable_Levi@KGBElt { synonym }
}
(end comment  ---}

{ -------------- auxiliary routines------------------}

{. list of K-conjugacy classes of given ComplexParabolic (as KGP elts) .}
set KGP (RealForm G,ComplexParabolic (rd,S)) = [KGPElt]:
  for x in maxima_in_partial_order(G,S) do KGPElt:(S,x) od

{. list K-conjugacy classes of given ComplesParabolic (as Parabolics) .}
set parabolics (RealForm G,ComplexParabolic (rd,S)) = [Parabolic]:
  for x in maxima_in_partial_order(G,S) do Parabolic:(S,x) od

{. list K-conjugacy classes of given ComplexParablic that are $\theta$-stable .}
set theta_stable_parabolics (RealForm G,ComplexParabolic P) = [Parabolic]:
  let result=[Parabolic]:[] in
  for Q in parabolics(G,P)
  do if is_parabolic_theta_stable(Q) then result#:=Q fi od; result

{. list all $\theta$-stable parabolics for G .}
set theta_stable_parabolics (RealForm G) = [Parabolic]:
## { concatenate all loop bodies }
  for S in power_set(semisimple_rank(G))
  do theta_stable_parabolics(G,ComplexParabolic:(G,S))
  od

{. list all $\theta$-stable parabolics of G, of type S .}
set theta_stable_parabolics_type (RealForm G,[int] P) = [Parabolic]:
  let result=[Parabolic]:[] in
  for (Q,y) in theta_stable_parabolics(G) do if Q=P then result#:=(Q,y) fi od;
  result

{. list all $\theta$-stable parabolics of G with relatively split L .}
set all_rel_split_theta_stable_parabolics (RealForm G) = [Parabolic]:
  let parabolics=theta_stable_parabolics(G) then result=[Parabolic]: [] in
  for P in parabolics do
    if is_relatively_split(Levi(P)) then result#:=P fi
  od; result


{. for each theta stable parabolic of G, print S, Levi factor, and maximal x .}
set print_theta_stable_parabolics (RealForm G) = void:
  let all = theta_stable_parabolics(G) in
  for (S,x):P in all do prints("S=", S, " L= ", Levi(P), "  x=",x) od;
  prints("Total: ",#all)
<|MERGE_RESOLUTION|>--- conflicted
+++ resolved
@@ -46,11 +46,7 @@
   , alpha=simple_roots(G)
   in all(for s in S do = H*(theta*alpha[s]) od)
 
-<<<<<<< HEAD
-{. make a real Levi factor from P=(S,x), the complex Levi of S must 
-=======
 {. make a real Levi factor from P=(S,x), the complex Levi of S must
->>>>>>> 66e06dc8
 be $\theta_x$-stable .}
 set Levi (Parabolic(S,x):P) = RealForm:
   assert(is_Levi_theta_stable(P),"Levi factor is not theta-stable");
@@ -167,11 +163,7 @@
 set nilrad_roots_alt (ratvec H,KGBElt x) = mat:
   nilrad_roots(parabolic_alt(H,x))
 
-<<<<<<< HEAD
-{. half sum of roots in nilradical of P defined by H (if L $\theta$-stable) .} 
-=======
 {. half sum of roots in nilradical of P defined by H (if L $\theta$-stable) .}
->>>>>>> 66e06dc8
 set rho_u_alt (ratvec H,KGBElt x)= ratvec: sum(nilrad_roots_alt(H,x)) /2
 
 {. $\rho(L)$ for Levi of P defined by H (if L $\theta$-stable .}
@@ -201,11 +193,7 @@
 
 { ------------------Levi factor of real parabolic----------- }
 
-<<<<<<< HEAD
-{. Levi factor of real cuspidal parabolic;  M=centralizer of A in H=TA, as a 
-=======
 {. Levi factor of real cuspidal parabolic;  M=centralizer of A in H=TA, as a
->>>>>>> 66e06dc8
 RealForm .}
 set real_Levi(KGBElt x) = RealForm:
   let theta = involution(x)
