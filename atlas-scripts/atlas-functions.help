--- conflicted
+++ resolved
@@ -219,15 +219,9 @@
   A block form Cartan matrix, with zeros in rows and columns of torus factors
 Cartan_matrix_type: (mat->LieType,[int]): type given by Cartan matrix.
   The input should be a Cartan matrix for a semisimple type (no zero rows or
-<<<<<<< HEAD
-  columns). The function returns the semisimple type, and the permutation
-  mapping the standard (Bourbaki) numbering of the diagram of that type to the
-  positions of the corresponding simple roots and coroots in the Cartan matrix
-=======
   columns). The function returns the semisimple type, and the permutation of
   mapping the standard (Bourbaki) ordering of the diagram of that type to the
   positions of the (co)roots corresponding to then in matrix rows and columns.
->>>>>>> 7d3fe989
 
 Smith_Cartan: (LieType->mat,vec): generators of weights modulo roots.
   Find a Smith basis for the weight lattice relative to the sublattice of
