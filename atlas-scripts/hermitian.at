<basic.at
<convert_c_form.at

{.write c-invariant form on standard module as a KTypePol }
set c_form_std = (Param->KTypePol): { never involves |twisted_full_deform| }
  full_deform@Param { built-in }

set twisted_c_form_std = (Param->KTypePol): { c-form on extended group }
  twisted_full_deform@Param { built-in }

{    c_form on irreducible representations   }

{ untwisted |c_form_irreducible|, for efficiency; only used in equal rank case }
{.c-invariant form on irreducible module of p as KTypePol }
set c_form_irreducible (Param p) = KTypePol:
   let ori_nr_p = orientation_nr(p)
   then oriented_KL_sum = ParamPol: null_module(p) +
      for c@q in KL_sum_at_s(p) do (c*orientation_nr_term(ori_nr_p,q),q) od
in map(c_form_std@Param, oriented_KL_sum )

{    twisted_c_form_irreducible   }

{ utility: compute fixed and unfixed contributions to c-form on irreducible(p)
  no deformation is done, but orientation numbers are included;
  fixed contributions are already halved; for unfixed ones this needs to wait
}
set twisted_c_form_irreducible_contributions (Param p) =
    (ParamPol,ParamPol): { (fixed part, 2*unfixed part) }
  let G=p.real_form, ori_nr_p = orientation_nr(p)
  then formula = (1+s)*KL_sum_at_s(p) + (1-s)*twisted_KL_sum_at_s(p)
  in { two value-producing loops can be a lot more efficient than one: }
  ( G.null_module +
      for c@q in formula
      do if twist(q)=q then [(half(c)*orientation_nr_term(ori_nr_p,q),q)]
         else []
	 fi
      od.##
   , G.null_module +
      for c@q in formula
      do if twist(q)=q then []
         else [(c*orientation_nr_term(ori_nr_p,q),q)]
	 fi
      od.##
  )

{ The following function implements algorithm from Vogan in email 9/22/16:
  * for each delta-fixed term q add c_form_std(q) (fully twisted-deformed)
  * for each pair {q,delta(q)} add q*0 (deformation to nu=0 of q).
  For second kind it it convenient to add q*0 and delta(q)*0
  separately and at the end divide the sum of such contributions by 2.
}
{.twisted c-invariant form on an irreducible in terms of standardrepKs.}
<<<<<<< HEAD
set twisted_c_form_irreducible (Param p) = KTypePol:
=======
set twisted_c_form_irreducible_unnormalized (Param p) = ParamPol:
>>>>>>> da70f33e
( let (fixed,unfixed)=twisted_c_form_irreducible_contributions(p)
{ |1+s| divides |unfixed|, no need for |scale_extended|; take half at |nu=0| }
  in map(twisted_c_form_std@Param,fixed)+half(unfixed.K_type_pol)
)

set twisted_c_form_irreducible (Param p) = ParamPol:
let unnormalized=twisted_c_form_irreducible_unnormalized(p) then
(c,)=first_term(unnormalized) in
if c=1 then unnormalized elif
c=s then s*unnormalized else
error("leading coefficient is not 1 or s") fi  

{.whether J(p) admits an invariant Hermitian form.}
set is_hermitian (Param p) = bool: equivalent(twist(p),p)

set check_hermitian (Param p, bool irreducible) = void:
  if not p.is_hermitian
  then error(if irreducible then "Irreducible" else "Standard" fi
            ," module does not admit any invariant Hermitian form")
  fi

{.Hermitian form on a irreducible module, normalization from its initial term.}
set hermitian_form_irreducible (Param p) = KTypePol:
  if is_equal_rank(real_form(p))
  then c_form_irreducible(p) { not twisted, in equal rank case this is faster }
  else check_hermitian(p,true); twisted_c_form_irreducible(p)
  fi.convert_cform_hermitian

{ compute Hermitian form on p, and report if it is unitary }
set is_unitary (Param p) = bool:
  p.is_hermitian and hermitian_form_irreducible(p).is_pure

{ end of core unitarity functionality, remaining variations for user comfort }

{ same as |c_form_irreducible|, but also return a second component that
  exposes the linear combination of contributions from standard representations
  that produced the result (parameter, coefficient, c_form on ths standard)

  formulas: write
    J(y)  =sum_x               (-1)^{ell(x)-ell(y)}P(x,y)(q=1)I(x)
  then
    J(y)_c=sum_x (-1)^{on(x,y)}(-1)^{ell(x)-ell(y)}P(x,y)(q=s)I(x)_c
  where
    P(x,y) is a cumulated KL polynomial
    (-1)^{ell(x)-ell(y)}P(x,y) is given by signed_KL_col(y)[i] with
    indices[i]=x on(x,y)=orientation number given by orientation_nr_term()
    I(x)_c given as combination of standards x' with nu(x')=0 by c_form_std(x)
  algorithm: compute the sum for J(y)_c, using signed_KL_col and c_form_std
}
{.c-form on an irreducible, with extra output.}
set c_form_irreducible_long (Param p) =
      (ParamPol,[(Param,Split,KTypePol)],KTypePol):
   let ori_nr_p = orientation_nr(p), formula=KL_sum_at_s(p)
   then standards = { list of contributions }
      for c@q in formula
      do let form_on_standard = c_form_std(q)
         ,   factor           = c*orientation_nr_term(ori_nr_p,q)
      in (q,factor,form_on_standard)
      od
in ( formula, standards
   , null_K_module(p.real_form)+for(,c,f) in standards do c*f od
   )

{ starting formula in the c-form calculation: J(p)_c=\sum w(q)I(q)_c }
set twisted_c_form_irreducible_as_sum_of_standards (Param p) = ParamPol:
  +twisted_c_form_irreducible_contributions(p) { add twisted and untwisted }

{.c_form_irrecible with extra information.}
set twisted_c_form_irreducible_long (Param p) =
    (ParamPol,[(Param,Split,KTypePol)],[Param,Split,KType],KTypePol):
( assert(twist(p)=p,"parameter is not fixed by inner class involution");
  let (fixed,unfixed) = twisted_c_form_irreducible_contributions(p)
  then G=p.real_form
  , fixed_contribs = [(Param,Split,KTypePol)]:
      for c@q in fixed do (q,c,c*twisted_full_deform(q)) od
  , unfixed_contribs = [(Param,Split,KType)]:
      for c@q in unfixed
      do { now |1+s| devides |c|, which justifies not using |scale_extended|: }
         (q,c,K_type(q))
      od
  then fixed_terms = KTypePol: sum(G,for (,,c) in fixed_contribs do c od)
  ,  unfixed_terms = KTypePol:
        G.null_K_module+for (,c,q0) in unfixed_contribs do (c,q0) od
in ( fixed+unfixed
   , fixed_contribs
   , unfixed_contribs
   , fixed_terms + half(unfixed_terms) )
   )

set twist_orbits (ParamPol P) = ParamPol:
( assert(map(twist@Param,P)=P) { polynomial is assumed to be twist-stable }
; P.real_form.null_module +
  while !=P
  do let (c,q):term = P.first_term then tq=twist(q)
  in term
  next if q=tq then P-:=term else let m_c = -c in P+:=[(m_c,q),(m_c,tq)] fi
  od
)

{ print versions }

set print_twisted_c_form_irreducible_long (Param p) = void:
(  let (formula,terms0,terms1,answer) = twisted_c_form_irreducible_long(p)
in prints(new_line,new_line
         ,"(twisted) c-form on irreducible in terms of standards:",new_line
        ,formula.pol_format,new_line)
;  for (p,coeff,P) in terms0
   do prints("coeff*form on standard: ", new_line
            ,coeff.split_format,"*",p,":",new_line
	    ,"fully deformed",new_line, (coeff*P).pol_format, new_line)
   od
; (let done = { to suppress one of every delta-orbit, we collect seen terms }
    null_module(p) in
   for (p,coeff,p0) in terms1
   do
     if done[p]=0
     then done+:=twist(p) { record to suppress printing |twist(p)| later }
     ; prints("coeff*form on standard: ", new_line
            ,coeff.split_format,"*",p,":",new_line
	    ,"deformed to 0 ", p0, new_line)
     fi
   od
  )
; prints("c-form on irreducible module p=",p,":",new_line
        ,answer.pol_format, "purity=", purity(answer))
)

{ analyse }

{ print only terms with "mixed" coefficient (a+bs), i.e., both a,b\ne 0 }
set mixed (Split w)= bool: not w.is_pure
set mixed_terms (ParamPol P) = ParamPol:
  0*P + ## for w@p in P do if w.mixed then [(w,p)] else [] fi od
set analyse (ParamPol P) = void:
  prints("Mixed terms:",P.mixed_terms.pol_format)

{  Hermitian forms  }

{.Hermitian dual.}
set hermitian_dual (Param p) = Param: normal(twist(p))

{.Hermitian form on a standard module, canonical normalization.}
set hermitian_form_std (Param p) = KTypePol:
  if is_equal_rank(real_form(p))
  then c_form_std(p)
  else check_hermitian(p,false); twisted_c_form_std(p)
  fi. convert_cform_hermitian

{.Hermitian form on a irreducible module, normalization from p0.}
set hermitian_form_irreducible (Param p,KType t0) = KTypePol:
  let c_invariant_form =
    if is_equal_rank(real_form(p)) { then avoid twisted version, for speed }
    then c_form_irreducible(p)
    else check_hermitian(p,true); twisted_c_form_irreducible(p)
    fi
  in convert_cform_hermitian(c_invariant_form,t0)

{. Hermitian form on an irreducible, with extra information.}
set hermitian_form_irreducible_long (Param p) =
    (ParamPol,[(Param,Split,KTypePol)],[(Param,Split,KType)],KTypePol):
  { here we just use |twisted_c_form_irreducible| in all cases }
  check_hermitian(p,true);
  let (formula,terms0,terms1,cform) = twisted_c_form_irreducible_long(p)
  in (formula,terms0,terms1, convert_cform_hermitian(cform))

set hermitian_form_irreducible_long (Param p, KType t0) =
    (ParamPol,[(Param,Split,KTypePol)],[(Param,Split,KType)],KTypePol):
  check_hermitian(p,true);
  let (formula,terms0,terms1,cform) = twisted_c_form_irreducible_long(p)
  in (formula,terms0,terms1, convert_cform_hermitian(cform,t0))

{.nice output of hermitian_form_irreducible.}
set print_hermitian_form_irreducible (Param p) = void:
  hermitian_form_irreducible(p).pol_format.prints

{.nice output of Hermitian forms on list of parameters.}
set print_hermitian_form_irreducible ([Param] P) = void:
  for p in P
  do prints(new_line,"Hermitian form on irreducible: ",p)
  ; print_hermitian_form_irreducible(p)
  od

set print_hermitian_form_irreducible (Param p,KType p0) = void:
  hermitian_form_irreducible(p,p0).pol_format.prints

set print_hermitian_form_irreducible ([Param] P,KType p0) = void:
  for p in P
  do prints(new_line,"Hermitian form on irreducible: ",p)
  ; print_hermitian_form_irreducible(p,p0)
  od

set print_hermitian_form_irreducible_long (Param p) = void:
(  let (formula,terms0,terms1,answer) = hermitian_form_irreducible_long(p)
in prints(new_line,new_line
         ,"(twisted) c-form on irreducible in terms of standards:",new_line
         ,formula.pol_format,new_line)
;  for (p,coeff,P) in terms0
   do prints("coeff*form on standard: ", new_line
            ,coeff.split_format,"*",p,":",new_line
	    ,"fully deformed",new_line, (coeff*P).pol_format, new_line)
   od
; (let done = { to suppress one of every delta-orbit, we collect seen terms }
    null_module(p) in
   for (p,coeff,p0) in terms1
   do
     if done[p]=0
     then done+:=twist(p) { record to suppress printing |twist(p)| later }
     ; prints("coeff*form on standard: ", new_line
            ,coeff.split_format,"*",p,":",new_line
	    ,"deformed to 0 ", p0, new_line)
     fi
   od
  )
; prints("Hermitian form on irreducible module p=",p,":",new_line
        ,answer.pol_format, "purity=", purity(answer))
)

{.print Hermitian form on irreducible, plus extra information.}
set print_hermitian_form_irreducible_long (Param p,KType p0) = void:
(  let (formula,terms0,terms1,answer) = hermitian_form_irreducible_long(p,p0)
in prints(new_line,new_line
         ,"(twisted) c-form on irreducible in terms of standards:",new_line
         ,formula.pol_format,new_line)
;  for (p,coeff,P) in terms0
   do prints("coeff*form on standard: ", new_line
            ,coeff.split_format,"*",p,":",new_line
	    ,"fully deformed",new_line, (coeff*P).pol_format, new_line)
   od
; (let done = { to suppress one of every delta-orbit, we collect seen terms }
    null_module(p) in
   for (p,coeff,p0) in terms1
   do
     if done[p]=0
     then done+:=twist(p) { record to suppress printing |twist(p)| later }
     ; prints("coeff*form on standard: ", new_line
            ,coeff.split_format,"*",p,":",new_line
	    ,"deformed to 0 ", p0, new_line)
     fi
   od
  )
; prints("Hermitian form on irreducible module p=",p,":",new_line
        ,answer.pol_format, "purity=", purity(answer))
)

{ cut the red tape and tell about the hermitian form analysis directly }
set analyse_hermitian_form_irreducible (Param p) = void:
  if not p.is_hermitian
  then prints("Parameter ",p," is not delta-fixed; no hermitian form exists")
  else prints("Parameter ",p," is delta-fixed",new_line,
    "twisted c_form on irreducble in terms of standard representations:")
  ; let (fixed,unfixed) = twisted_c_form_irreducible_contributions(p)
    , c_form=p.real_form.null_K_module
    in
    if !=fixed then prints("Twist-fixed contributions:") fi
  ; c_form+:=
    for c@q in fixed
    do let contribution = c*twisted_full_deform(q) in
      prints(c,"* form on I(",q,"), fully deformed:",contribution,new_line)
    ; contribution
    od
  ; if !=unfixed then prints(new_line,"Non twist-fixed terms:") fi
  ; c_form+:=
    for c@q in twist_orbits(unfixed)
    do let contribution = half(c*K_type(q)+c*K_type(twist(q))) in
      prints(c,"*(I(",q,")",new_line
          ,"        +I(",twist(q),")), at nu=0:",contribution,new_line)
    ; contribution
    od
  ; prints(new_line,"Complete c-invariant form:",c_form,new_line)
  ; prints("Hermitian form:",c_form.convert_cform_hermitian,new_line)
  fi

{   unitarity and weak unitarity tests }

{ compute |p.hermitian_form_irreducible.is_pure|; try to get |false| rapidly }
set hermitian_form_is_pure (Param p) = bool:
( let G=p.real_form
  then (fixed,unfixed) = (ParamPol,ParamPol):
      twisted_c_form_irreducible_contributions(p)
  , result = KTypePol: G.null_K_module
  , tp0 = first_K_type(K_type(p)) { reference for |mu| }
  then limit = 1 + (fixed+unfixed).last_param.height
  then lowest (ParamPol P) = if =P then limit else P.first_param.height fi
  , cur_fix = ParamPol: G.null_module, cur_unfix = ParamPol: G.null_module
  in unfixed:=twist_orbits(unfixed) { choose one of each delta-exchanged pair }
; while
    let fh=fixed.lowest, uh=unfixed.lowest then height = min(fh,uh)+1 in
    height<=limit { equivalently |!=fixed or !=unfixed| }
  do
    if fh<height
    then set (cur_fix,fixed) := height_split(fixed,height)
    else cur_fix:=G.null_module
    fi
  ; if uh<height
    then set (cur_unfix,unfixed):=height_split(unfixed,height)
    else cur_unfix:=G.null_module
    fi
  ; result +:= map(twisted_full_deform@Param,cur_fix)
    	      +K_type_pol(cur_unfix)
  ; let (cur_result,later_result)=height_split(result,height) in
    if not convert_cform_hermitian(cur_result,tp0).is_pure_1
    then return false
    fi
  ; result:=later_result { we are done with terms below |height|, forget them }
  od
; convert_cform_hermitian(result,tp0).is_pure_1
)

set print_is_unitary (Param p) = void:
  if p.is_hermitian
  then let hf=hermitian_form_irreducible(p) in
    if hf.is_pure
    then prints("Unitary")
    else let (real,nonreal,mixed)=purity(hf) in
      prints("Non-Unitary",new_line
	    , real, " real terms", new_line
	    , nonreal," nonreal terms", new_line
	    , mixed, " mixed terms")
    fi
  else prints("Irreducible module does not admit any invariant Hermitian form")
  fi

{ no mixed terms }
set is_weakly_unitary (KTypePol P) = bool: let (,,mixed)=purity(P) in =mixed

{ compute Hermitian form on p, and report if it is weakly unitary }
set is_weakly_unitary (Param p) = bool:
  let G=real_form(p) in
  if is_equal_rank(G)
  then is_weakly_unitary(c_form_irreducible(p))
  else is_weakly_unitary(twisted_c_form_irreducible(p))
  fi

{ for "big" versions: see extParamPol.at }

set test_line (Param p) = void:
( let (x,lambda_minus_rho,gamma) = %p
  , points=reducibility_points(p)
  ,   ipoints=integrality_points(root_datum(p),2*nu(p))
  in prints("testing line through ", p)
; prints("reducibility points: ",points)
; prints("integrality points (for 2*nu): ",ipoints)
; if #points=0
  then prints("entire line is irreducible and unitary"
             ,if K_type(p).is_final then "" else " (nu=0 is not final)" fi)
  else points:=(0/1)#points { tack on initial zero }
  ; if not points[#points-1]=1/1 then points:=points#(1/1) fi
  ; for i:#points-1 from 1
    do
      let t=(points[i]+points[i-1])/2
      then q=param(x,lambda_minus_rho,gamma*t)         { mid point interval }
      ,    r=param(x,lambda_minus_rho,gamma*points[i]) { end point interval }
      in prints(nu(p)*t,": ", is_unitary(first_param(finalize(q))))
      ;  prints(nu(p)*points[i],": ", is_unitary(first_param(finalize(r))))
    od
  fi
)

set weak_test (Param p) = bool:
  let formula=twisted_c_form_irreducible(p)
  then bad=null_K_module(real_form(p)) +
    for w@p in formula do if is_pure(w) then [] else [w*p] fi od.##
  in
  if #bad=0 then prints("number of terms: ", #formula); true
  else prints("number of terms: ", #formula,new_line,"bad terms:", bad ); false
  fi

set strong_test (Param p)=bool:
  let formula=hermitian_form_irreducible(p)
  then bad=null_K_module(real_form(p)) +
    for w@p in formula do if is_pure(w) then [] else [w*p] fi od.##
<<<<<<< HEAD
  then OK = =bad { return whether bad terms are absent }
  in prints("number of terms: ", #formula);
  if not OK then prints("bad terms:", bad) fi; OK
=======
  in
  if #bad=0 then prints("number of terms: ", #formula);true
  else prints("number of terms: ", #formula,new_line,"bad terms:", bad );false
  fi

set branch_c_form_irreducible(Param p, int N) = ParamPol:
  branch(c_form_irreducible(p),N)
>>>>>>> da70f33e
<|MERGE_RESOLUTION|>--- conflicted
+++ resolved
@@ -50,22 +50,20 @@
   separately and at the end divide the sum of such contributions by 2.
 }
 {.twisted c-invariant form on an irreducible in terms of standardrepKs.}
-<<<<<<< HEAD
-set twisted_c_form_irreducible (Param p) = KTypePol:
-=======
-set twisted_c_form_irreducible_unnormalized (Param p) = ParamPol:
->>>>>>> da70f33e
+set twisted_c_form_irreducible_unnormalized (Param p) = KTypePol:
 ( let (fixed,unfixed)=twisted_c_form_irreducible_contributions(p)
 { |1+s| divides |unfixed|, no need for |scale_extended|; take half at |nu=0| }
   in map(twisted_c_form_std@Param,fixed)+half(unfixed.K_type_pol)
 )
 
-set twisted_c_form_irreducible (Param p) = ParamPol:
-let unnormalized=twisted_c_form_irreducible_unnormalized(p) then
-(c,)=first_term(unnormalized) in
-if c=1 then unnormalized elif
-c=s then s*unnormalized else
-error("leading coefficient is not 1 or s") fi  
+{ normalization here means making the leading term 1 (rather than |s|) }
+set twisted_c_form_irreducible (Param p) = KTypePol:
+   let unnormalized=twisted_c_form_irreducible_unnormalized(p)
+   then (c,)=first_term(unnormalized)
+in if c=1 then unnormalized
+   elif c=s then s*unnormalized
+   else error("leading coefficient is not 1 or s")
+   fi
 
 {.whether J(p) admits an invariant Hermitian form.}
 set is_hermitian (Param p) = bool: equivalent(twist(p),p)
@@ -426,16 +424,9 @@
   let formula=hermitian_form_irreducible(p)
   then bad=null_K_module(real_form(p)) +
     for w@p in formula do if is_pure(w) then [] else [w*p] fi od.##
-<<<<<<< HEAD
   then OK = =bad { return whether bad terms are absent }
   in prints("number of terms: ", #formula);
   if not OK then prints("bad terms:", bad) fi; OK
-=======
-  in
-  if #bad=0 then prints("number of terms: ", #formula);true
-  else prints("number of terms: ", #formula,new_line,"bad terms:", bad );false
-  fi
-
-set branch_c_form_irreducible(Param p, int N) = ParamPol:
-  branch(c_form_irreducible(p),N)
->>>>>>> da70f33e
+
+set branch_c_form_irreducible(Param p, int N) = KTypePol:
+  branch(c_form_irreducible(p),N)