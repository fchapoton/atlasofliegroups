--- conflicted
+++ resolved
@@ -30,20 +30,9 @@
 set dimension (RootDatum rd, ratvec lambda_in) = int:
    rat_as_int(dimension_rat(rd,lambda_in))
 
-<<<<<<< HEAD
-{deprecated: should be X^* coords, i.e. vec, not ratvec }
-{.highest weight of finite dimensional in X^* (+rho) coordinates.}
-{set highest_weight_finite_dimensional(Param p) = ratvec:
-  infinitesimal_character(fd_only(p)) - rho(root_datum(p))  {automatically dominant}}
-
-{.highest weight of finite dimensional in X^* coordinates.}
-set highest_weight_finite_dimensional(Param p) = vec:
-  ratvec_as_vec(infinitesimal_character(fd_only(p)) - rho(root_datum(p)))  {automatically dominant}
-=======
 {.highest weight of finite dimensional in X^* coordinates.}
 set highest_weight_finite_dimensional(Param p) = vec:
    (p.fd_only.dominant.infinitesimal_character - p.root_datum.rho).ratvec_as_vec
->>>>>>> 42020362
 
 set on_fundamental_weights (ratvec v,RootDatum rd) = vec:
    (v*simple_coroots(rd)).ratvec_as_vec
