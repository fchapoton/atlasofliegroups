{the Lusztig map goes from triples (O^v,x,xi) to W^
 this file implements an algorithm (conjectural)
 to implement this when xi=1
 the set obtained for fixed O^v, running over x,
 is a Lusztig (left) cell
}
<coherent_characters.at
<truncated_induction.at
<isomorphism_W.at
<fake_degrees.at

{sigma_L (L stands for "Lusztig")
sigma_L(O^v,x) is a of a representation of W(G)
conjecturally it is the same as
Lusztig(O^v,x,1) as defined in the Orange book, this also
}

{G G^v, O^v = special orbit for G^vee, x\in A-bar(O^v)
M=M(A-bar(O^v)): pairs defined by Lusztig
xi an irreducible representation of Cent_{A-bar(O^v)}(x)
(O^v,x,xi)  -- Lusztig -->  W(G)^

generalization of Springer map

(O^v,1,1) -> Springer(O^v)  Springer corresdponence for G^v
          -> Springer(O^v)\otimes sign \in W(G^v)^
	  -> W(G)^ via the isomorphism W(G^v)\simeq W(G)

More general case:
(O^v,x,1)  -> L_x^v=Cent_{G^v}(x)^0
	   -> O_L_x^v (same H)
	   -> Springer(O_L_x^v)\otimes sgn in W(L_x^v)^   [NOT the same as Sommers: Springer(dual(O_L_x^v)]
	   -> sigma_L_x\in W(L_x) via W(L_x)^v\simeq W(L_x_v)
	   -> truncated induction from W(L_x) to W(G)

Note: this O_L_x^v might not be special, so Springer(dual(orbit)) \ne Springer(orbit)*sign

Non-trivial \xi not yet considered
}

{Example: O^v=0-orbit, x=1
L_x_v=G_v, O_L_x_v=0-orbit of G^v
Springer(O_L_x_v)=sign of W(G^)
\otimes sgn=trivial of
}
set sigma_L_verbose=true

{main algorithm for computing sigma_L, this won't usually be called by the user
 M_v is a pseudo-Levi
 H_M_v is (the ss element of) an orbit for M_v
 exp(2pi i y) is an element of center of M^0
 typically (M_v,H_M_v,y) are provided by component_datum@ComplexNilpotent
}
{arguments:
 G given group with its coordinate, need this to compute roots of L in G
 G.ct is needed to compute truncated induction/exchange_long_short
 L_v.st is needed to compute Springer(O_L_v)  (L_v=centralizer of y on dual side, L=dual(L_v))
 O_v: given orbit on the dual side
 M_v: pseudo-Levi in which exp(2\pi iy) is central
  (this isn't really needed but is helpful information)
 H_M_v: ss element for orbit of M_v
 y: x=exp(2\pi iy)
 note that L_v depends on y
}
{Lusztig only}
set sigma_L(RootDatum G,CharacterTable ct_G,SpringerTable st_G_v,ComplexNilpotent O_v,RootDatum M_v,vec H_M_v,ratvec y)=
{variant: add center of M_v to y}
let ()=if sigma_L_verbose then
   prints(new_line,"Computing sigma_L: ",new_line,"O_v=", O_v.diagram,new_line,
   "G=", G,new_line, "st_G_v: ", st_G_v.root_datum, new_line,"M_v=", M_v, new_line, "H_M_v=",H_M_v,new_line,"y=", y) fi
in if y.is_integer then  {L_v=G_v, L=G, don't need induction}
 let ()=if sigma_L_verbose then prints("y is integer, no induction")  fi then
 sigma_v=st_G_v.ct.characters[st_G_v.springer(O_v)] then
 ()=if sigma_L_verbose then prints("sigma_v (no induction): ", sigma_v) fi  then
 sigma= exchange_long_short(ct_G,st_G_v.ct.tensor_sign(sigma_v)) then
 ()=if sigma_L_verbose then prints("exchange/tensor sign: ", sigma) fi in
 ct_G.character_index(sigma)
else  {need induction; compute L, sigma_L, truncated_induce}
 let ()=if sigma_L_verbose then prints("need induction: ")  fi in
 let G_v=O_v.root_datum then
 ()=if sigma_L_verbose then prints(("y=",y) ) fi then
 L_v=centralizer(G_v,y) then
 ()=if sigma_L_verbose then prints(("L_v=",L_v, new_line, "G_v=", G_v) ) fi then
 {O_M_v=ComplexNilpotent:(M_v,(),H_M_v) -> saturation -> O_L_v
  O_L_v has the same H=H_M_v, but made L_v-dominant}
 H_L_v=dominant(H_M_v,L_v) then
 O_L_v=ComplexNilpotent:(L_v,(),H_L_v) then
 ()=if sigma_L_verbose
   then prints(("L_v=", L_v,new_line,"H_L_v=", H_L_v,new_line,"O_L_v:", O_L_v.H, " ", O_L_v.diagram) ) fi then
 L=dual(L_v) then
 roots_L=for alpha in L.simple_roots do find(G.roots,alpha) od then
 {avoid computing L.springer_table if orbit_L =0 or principal, only need L.character_table}
 sigma_L=
 if O_L_v=L_v.zero_orbit then prints("zero orbit");   L.character_table.trivial
 elif O_L_v=L_v.principal_orbit then prints("principal orbit");L.character_table.sign
 else  {not 0 or principal orbit: need to compute L.springer_table}
  let ()=if sigma_L_verbose then prints(("computing st_L_v:") ) fi then
  st_L_v_0=L_v.springer_table then
  ()=if sigma_L_verbose then prints(("done computing L_v.springer_table (not including fake degree)") ) fi then
  st_L_v=update_fake_degrees(L_v.split_form,st_L_v_0) then
  ()=if sigma_L_verbose then prints("done updating fake degrees for L_v_0") fi then
  sigma_L_v=st_L_v.springer(O_L_v) then
  char=st_L_v.ct.characters[sigma_L_v] then
  sigma_L_0=st_L_v.ct.tensor_sign(char) then
  ex=exchange_long_short(L_v.character_table,sigma_L_0) in
  let ()=if sigma_L_verbose then prints("sigma_L_v: ", sigma_L_v, new_line, "char: ", char, new_line, "sigma_L_0: ", sigma_L_0, new_line,
  "ex: ", ex) fi in ex
 fi  {end if O_L_v=L_v.zero_orbit} then
 {now induce sigma_L}
 ()=    assert(#(ct_G.fake_degrees)>0,"need to compute fake degrees for ct_G (ct:=update_fake_degrees(G,ct) or st:=update_fake_degrees(G,st)") then
 {maybe need fake degrees for st_G_v}
{ ()=    assert(#(st_G_v.fake_degrees)>0,"need to compute fake degrees for st_G_v (ct:=update_fake_degrees(G,ct) or st:=update_fake_degrees(G,st)") then}
  degree_function(int j)=ct_G.fake_degrees[j] then
  ()=if sigma_L_verbose then prints("inducing character from L:", L) fi then
  ind=induce_character(G,ct_G,roots_L,sigma_L) then
<<<<<<< HEAD
  ()=if sigma_L_verbose then prints("ind= ", ind) fi then
  (deg,char_indices)=truncate_induce_character(G,ct_G,roots_L,sigma_L,degree_function) then
 ()=if sigma_L_verbose then  prints("O_v: ", O_v.diagram, new_line,"L_v: ", L_v,new_line,"O_L_v: ", O_L_v.diagram,new_line,"sigma_L: ", sigma_L,new_line, "degree=",deg,new_line);
    prints("induced char: ", ind,new_line, "decomposition:", ct_G.decompose(ind));{ct_G.view_char(ind);}
=======
    ()=if sigma_L_verbose then prints("finished inducing character from L:", L) fi then
{  char_indices=truncate_induce_character(G,ct_G,roots_L,sigma_L,degree_function) then}
{error in F4, trying variants:}
  ind_decomposed=ct_G.decompose(ind) then
  desired_fake_degree =
   st_G_v.ct.degrees[st_G_v.springer(O_v)] then
  ()=if sigma_L_verbose then prints("desired_fake_degree: ", desired_fake_degree) fi then
  char_indices=[int]:
     ##for i:#ind_decomposed do
       if (ind_decomposed[i]>0 and ct_G.fake_degrees[i]=desired_fake_degree) then [i]  else [] fi od then
{     if      (ind_decomposed[i]>0 and ct.fake_degrees[i]=desired_fake_degree) then [i] else [int]:[] fi od }
  ()=if sigma_L_verbose then  prints("O_v: ", O_v.diagram, new_line,"L_v: ", L_v,new_line,"O_L_v: ", O_L_v.diagram,new_line,"sigma_L: ", sigma_L,new_line);
    prints("induced char: ", ind,new_line, "decomposition:", ct_G.decompose(ind));ct_G.view_char(ind);
>>>>>>> fae9b6b6
    prints("minimal degree terms in induced: ", char_indices) fi then
 ()=if sigma_L_verbose then prints("truncated induce (sigma_L): ", "G=",G,new_line,"roots_L: ", roots_L, " sigma_L=", sigma_L) fi then
  char_index=   if =#char_indices then -1
    else
     let char_L_0=ct_G.characters[char_indices[0]] then
     ()=if sigma_L_verbose then prints("character of L: ", char_indices[0], new_line, char_L_0) fi in
     ct_G.character_index(char_L_0)
    fi
  in if sigma_L_verbose then prints("char_index=", char_index) fi;char_index
fi  {end if y.is_integer}


{-------------------------------------------------------------------}
{Lusztig and Sommers version}
{also return: O_L_v}
set sigma_L_S(RootDatum G,CharacterTable ct_G,SpringerTable st_G_v,ComplexNilpotent O_v,RootDatum M_v,vec H_M_v,ratvec y)=(int,int,ComplexNilpotent):
{variant: add center of M_v to y}
let ()=if sigma_L_verbose then
   prints("Computing sigma_L: ",new_line,
   "G=", G, "st_G_v: ",new_line, st_G_v.root_datum, new_line,"M_v=", M_v, new_line, "H_M_v=",H_M_v,new_line,"y=", y) fi
in if y.is_integer then  {L_v=G_v, L=G, don't need induction}
 let ()=if sigma_L_verbose then prints("y is integer, no induction")  fi then
 sigma_v=st_G_v.ct.characters[st_G_v.springer(O_v)] then
 sigma= exchange_long_short(ct_G,st_G_v.ct.tensor_sign(sigma_v)) then
 char= ct_G.character_index(sigma) in
 (char,char,O_v)  {sigma_L=sigma_S=char}
else  {need induction; compute L, sigma_L, truncated_induce}
 let ()=if sigma_L_verbose then prints("need induction: ")  fi in
 let G_v=O_v.root_datum then
 ()=if sigma_L_verbose then prints(("y=",y) ) fi then
 L_v=centralizer(G_v,y) then
 ()=if sigma_L_verbose then prints(("L_v=",L_v, new_line, "G_v=", G_v) ) fi then
 {O_M_v=ComplexNilpotent:(M_v,(),H_M_v) -> saturation -> O_L_v
  O_L_v has the same H=H_M_v, but made L_v-dominant}
 H_L_v=dominant(H_M_v,L_v) then
 O_L_v=ComplexNilpotent:(L_v,(),H_L_v) then
 ()=if sigma_L_verbose
   then prints(("L_v=", L_v,new_line,"H_L_v=", H_L_v,new_line,"O_L_v:", O_L_v.H, new_line,"O_L_v.diagram:", O_L_v.diagram) ) fi then
 L=dual(L_v) then
 roots_L=for alpha in L.simple_roots do find(G.roots,alpha) od then
 {avoid computing L.springer_table if orbit_L =0 or principal, only need L.character_table}
 (sigma_L,sigma_sommers)=
 if O_L_v=L_v.zero_orbit then let char=L.character_table.trivial in (char,char)
 elif O_L_v=L_v.principal_orbit then let char=L.character_table.sign in (char,char) {sigma_L=sigma_S}
 else  {not 0 or principal orbit: need to compute L.springer_table}
  (let ()=if sigma_L_verbose then prints(("computing st_L:") ) fi then
  st_L_v=L_v.springer_table then
  ()=if sigma_L_verbose then prints(("done computing L.springer_table") ) fi then
  sigma_L_v=st_L_v.springer(O_L_v) then
  char=st_L_v.ct.characters[sigma_L_v] then
  sigma_L_0=st_L_v.ct.tensor_sign(char) in
  exchange_long_short(L_v.character_table,sigma_L_0),{that's sigma_L}
  {now sigma_sommers}
  let st_L=L.springer_table then
  O_L=st_L.dual_map_i(O_L_v) then
  rv=  st_L.ct.characters[st_L.springer(O_L)] in
  if sigma_L_verbose then
   prints("O_L: ", O_L, " ", O_L.diagram, new_line,"sigma_sommers: ", rv) fi; rv)
 fi  {end if O_L_v=L_v.zero_orbit} in
 {now induce sigma_L and sigma_sommers}
 {sigma_L:}
  (let char_index=truncate_by_degree_induce_character(G,ct_G,roots_L,sigma_L) then
  ()=if sigma_L_verbose then prints("sigma_L: ", sigma_L, "char_index: ", char_index) fi then
  ()=if sigma_L_verbose then prints("truncated induce (sigma_L): ", "G=",G,new_line,"roots_L: ", roots_L, " sigma_L=", sigma_L) fi then
  char_L=ct_G.characters[char_index] then
  ()=if sigma_L_verbose then prints("character of L: ", char_L) fi in char_index,
  {now sommers:}
   let char_index=truncate_by_degree_induce_character(G,ct_G,roots_L,sigma_sommers) then
  ()=if sigma_L_verbose then prints("sigma_sommers: ", sigma_sommers, "char_index: ", char_index) fi then
  ()=if sigma_L_verbose then prints("truncated induce (sommers): ", "G=",G,new_line,"roots_L: ", roots_L, " sigma_sommers", sigma_sommers) fi then
   char_sommers=ct_G.characters[char_index] then
   ()=if sigma_L_verbose then prints("character of L: ", char_index, new_line, char_sommers) fi in
{   ct_G.character_index(char_sommers),O_L_v)}
   char_index,O_L_v)
fi  {end if y.is_integer}

{---------------}

{run over all ratvecs from component_representatives(orbit)}
set lusztig_cell(RootDatum G,CharacterTable ct_G,SpringerTable st_G_v,ComplexNilpotent O_v)=[int]:
{prints("sigma_L for: ", O_v,"  ", O_v.diagram,new_line, " st_G_v:",st_G_v.root_datum);}
{sort_u: avoid duplicates from A-bar(O_v)\ne A(O_v)}
sort_u(for (M_v,H_M_v,y) in component_representatives_plus(O_v) do
 let ()=if sigma_L_verbose then prints("computing sigma_L for M_v=", M_v, new_line,"H_M_v=",H_M_v,new_line, "y=", y)  fi in
    {let ()=if sigma_L_verbose then prints("calling sigma_L(x):", new_line,"G: ", G, new_line,"O_v: ", O_v.diagram, " ", O_v.dim_nilpotent,
   "st:", st_G_v.root_datum, new_line,"M_v: ", M_v, new_line, "H_M_v", H_M_v, new_line, "y: ", y) fi in}
 sigma_L(G,ct_G,st_G_v,O_v,M_v,H_M_v,y) od)

set lusztig_cell_char(RootDatum G,CharacterTable ct_G,SpringerTable st_G_v,ComplexNilpotent O_v)=
sum(for index in lusztig_cell(G,ct_G,st_G_v,O_v) do ct_G.character(index) od)

{some shorthands which are handy but inefficient}
set lusztig_cell(RootDatum G,ComplexNilpotent O_v)=[int]:lusztig_cell(G,G.character_table,O_v.root_datum.springer_table,O_v)
set lusztig_cell(RootDatum G,ComplexNilpotent O_v)=[int]:lusztig_cell(G,G.character_table,O_v.root_datum.springer_table,O_v)
set lusztig_cell(RootDatum G,ComplexNilpotent O_v)=[int]:lusztig_cell(G,G.character_table,O_v.root_datum.springer_table,O_v)
set lusztig_cell(RootDatum G,CharacterTable ct_G,ComplexNilpotent O_v)=[int]:lusztig_cell(G,ct_G,G.dual.springer_table,O_v)

{Caution: we need to run over special orbits of G and/or G^v,
 and keep track of the permutation given by duality}

{lusztig cells are parametrized by dual special orbits, but parametrized
 by G.special_orbits}
set lusztig_cells(RootDatum G,SpringerTable st_G,SpringerTable st_G_v)=[[int]]:
 for O in st_G.special_orbits do
  let O_dual=st_G.dual_map(O) then
  O_v=orbit_by_diagram(G.dual,O_dual.diagram_normalized) then
  ()=if sigma_L_verbose then prints(new_line,"-----------------------------------------------",new_line,"computing Lusztig cell of dual orbit: ",O_v.diagram, " ", O_v.dim_nilpotent) fi in
  lusztig_cell(G,st_G.ct,st_G_v,O_v) od

{show lusztig cells, running over given list of dual nilpotents}
set show_lusztig_cells(RootDatum G,CharacterTable ct_G,SpringerTable st_G_v,[ComplexNilpotent] dual_orbits)=void:
prints("G=", G.nice_format, new_line, "#orbits: ", #dual_orbits);
tabulate(
["O^v","dim","i","rd_int","M","H_M","v","L","sigma","dim","deg","fdeg","char"]#
##for O_v@counter in dual_orbits do
  let ()=prints("orbit ",counter,": ", O_v.root_datum.nice_format,
        " H=", O_v.H, " diagram=", O_v.diagram, " normalized diagram=", O_v.diagram_normalized) in
  let data=
  for (M_v,H_M_v,y) in component_representatives_plus(O_v) do
    let j=sigma_L(G,ct_G,st_G_v,O_v,M_v,H_M_v,y) in  (M_v,H_M_v,y,j)
  od
  in
  for i:#data do
   let (M_v,H_M_v,y,j)=data[i] then
   sigma=
    if j=-1 then [] else ct_G.characters[j] fi in
   [O_v.diagram.to_string,
    O_v.dim_nilpotent.to_string,
    i.to_string,
    integrality_datum(O_v).nice_format,
    M_v.nice_format,
    H_M_v.compact_ratvec,
    y.compact_ratvec,
    centralizer(G,y).nice_format,
    "sigma="+j.to_string,
    if j=-1 then "x" else ct_G.dimension(j).to_string fi,
    if j=-1 then "x"  else ct_G.degrees[j].to_string fi,
    if j=-1 then "x"
     elif #ct_G.fake_degrees>0 then ct_G.fake_degrees[j].to_string
     else "x" fi,
    sigma.to_string]
  od  {/for i:#data}
 od {for O_v})

set show_lusztig_cells(RootDatum G,SpringerTable st_G,SpringerTable st_G_v,[ComplexNilpotent] dual_orbits)=void:
show_lusztig_cells(G,st_G.ct,st_G_v,dual_orbits)

{default: run over dual special orbits, parametrized by dual(special orbits for G)}
set show_lusztig_cells(RootDatum G,SpringerTable st_G,SpringerTable st_G_v)=void:
show_lusztig_cells(G,st_G.ct,st_G_v,
for O in st_G.special_orbits do let O_dual=st_G.dual_map(O) in orbit_by_diagram(G.dual,O_dual.diagram_normalized)
od)

{set show_lusztig_cells(RootDatum G)=void:show_lusztig_cells(G,G.springer_table,G.dual.springer_table)}

set show_lusztig_cell(RootDatum G,CharacterTable ct_G,SpringerTable st_G_v,ComplexNilpotent dual_orbit)=void:
 show_lusztig_cells(G,ct_G,st_G_v,[dual_orbit])
set show_lusztig_cell(RootDatum G, CharacterTable ct_G,ComplexNilpotent O_v)=void:show_lusztig_cell(G,ct_G,G.dual.springer_table,O_v)
set show_lusztig_cell(RootDatum G, ComplexNilpotent O_v)=void:show_lusztig_cell(G,G.character_table,G.dual.springer_table,O_v)
set show_lusztig_cell(ComplexNilpotent O_v)=void:show_lusztig_cell(O_v.root_datum.dual,O_v)
set show_lusztig_cells(RootDatum G,CharacterTable ct)=void:show_lusztig_cells(G,ct,G.dual.springer_table,G.dual_orbits)

set show_lusztig_cells(RealForm G)=void:
let st=G.springer_table then
st=update_fake_degrees(G,st)  in
show_lusztig_cells(G,st.ct,G.dual.springer_table,
   for O in st.special_orbits do let O_dual=st.dual_map(O) in orbit_by_diagram(G.dual,O_dual.diagram_normalized) od)


{for convenience:}
set init(RootDatum G)=(CharacterTable,SpringerTable,[ComplexNilpotent]):
let ct_0=G.character_table then
st_v_0=G.dual.springer_table then
ct=update_fake_degrees(G.split_form,ct_0) then
st_v=update_fake_degrees(G.dual.split_form,st_v_0) then
orbits=st_v.special_orbits in (ct,st_v,orbits)
{
set dual_special_orbits_indexed(RootDatum G,SpringerTable st_G_v)=([int],[ComplexNilpotent]):
special_orbits_indexed(G.dual,st_G_v)
set dual_special_orbits_indexed(RootDatum G)=([int],[ComplexNilpotent]):dual_special_orbits_indexed(G,G.dual.springer_table)
set dual_special_orbits(RootDatum G,SpringerTable st_G_v)=[ComplexNilpotent]:special_orbits(G.dual,st_G_v)
set dual_special_orbits(RootDatum G)=[ComplexNilpotent]:dual_special_orbits(G,G.dual.springer_table)
}

{parametrize by special orbits for G}
set lusztig_cells_characters_special(RootDatum G,SpringerTable st_G,SpringerTable st_G_v)=[[int]]:
for orbit in st_G.special_orbits do lusztig_cell_char(G,st_G.ct,st_G_v,
orbit_by_diagram(G.dual,st_G.dual_map(orbit).diagram_normalized)) od

set four_inner_products(RealForm G,CharacterTable ct_G,[int] char_G)=
let (valid,M)=root_permutation(G,ct_G.root_datum) then
char=assert(valid,"root data are not locally isomorphic");permute_character(M,ct_G,char_G) in
(ct_G.inner_product(char,character_coherent_B(G,ct_G)),
 ct_G.inner_product(char,character_coherent_X(G,ct_G)),
 ct_G.inner_product(char,character_coherent_Y(G,ct_G)),
 ct_G.inner_product(char,character_coherent_I(ct_G)))

set four_inner_products(RealForm G,RealForm G_dual,CharacterTable ct_G,[int] char_G)=
let (valid,M)=root_permutation(G,ct_G.root_datum) then
char=assert(valid,"root data are not locally isomorphic");permute_character(M,ct_G,char_G) in
(ct_G.inner_product(char,character_coherent_B(G,ct_G)),
 ct_G.inner_product(char,character_coherent_X(G,ct_G)),
 ct_G.inner_product(char,character_coherent_Y(ct_G,G_dual)),
 ct_G.inner_product(char,character_coherent_I(ct_G)))

set four_inner_products(RealForm G,CharacterTable ct_G,[[int]] chars)=
for char in chars do four_inner_products(G,ct_G,char) od

set four_inner_products(RealForm G,RealForm G_dual,CharacterTable ct_G,[[int]] chars)=
for char in chars do four_inner_products(G,G_dual,ct_G,char) od

{_sgn version shouldn't be necessary, here for historical/debugging
 reasons, not called}
set four_inner_products_sgn(RealForm G,CharacterTable ct_G,[int] char_G)=
let (valid,M)=root_permutation(G,ct_G.root_datum) then
char_G_sgn=ct_G.tensor_sign(char_G) then
char=assert(valid,"root data are not locally isomorphic");permute_character(M,ct_G,char_G_sgn) in
(ct_G.inner_product(char,character_coherent_B(G,ct_G)),
 ct_G.inner_product(char,character_coherent_X(G,ct_G)),
 ct_G.inner_product(char,character_coherent_Y(G,ct_G)),
 ct_G.inner_product(char,character_coherent_I(ct_G)))

set four_inner_products_sgn(RealForm G,CharacterTable ct_G,[[int]] chars)=
for char in chars do four_inner_products_sgn(G,ct_G,char) od

{
set four_inner_products_special(RealForm G,SpringerTable st_G)=
let chars=special_representations(st_G) in
four_inner_products(G,st_G.ct,for j in chars do st_G.ct.tensor_sign(st_G.ct.characters[j]) od)
}
{set four_inner_products_all(RealForm G,SpringerTable st_G)=
four_inner_products(G,st_G.ct,for j:st_G.ct.n_classes do  st_G.ct.tensor_sign(st_G.ct.characters[j]) od)
}

set special_characters(SpringerTable st)=[[int]]: for orbit in st.special_orbits do st.ct.characters[st.springer(orbit)] od

set show_big_table(RealForm G,CharacterTable ct_G)=
let all=four_inner_products(G,ct_G,ct_G.characters) in
prints("i: #of character of W",new_line,
"dim: dim(sigma)",new_line, "deg: degree(sigma)", new_line,
 "fdeg: fake degree(sigma)", new_line,
"mult of sigma in B,X,Y,I",new_line);
tabulate(
["i","dim","deg", "fdeg","B","X","Y","I"]#
for i:ct_G.n_classes do let (a,b,bprime,c)=all[i] in
[i.to_string,
ct_G.dimension(i).to_string,
ct_G.degree(i).to_string,
if #ct_G.fake_degrees>0 then ct_G.fake_degrees[i].to_string else "" fi,
a.to_string,b.to_string,bprime.to_string,c.to_string] od)

set show_big_table(RealForm G)=show_big_table(G,G.character_table)

set show_four_inner_products_special(RealForm G,SpringerTable st_G,SpringerTable st_G_v)=
let tip=four_inner_products(G,st_G.ct,st_G.special_characters) then   {orbits indexed by special orbits in G}
other=four_inner_products(G,st_G.ct,lusztig_cells_characters_special(G,st_G,st_G_v))  {for each orbit mult((sum over Lusztig left cell),BXYI)} then
lusztig_cells=lusztig_cells(G,st_G,st_G_v) then
(indices,orbits)=st_G.special_orbits_indexed in
prints(new_line,"Table of inner products for G=", G,new_line,"#: number of special orbit O_v of G^v in list of all orbits",new_line,
"diag: diagram of orbit O_v",new_line,
"dim: dimension of special representation",new_line,
"deg: degree of special representation",new_line,
"bxyi: multiplicity of special in coherent continuation representations B,X,Y,I",new_line,
"BXYI: inner product of Lusztig left cell character with coherent continuation representations B,X,Y,I");
tabulate( ["#O^v","diag","dim","deg","fdeg","sigma","sigma*sgn","b","x","y","i", "B", "X","Y", "I"]#
 for i:#indices do let (a,b,bprime,c)=tip[i] then (d,e,eprime,f)=other[i] then
  j=indices[i] in
 [j.to_string,
  st_G.dual_map(st_G.special_orbits[i]).diagram.to_string,
  {st_G_v.orbits[j].diagram.to_string,}{wrong order}
  st_G.ct.dimension(lusztig_cells[i][0]).to_string,
  st_G.ct.degree(lusztig_cells[i][0]).to_string,
  if #st_G.fake_degrees>0 then st_G.fake_degrees[i].to_string else "" fi,
  lusztig_cells[i].to_string,
  (for a in lusztig_cells[i] do st_G.ct.tensor_sign_index(a) od).to_string,
  a.to_string,b.to_string,bprime.to_string,c.to_string, d.to_string,e.to_string,eprime.to_string,f.to_string] od);
  prints(new_line,"Springer table of G_^v:");show_reps(st_G_v);
  prints(new_line,"Springer table of G:");show_reps(st_G);
  prints(new_line,"Orbits for G:");show_long(st_G);
  prints(new_line,"lusztig cells for G:"); show_lusztig_cells(G,st_G,st_G_v);
  prints(new_line,"full decomposition of BXYI: ");show_big_table(G,st_G.ct)

set show_four_inner_products_special(RealForm G,RealForm G_dual,SpringerTable st_G,SpringerTable st_G_v)=
let tip=four_inner_products(G,G_dual,st_G.ct,st_G.special_characters) then   {orbits indexed by special orbits in G}
other=four_inner_products(G,G_dual,st_G.ct,lusztig_cells_characters_special(G,st_G,st_G_v))  {for each orbit mult((sum over Lusztig left cell),BXYI)} then
()=prints("tip: ", tip, new_line, "other: ", other) then
lusztig_cells=lusztig_cells(G,st_G,st_G_v) then
(indices,orbits)=st_G.special_orbits_indexed in
prints(new_line,"Table of inner products for G=", G,new_line,"#: number of special orbit O_v of G^v in list of all orbits",new_line,
"diag: diagram of orbit O_v",new_line,
"dim: dimension of special representation",new_line,
"deg: degree of special representation",new_line,
"bxyi: multiplicity of special in coherent continuation representations B,X,Y,I",new_line,
"BXYI: inner product of Lusztig left cell character with coherent continuation representations B,X,Y,I");
tabulate( ["#O^v","diag","dim","deg","fdeg","sigma","sigma*sgn","b","x","y","i", "B", "X","Y", "I"]#
 for i:#indices do let (a,b,bprime,c)=tip[i] then (d,e,eprime,f)=other[i] then
  j=indices[i] in
 [j.to_string,
  st_G.dual_map(st_G.special_orbits[i]).diagram.to_string,
  {st_G_v.orbits[j].diagram.to_string,}{wrong order}
  st_G.ct.dimension(lusztig_cells[i][0]).to_string,
  st_G.ct.degree(lusztig_cells[i][0]).to_string,
  if #st_G.fake_degrees>0 then st_G.fake_degrees[i].to_string else "" fi,
  lusztig_cells[i].to_string,
  (for a in lusztig_cells[i] do st_G.ct.tensor_sign_index(a) od).to_string,
  a.to_string,b.to_string,bprime.to_string,c.to_string, d.to_string,e.to_string,eprime.to_string,f.to_string] od);
  prints(new_line,"Springer table of G_^v:");show_reps(st_G_v);
  prints(new_line,"Springer table of G:");show_reps(st_G);
  prints(new_line,"Orbits for G:");show_long(st_G);
  prints(new_line,"lusztig cells for G:"); show_lusztig_cells(G,st_G,st_G_v);
  prints(new_line,"full decomposition of BXYI: ");show_big_table(G,st_G.ct)

set show_four_inner_products_special(RealForm G)=void:
let st_0=G.springer_table then
st=update_fake_degrees(G,st_0) in
show_four_inner_products_special(G,st, G.dual.springer_table)

set show_four_inner_products_special(RealForm G,RealForm G_dual)=void:
let st_0=G.springer_table then
st=update_fake_degrees(G,st_0) in
show_four_inner_products_special(G,G_dual,st, G.dual.springer_table)



{
set g(RealForm G,CharacterTable ct_G,[Param] parameters)=g(G,ct_G,parameters,G.dual_special_orbits)

set g(RealForm G)=
g(G,G.character_table,all_parameters_gamma(G,rho(G)),G.dual_special_orbits)
}
{note st_G here not ct_G}
set show_lusztig_sommers_cells(RootDatum G,SpringerTable st_G,SpringerTable st_G_v,[ComplexNilpotent] dual_orbits)=void:
let ct_G=st_G.ct then
()=prints("O^v: orbit for dual",new_line,"M: (small) pseudo_levi",
new_line, "H_M: H for orbit in M",new_line,
"v: exp(2\pi iv) in center of M",new_line,
"L: centralizer of exp(2\pi iv)",new_line,
"j_L: index of W-representation sigma_L given by Lusztig algorithm",new_line,
"dim/deg: dimension/degree of this character",new_line,
"O_L: sigma_L=Springer(O_L) (blank if sigma_L is not a Springer representation)",
"j_S: index of W-representation given by Sommers algorithm",new_line,
"dim/deg: dimension/degree of this character",new_line,
"O_S: sigma_S=Springer(O_S) (blank if sigma_S is not a Springer representation",
"=: Lusztig and Sommers give same result") then
()=prints("G=", G.nice_format, new_line, "#orbits: ", #dual_orbits) in
tabulate(
["O^v","dim","i","M","H_M","v","L_v","O_L_v","j_L","dim","deg","O_L","j_S","dim","deg","O_S","="]#
##for O_v@counter in dual_orbits do
  let ()=prints("orbit ",counter,": ", O_v.root_datum.nice_format,
        " H=", O_v.H, " diagram=", O_v.diagram, " normalized diagram=", O_v.diagram_normalized) in
  let data=
  for (M_v,H_M_v,y) in component_representatives_plus(O_v) do
    let (j_L,j_S,O_L_v)=sigma_L_S(G,ct_G,st_G_v,O_v,M_v,H_M_v,y) in (M_v,H_M_v,O_L_v,y,j_L,j_S)
  od
  in
  for i:#data do
   let (M_v,H_M_v,O_L_v,y,j_L,j_S)=data[i] then
   sigma_L=ct_G.characters[j_L] then
   sigma_S=ct_G.characters[j_S] in
   [O_v.diagram.to_string+st_G_v.special_star(O_v),
    O_v.dim_nilpotent.to_string,
    i.to_string,
    M_v.nice_format,
    H_M_v.compact_ratvec,
    y.compact_ratvec,
    O_L_v.root_datum.nice_format,
    O_L_v.diagram.to_string,
    j_L.to_string,
    ct_G.dimension(j_L).to_string,
    ct_G.degrees[j_L].to_string,
    let (valid,orbit)=st_G.springer_inverse(j_L) in if valid then orbit.diagram.to_string+st_G.special_star(orbit) else "*" fi,
    j_S.to_string,
    ct_G.dimension(j_S).to_string,
    ct_G.degrees[j_S].to_string,
    let (valid,orbit)=st_G.springer_inverse(j_S) in if valid then orbit.diagram.to_string+st_G.special_star(orbit) else "*" fi,
    if j_L=j_S then "=" else "" fi
]
  od  {/for i:#data}
 od {for O_v})

set show_lusztig_sommers_cells(
 RootDatum G,SpringerTable st_G,SpringerTable st_G_v)=void:
  show_lusztig_sommers_cells(G,st_G,st_G_v,G.dual_orbits)

set show_lusztig_sommers_cell(RootDatum G,SpringerTable st_G,SpringerTable st_G_v,ComplexNilpotent dual_orbit)=void:
 show_lusztig_sommers_cells(G,st_G,st_G_v,[dual_orbit])
set show_lusztig_sommers_cell(RootDatum G, SpringerTable st_G,ComplexNilpotent O_v)=void:show_lusztig_sommers_cell(G,st_G,G.dual.springer_table,O_v)

{set show_lusztig_sommers_cell(RootDatum G, ComplexNilpotent O_v)=void:show_lusztig_sommers_cell(G,G.character_table,G.dual.springer_table,O_v)
set show_lusztig_sommers_cell(ComplexNilpotent O_v)=void:show_lusztig_sommers_cell(O_v.root_datum.dual,O_v)

set show_lusztig_sommers_cells(RootDatum G,SpringerTable st_G)=void:show_lusztig_sommers_cells(G,st_G,G.dual.springer_table,G.dual_orbits)
}
set show_lusztig_sommers_cells(RootDatum G)=void:show_lusztig_sommers_cells(G,G.springer_table,G.dual.springer_table,G.dual_orbits)<|MERGE_RESOLUTION|>--- conflicted
+++ resolved
@@ -113,12 +113,6 @@
   degree_function(int j)=ct_G.fake_degrees[j] then
   ()=if sigma_L_verbose then prints("inducing character from L:", L) fi then
   ind=induce_character(G,ct_G,roots_L,sigma_L) then
-<<<<<<< HEAD
-  ()=if sigma_L_verbose then prints("ind= ", ind) fi then
-  (deg,char_indices)=truncate_induce_character(G,ct_G,roots_L,sigma_L,degree_function) then
- ()=if sigma_L_verbose then  prints("O_v: ", O_v.diagram, new_line,"L_v: ", L_v,new_line,"O_L_v: ", O_L_v.diagram,new_line,"sigma_L: ", sigma_L,new_line, "degree=",deg,new_line);
-    prints("induced char: ", ind,new_line, "decomposition:", ct_G.decompose(ind));{ct_G.view_char(ind);}
-=======
     ()=if sigma_L_verbose then prints("finished inducing character from L:", L) fi then
 {  char_indices=truncate_induce_character(G,ct_G,roots_L,sigma_L,degree_function) then}
 {error in F4, trying variants:}
@@ -132,7 +126,6 @@
 {     if      (ind_decomposed[i]>0 and ct.fake_degrees[i]=desired_fake_degree) then [i] else [int]:[] fi od }
   ()=if sigma_L_verbose then  prints("O_v: ", O_v.diagram, new_line,"L_v: ", L_v,new_line,"O_L_v: ", O_L_v.diagram,new_line,"sigma_L: ", sigma_L,new_line);
     prints("induced char: ", ind,new_line, "decomposition:", ct_G.decompose(ind));ct_G.view_char(ind);
->>>>>>> fae9b6b6
     prints("minimal degree terms in induced: ", char_indices) fi then
  ()=if sigma_L_verbose then prints("truncated induce (sigma_L): ", "G=",G,new_line,"roots_L: ", roots_L, " sigma_L=", sigma_L) fi then
   char_index=   if =#char_indices then -1
