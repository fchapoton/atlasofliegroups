{ implement type ratmat that makes linear algebra over Q possible }

<basic.at

{ a trick to locally rebind |s| (defined in basic.at) to constant string "/" }
save_s : s
set !s = "/"

: ratmat = (mat,string,int) { matrix, slash, common denominator }
{ the void component avoids unary/binary conflicts, as for -@(mat,int) }

set gcd(mat M) = int:
  let invf=inv_fact(M) in if =invf then 1 else invf[0] fi

set simplify(ratmat(M,,d)) = ratmat:
  let g=gcd([gcd(M),d]) in (M\g,s,d\g)

set / (mat M,int d) = ratmat:
  assert(!=d,"Division of matrix by 0");
  simplify(if >d then (M,s,d) else (-M,s,-d) fi)

set * (rat f,mat M) = ratmat: let (n,d)=%f in (n*M)/d
set / (mat M,rat f) = ratmat: (/f)*M

set entry (ratmat(M,,d),int i,int j) = rat: M[i,j]/d

{ matrix defined by its dimension and expression for general entry }
set matrix ((int,int)(r,c),(int,int->rat) f) = ratmat:
  let val = [[rat]]: for i:r do for j:c do f(i,j) od od
  then D = lcm(for row in val do lcm(for e in row do denom(e) od) od)
  in simplify(r#for j:c do for i:r do let (n,d)=%val[i][j] in n*(D\d) od od,s,D)

set n_rows (ratmat(M,,))= int: let (r,)=#M in r
set n_columns (ratmat(M,,))= int: let (,c)=#M in c

set columns (ratmat(M,,d)) = [ratvec]: for c in M do c/d od
set rows (ratmat(M,,d)) = [ratvec]: for c in ^M do c/d od
set column (ratmat(M,,d),int j) = ratvec: M[j]/d
set row (ratmat(M,,d),int i)    = ratvec: (^M)[i]/d

set columns_with ((int,ratvec->bool) p,ratmat(M,,d)) = ratmat:
  let res = [vec]: [] in
  for col@j in M do if p(j,col/d) then res #:= col fi od; n_rows(M)#res / d
set columns_with ((ratvec->bool) p,ratmat T) = ratmat:
  columns_with(((int,ratvec)(,col))bool: p(col),T)
set columns_with ((int->bool) p,ratmat(M,,d)) = ratmat:
  { we can use mat version here } columns_with(p,M) / d

set rows_with ((int,ratvec->bool) p,ratmat(M,,d)) = ratmat:
  let res = [vec]: [] in
  for row@i in ^M do if p(i,row/d) then res #:= row fi od; n_columns(M)^res / d
set rows_with ((ratvec->bool) p,ratmat T) = ratmat:
  rows_with(((int,ratvec)(,row))bool: p(row),T)
set rows_with ((int->bool) p,ratmat(M,,d)) = ratmat:
  { we can use mat version here } rows_with(p,M) / d

set det (ratmat(M,,d)) = rat: det(M)/d^n_rows(M) { this very easily overflows }

set ^ (ratmat(M,,d)) { transpose } = ratmat: (^M,s,d)

set + (ratmat(M,,d),ratmat(MM,,dd)) = ratmat: simplify(dd*M+d*MM,s,d*dd)
set - (ratmat(M,,d),ratmat(MM,,dd)) = ratmat: simplify(dd*M-d*MM,s,d*dd)
set - (ratmat(M,,d)) = (-M,d,())

set * (ratvec v,ratmat(M,,d)) = ratvec: v*M/d
set * (ratmat(M,,d),ratvec v) = ratvec: M*v/d

set * (ratmat(M,,d),mat MM) = ratmat: simplify(M*MM,s,d)
set * (mat M,ratmat(MM,,d)) = ratmat: simplify(M*MM,s,d)
set * (ratmat(M,,d),ratmat(MM,,dd)) = ratmat: simplify(M*MM,s,d*dd)

set / (ratmat(M,,d)) = ratmat:
   let (A,f)=invert(M) in
   assert(!=f,"inverse of singular rational matrix"); (d/f)*A

set ^ (ratmat(M,,d):Md,int e) = ratmat:
  if >=e then (M^e,s,d^e) else let (A,,m) = /Md, e1 = -e in (A^e1,s,m^e1) fi

set ratmat_as_mat(ratmat(M,,d))=mat:assert(abs(d)=1,"matrix is not integral");d*M
set mat_as_ratmat(mat M)=ratmat:(M,"/",1)
set diagonal(ratvec v)=ratmat:let (w,d)=%v in (diagonal(w),"/", d)

{convert [ratvec] to ratmat, and define resulting operations involving a ratmat}
set ratvecs_as_ratmat([ratvec] A)=ratmat:
let d=lcm(for v in A do let (,denom)=%v in denom od) in
(for v in A do ratvec_as_vec(d*v) od,"/",d)
set det([ratvec] M)=rat:det(ratvecs_as_ratmat(M))
set ^([ratvec] M)=ratmat:^(ratvecs_as_ratmat(M))
set * ([ratvec] M,ratmat MM)=ratmat:ratvecs_as_ratmat(M)*MM
set * (ratmat M,[ratvec] MM)=ratmat:M*ratvecs_as_ratmat(MM)
set + ([ratvec] M,ratmat MM)=ratmat:ratvecs_as_ratmat(M)+MM
set + (ratmat M,[ratvec] MM)=ratmat:M+ratvecs_as_ratmat(MM)
set - ([ratvec] M,ratmat MM)=ratmat:ratvecs_as_ratmat(M)-MM
set - (ratmat M,[ratvec] MM)=ratmat:M-ratvecs_as_ratmat(MM)
set inverse(ratmat(M,,d))=ratmat:let (Minv,e)=invert(M) in d*Minv/e

{also define resulting operations involving a mat}
set * ([ratvec] M,mat MM)=ratmat:ratvecs_as_ratmat(M)*mat_as_ratmat(MM)
set * (mat M,[ratvec] MM)=ratmat:mat_as_ratmat(M)*ratvecs_as_ratmat(MM)
set + ([ratvec] M,mat MM)=ratmat:ratvecs_as_ratmat(M)+mat_as_ratmat(MM)
set + (mat M,[ratvec] MM)=ratmat:mat_as_ratmat(M)+ratvecs_as_ratmat(MM)
set - ([ratvec] M,mat MM)=ratmat:ratvecs_as_ratmat(M)-mat_as_ratmat(MM)
set - (mat M,[ratvec] MM)=ratmat:mat_as_ratmat(M)-ratvecs_as_ratmat(MM)

{define inverse of mat as ratmat}
set rational_inverse(mat M)=ratmat:inverse(mat_as_ratmat(M))

set ratvec_to_string(ratvec v)=string:
<<<<<<< HEAD
let rv=string:"" in 
=======
let rv=string:"" in
>>>>>>> aff76572
for a in v do let (n,d)=%a in
if d=1 then rv##:=int_format(n)+" " else rv##:=int_format(n)+"/"+int_format(d)+" " fi od;rv

set show(ratmat(M,,d))=void:for v in M do prints(ratvec_to_string(v/d)) od

{ finally restore |s| from basic.at, and free the identifier |save_s| }
s : save_s
forget save_s<|MERGE_RESOLUTION|>--- conflicted
+++ resolved
@@ -106,11 +106,7 @@
 set rational_inverse(mat M)=ratmat:inverse(mat_as_ratmat(M))
 
 set ratvec_to_string(ratvec v)=string:
-<<<<<<< HEAD
-let rv=string:"" in 
-=======
 let rv=string:"" in
->>>>>>> aff76572
 for a in v do let (n,d)=%a in
 if d=1 then rv##:=int_format(n)+" " else rv##:=int_format(n)+"/"+int_format(d)+" " fi od;rv
 
