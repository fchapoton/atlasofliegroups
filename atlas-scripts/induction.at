--- conflicted
+++ resolved
@@ -282,27 +282,7 @@
       for coeff@q in P do result+:=coeff*T_irr(q,ic) od;
    result
 
-<<<<<<< HEAD
-{set theta_induce_irreducible_new (Param p, RealForm G)=ParamPol:
-    let rd=root_datum(G), N=find_N (p,G), rhou=rho(G)-rho(real_form(p))
-    then q=translate_by (p,ratvec_as_vec(N*2*rho(G))).monomials[0]
-    then ind=parameter(embed_KGB(x(q),G),lambda(q)+rhou,nu(q))
-    then ic=dominant(rd,infinitesimal_character(p)+rhou)
-    then (,w)=conjugate_to(rd,ic,infinitesimal_character(p)+rhou)
-    then P=coherent_irr_new(ind,word(inverse(w)))  {note new here}
-    then result=null_module(G) in
-       for coeff@q in P do result+:=coeff*T_irr(q,ic) od;
-    result
-
-set test_theta_functions (RealForm G)=void:
-    let tsp=theta_stable_parabolics(G) in
-    for P@i in tsp do let L=Levi(P) then t=trivial(L)
-    then p=translate_by (t,ratvec_as_vec(-2*rho_u(P))).monomials[0]
-    in prints(i," ",goodness(p,G)," ",
-    theta_induce_irreducible(p,G)=theta_induce_irreducible_redefine(p,G)," ",
-    theta_induce_irreducible(p,G)=theta_induce_irreducible_new(p,G)) od
-
-set theta_induce_irreducible_new ([Param] block, WGraph graph, Param p, RealForm G)=ParamPol:
+{set theta_induce_irreducible_new ([Param] block, WGraph graph, Param p, RealForm G)=ParamPol:
     let rd=root_datum(G), N=find_N (p,G), rhou=rho(G)-rho(real_form(p))
     then q=translate_by (p,ratvec_as_vec(N*2*rho(G))).monomials[0]
     then ind=parameter(embed_KGB(x(q),G),lambda(q)+rhou,nu(q))
@@ -317,10 +297,6 @@
     let rd=root_datum(G), N=find_N (p,G), rhou=rho(G)-rho(real_form(p))
     then q=translate_by (p,ratvec_as_vec(N*2*rho(G))).monomials[0]
     in parameter(embed_KGB(x(q),G),lambda(q)+rhou,nu(q))}
-
-=======
-{theta_induce_irreducible_new moved to coherent_irreducible.at}
->>>>>>> 8f10c975
 
 {. Theta-stable (cohomological) parabolic induction of a standard module for
    the Levi L of a theta-stable parabolic; if outside of weakly good range,
