<misc.at { for generate_all_subsets }
<group_operations.at { for is_split and such }
<cross_W_orbit.at
<nilpotent.at

{ some common representations }

{ finite dimensional with highest weight gamma in X^*
  param(last KGB element,lambda=gamma+rho,nu=gamma+rho)
  consequently every simple root is in the tau-invariant,
  and the infinitesimal character is gamma+rho
}

set finite_dimensional (RealForm G,vec gamma) = Param:
  param(KGB(G,KGB_size(G)-1),gamma,gamma+rho(G))

set finite_dimensional_fundamental_weight_coordinates (RealForm G,vec tau) =
  Param:
  let fw=fundamental_weights(G), result=ratvec:null(rank(G)) in
  for i:#tau do result+:=tau[i]*fw[i] od;
  assert(is_integer(result), "weight is not integral");
  finite_dimensional(G,result\1)

{ the trivial block }
set trivial_block (RealForm G) = [Param]: block_of(trivial(G))

{return a large fundamental series if G is quasisplit (not necessarily unique)}
set large_fundamental_series (RealForm G,ratvec lambda) = Param:
  assert(is_quasisplit(G),"group is not quasisplit");
  assert(is_regular(G,lambda),"lambda is not regular");
  parameter(G,0,lambda,lambda)

set large_fundamental_series (RealForm G) = Param:
  large_fundamental_series(G,rho(G))

{ return a large discrete series if G is quasisplit and equal rank
  (not necessarily unique) }
set large_discrete_series (RealForm G,ratvec lambda) = Param:
  assert(is_equal_rank(G),"group is not equal rank");
  large_fundamental_series(G,lambda)

set large_discrete_series (RealForm G) = Param:
  large_discrete_series(G,rho(G))

{warning: p may fail to be final}
{.minimal principal series of split group with given lambda,nu}
set minimal_principal_series (RealForm G,ratvec lambda,ratvec nu) = Param:
  assert(is_split(G),"group is not split");
<<<<<<< HEAD
  let n=KGB_size(G)-1 in 
=======
  let n=KGB_size(G)-1 in
>>>>>>> 119c508e
  normal(parameter(KGB(G,n),lambda,nu))

set minimal_principal_series(RealForm G) = Param:
  minimal_principal_series (G,rho(G),rho(G))
set minimal_spherical_principal_series (RealForm G,ratvec nu) = Param:
  minimal_principal_series(G,rho(G),nu)
set minimal_spherical_principal_series (RealForm G) = Param:
  minimal_spherical_principal_series(G,rho(G))

{ G should be absolutely simple, SL(n,R), Sp(2n,R), S(n,n) or SO(n+1,n) or
  simple complex, and have standard coordinates (as we use |nilpotent_lambdas|)
}
set spherical_unipotent_representations (RealForm G) = [Param]:
  assert(is_split(G),"group is not split");
  let lietype=Lie_type(root_datum(G)) in
  if #lietype=1 then  { assert(is_split(G),"Group is not split");}
    for gamma in nilpotent_lambdas(G)
    do minimal_spherical_principal_series(G,gamma) od
  elif #lietype=2 then { check that it looks like a simple complex group }
    let (first,second)=let arr=%lietype in (arr[0],arr[1]) in
    assert(Cartan_matrix(first)=Cartan_matrix(second),"not a complex group");
    let lambdas=nilpotent_lambdas(simply_connected(first))
    , x=x(trivial(G)), zero=null(rank(G))
    in {parameter might not be normal}
    for lambda in lambdas do dominant(param(x, zero, lambda##lambda)) od
  else []
  fi



{ Harish-Chandra parameter of (relative) discrete series, with respect to
  given x_b }
set hc_parameter (Param p,KGBElt x_b) = ratvec:
  assert(is_equal_rank(derived(real_form(p)))
        ,"Group is not equal rank mod center");
  assert(Cartan_class(p)=fundamental_Cartan(real_form(p))
        ,"Cartan is not compact mod center");
  let w=find_W_cross(x(p),x_b) in act(w,lambda(p))

{ Harish-Chandra parameter of (relative) discrete series, with respect to
  x_b=KGB(G,0) }
set hc_parameter (Param p) = ratvec:
  hc_parameter(p,KGB(real_form(p),0))

{ discrete series parameter with given HC parameter lambda, wrt given x }
set discrete_series (KGBElt x,ratvec lambda) = Param:
  let G=real_form(x) in
  assert(is_equal_rank(derived(G)),"G is not equal rank mod center");
  assert(is_integer(lambda-rho(G)),"lambda is not in rho+X^*");
  assert(is_regular(G,lambda),"lambda is not regular");
  let (lambda_dom,w)=make_dominant(G,lambda) in
  parameter(cross(w,x),lambda_dom,null(rank(G)))

{ discrete series parameter with given HC parameter lambda, wrt KGB(G,0) }
set discrete_series (RealForm G,ratvec lambda) = Param:
  discrete_series(KGB(G,0),lambda)

{ for lists of multiple representations see all_parameters.at }<|MERGE_RESOLUTION|>--- conflicted
+++ resolved
@@ -46,11 +46,7 @@
 {.minimal principal series of split group with given lambda,nu}
 set minimal_principal_series (RealForm G,ratvec lambda,ratvec nu) = Param:
   assert(is_split(G),"group is not split");
-<<<<<<< HEAD
-  let n=KGB_size(G)-1 in 
-=======
   let n=KGB_size(G)-1 in
->>>>>>> 119c508e
   normal(parameter(KGB(G,n),lambda,nu))
 
 set minimal_principal_series(RealForm G) = Param:
