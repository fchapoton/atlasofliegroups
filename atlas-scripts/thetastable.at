<parabolics.at { for nilrad@Parabolic and nilrad@(ratvec,KGBElt) }
<induction.at { for rho_S@(mat,RootDatum) }
<finite_dimensional.at {for is_finite_dimensional}
<kgp.at { for maximal@Parabolic }
<canonical_x_K.at { for canonical_x_K@KGBElt }

{ basic functions are in parabolics.at
  these are some additional functions related to theta-stable parabolics

  from parabolics.at:
Parabolic:([int] P,KGBElt x)
theta_stable_parabolic(KGBElt x)
  returns a theta-stable parabolic provided all complex roots of x are type C+
parabolic(ratvec lambda,KGBElt x)
  returns a theta-stable parabolic if \theta_x(lambda)=lambda
and all x-complex roots are type C+
}

{ set u(Parabolic P)=[vec]:...
  was broken; removed, use function in parabolics.at }

set u (KGBElt x) = mat: nilrad(theta_stable_parabolic(x)) { set of coroots }

{ Write \h=\t\oplus\a with respect to theta
  \t^* is a quotient of \h^*, also \t^* is a sub of \h^*
  (those elements vanishing on \a) via this decomposition
  rho_u_cx(P) is in \t^* viewed as a subset of \h^*
  each pair {alpha,theta(alpha)} contributes \alpha/2, so
  rho_u_cx(P)=1/4(sum of complex roots of u) [note the denominator]
}
set rho_u_cx (Parabolic P) = ratvec:
  assert(is_parabolic_theta_stable(P),"P is not theta-stable");
  {use the most compact Cartan in L}
  sum(columns_with(is_complex(x_min(P)),nilrad_roots(P))) / 2

{
  rho_u_cx(P) is not necessarily in X^*
  rho_u_cx_T(P) \in X^*, same restriction to T_K0,
  i.e. same image modulo (1-delta)X^* (need this to define \rho_u_cap_k)
  in rho_u_cx(P) have terms (alpha+theta(alpha)/2, replace these with alpha,
  which has the same restriction
  rho_S(theta,rd): each pair alpha,theta(alpha) contributes alpha/2
  so 2*rho_S(theta,rd) contribution is \alpha, which is what we want
}

set rho_u_cx_T (Parabolic P) = vec:
  assert(is_parabolic_theta_stable(P),"P is not theta-stable");
  let x=x_min(P)
  then rd=root_datum(x), rd_L=root_datum(Levi(P)), theta=involution(x)
  in ratvec_as_vec(2*rho_S(theta,rd)-2*rho_S(theta,rd_L))

{ \rho_u_ic(P) is in \t^* as a subset of \h^*s
  =1/2 the sum of the imaginary, compact roots in u
}
set rho_u_ic (Parabolic P) = ratvec:
  assert(is_parabolic_theta_stable(P),"P is not theta-stable");
  let
{   x=x_min(P) in {???}}
    x=canonical_x_K(maximal(P))
  in sum(columns_with(is_compact_imaginary(x),nilrad_roots(P))) / 2

set two_rho_u_cap_k (Parabolic P) = vec:
  ratvec_as_vec(rho_u_cx_T(P)+2*rho_u_ic(P))
set two_rho_u_cap_s (Parabolic P) = vec:
  ratvec_as_vec(2*rho_u(P))-two_rho_u_cap_k(P)

{these give the same restriction to T_K0, but aren't necessarily integral:}
set rho_u_cap_k (Parabolic P) = ratvec: rho_u_cx(P)/2+rho_u_ic(P)
set rho_u_cap_s (Parabolic P) = ratvec: rho_u(P)-rho_u_cap_k(P)

set dim_u_cap_k (Parabolic (,x):P) = int:
  let sum=0/1 in
  for alpha in nilrad_roots(P) do
    if is_complex(alpha,x) then sum +:= 1/2
    elif is_compact_imaginary(alpha,x) then sum+:=1
    fi
  od; rat_as_int(sum)

set dim_u_cap_k (KGBElt x) = int: dim_u_cap_k(theta_stable_parabolic(x))

set dim_u_cap_p (Parabolic (S,):P) = int: dim_u_cap_k (S,x_min(P))

set dim_u_cap_p (KGBElt x) = int: dim_u_cap_p(theta_stable_parabolic(x))
set dim_u_cap_p (ratvec lambda,KGBElt x) = int: dim_u_cap_p(parabolic(lambda,x))

set dim_u_cap_k_2 (Parabolic P,ratvec H { a coweight } ) = int:
  let x=x_min(P), sum=0/1 in
  for alpha in nilrad_roots(P) do
    if H*alpha=2 then
      if is_complex(alpha,x) then sum+:=1/2
      elif is_compact_imaginary(alpha,x) then sum+:=1
      fi
    fi
  od; rat_as_int(sum)

set dim_u_cap_k_ge2 (Parabolic P,ratvec H) = int:
  let x=x_min(P), sum=0/1 in
  for alpha in nilrad_roots(P) do
    if H*alpha>=2 then
      if is_complex(alpha,x) then sum+:=1/2
      elif is_compact_imaginary(alpha,x) then sum+:=1
      fi
    fi
  od; rat_as_int(sum)

set dim_u_cap_p_ge2 (Parabolic P,ratvec H) = int:
  let x=x_min(P), sum=0/1 in
  for alpha in nilrad_roots(P) do
    if H*alpha>=2 then
      if is_complex(alpha,x) then sum+:=1/2
      elif is_noncompact_imaginary(alpha,x) then sum+:=1
      fi
    fi
  od; rat_as_int(sum)

set dim_u_cap_k_1 (Parabolic P,ratvec H) = int:
  let x=x_min(P), sum=0/1 in
  for alpha in nilrad_roots(P) do
    if H*alpha=1 then
      if is_complex(alpha,x) then sum+:=1/2
      elif is_compact_imaginary(alpha,x) then sum+:=1
      fi
    fi
  od; rat_as_int(sum)

set dim_u_cap_p_1(Parabolic P, ratvec H)=
  let x=x_min(P), sum=0/1 in
  for alpha in nilrad_roots(P) do
    if H*alpha=1 then
      if is_complex(alpha,x) then sum+:=1/2
      elif is_noncompact_imaginary(alpha,x) then sum+:=1
      fi
    fi
  od; rat_as_int(sum)

set dim_u (ratvec H,KGBElt x) = n_columns(nilrad(H,x))

{ -----------------------some representations------------------------------- }

{ Note: theta_induce_irreducible(pi_L,G) has infinitesimal character
 infinitesimal character(pi_L)+rho(u)}

{
  Aq(x,lambda,lambda_q) defined as follows
  if lambda_q is weakly dominant set q=q(x,\lambda_q)
  apply derived functor to one dimensional lambda-rho(u) of L
  (lambda+rho(L))-rho(u)+rho(u)=lambda+rho_L
  REQUIRE: lambda-rho(u)\in X^*
  Aq(x,lambda,lambda_q) has infinitesimal character lambda+rho_L,
  thus lambda has infinitesimal character lambda+rho_L for L, goes to a
  infinitesimal character lambda+rho_L for G; i.e.
  Aq takes infinitesimal character gamma_L to SAME infinitesimal character
  for G, for example, equal rank, x on compact Cartan Aq(x,rho(G),rho(G))
  is a discrete series with infinitesimal character rho(G)
  if lambda_q isn't weakly dominant define
  Aq(x,lambda,lambda_q)=Aq(wx,w\lambda,w\lambda_q)
  where w\lambda_q is weakly dominant
}

{
Aq(x,lambda,lambda_q)=Aq(wx,wlambda,wlambda_q) so we can assume
lambda_q is dominant
}

set make_dominant(KGBElt x_in,ratvec lambda_in, ratvec lambda_q_in)=(KGBElt,ratvec,ratvec):
let (lambda_q,w)=make_dominant(real_form(x_in),lambda_q_in) in
(cross(inverse(w),x_in),act(inverse(w),lambda_in),lambda_q_in)

{first defined Aq as a ParamPol, in case it isn't irreducible}
set Aq_param_pol(KGBElt x_in,ratvec lambda_in, ratvec lambda_q)=ParamPol:
{let ()=prints("Aq_param_pol with:", x_in, " ", lambda_in, " ", lambda_q) in}
let G=real_form(x_in) then
{find w making lambda_q weakly dominant}
(lambda_q_new,w)=make_dominant(G,lambda_q) then
{()=prints("w=", w, "  lambda_q_new=", lambda_q_new) then}
x_new=cross(inverse(w),x_in) then
{()=prints("x_new=", x_new) then}
{lambda_q_new=act(w,lambda_q) then}
lambda_in_new=act(inverse(w),lambda_in) then
P_new=parabolic(lambda_q_new,x_new) then
L_new=Levi(P_new) then
t_L_new=trivial(L_new) then
()=prints("L=", L_new) then
()=prints("rho_L=", rho(L_new)) then
()=prints("rho_u=", rho_u(P_new)) in
{pi_L=parameter(x(t_L_new),lambda_in_new-rho_u(parabolic(lambda_q_new,x_new)),lambda_in_new-rho_u(parabolic(lambda_q_new,x_new))) in}
{let ()=prints("lambda_q=", lambda_q) in
let ()=prints("lambda_q_new=", lambda_q_new) in
let ()=prints("x_in=", x_in) in
let ()=prints("x_new=", x_new) in
let ()=prints("rho_u_new:", rho_u(parabolic(lambda_q_new,x_new))) in
let ()=prints("lambda(t_L_new)=", lambda(t_L_new)) in
let ()=prints("lambda_in=", lambda_in) in
let ()=prints("lambda_in_new=", lambda_in_new) in}
let pi_L=parameter(x(t_L_new),lambda(t_L_new)+lambda_in_new-rho_u(parabolic(lambda_q_new,x_new)),nu(t_L_new)+lambda_in_new-rho_u(parabolic(lambda_q_new,x_new))) in
{let ()=prints("A:",lambda(t_L_new)+lambda_in_new-rho_u(parabolic(lambda_q_new,x_new))) in
let ()=prints("B:", nu(t_L_new)+lambda_in_new-rho_u(parabolic(lambda_q_new,x_new))) in
let ()=prints("lambda(t_L_new):", lambda(t_L_new)) in
let ()=prints("nu(t_L_new):", nu(t_L_new)) in
let ()=prints("pi_L= ", pi_L) in
let ()=prints("properties:") in}
assert(dimension(pi_L)=1,"pi_L is not one-dimensional") ;
{prints("in Aq, p_L=", pi_L);}
theta_induce_irreducible(pi_L,G)

set Aq(KGBElt x_in,ratvec lambda_in, ratvec lambda_q)=Param:
let P=Aq_param_pol(x_in,lambda_in,lambda_q) then
P=%P in
if #P>1 then error("Aq is not irreducible. Use Aq_param_pol(x,lambda) instead")  else
let (c,p)=P[0] in
 if c!=1 then error("Aq has multiplicity. Use Aq_param_pol(x,lambda) instead")
else p fi fi

{if not provided, assume lambda_q=lambda}
set Aq(KGBElt x,ratvec lambda_in)=Param:Aq(x,lambda_in,lambda_in)

{specify G, and not x, to use x=KGB(G,0)}

set Aq(RealForm G,ratvec lambda_in, ratvec lambda_q)=Param:Aq(KGB(G)[0],lambda_in,lambda_q)
set Aq(RealForm G,ratvec lambda_in)=Param:Aq(G,lambda_in,lambda_in)

{ first defined Aq as a ParamPol, in case it isn't irreducible }
set Aq_param_pol (KGBElt x_in,ratvec lambda_in, ratvec lambda_q) = ParamPol:
{ prints("Aq_param_pol with:", x_in, " ", lambda_in, " ", lambda_q); }
  let G=real_form(x_in)
{find w making lambda_q weakly dominant}
  then (lambda_q_new,w)=make_dominant(G,lambda_q)
{ then ()=prints("w=", w, "  lambda_q_new=", lambda_q_new) then }
  then x_new=cross(inverse(w),x_in)
{ then lambda_q_new=act(w,lambda_q) }
  then lambda_in_new=act(inverse(w),lambda_in)
  then P_new=parabolic(lambda_q_new,x_new)
  then L_new=Levi(P_new)
  then t_L_new=trivial(L_new)
  in
{ prints("t_L_new= ", t_L_new); }
{ let pi_L=
  parameter(x(t_L_new)
           ,lambda_in_new-rho_u(parabolic(lambda_q_new,x_new))
           ,lambda_in_new-rho_u(parabolic(lambda_q_new,x_new))) in }
{ prints("lambda_q=", lambda_q);
  prints("lambda_q_new=", lambda_q_new);
  prints("x_in=", x_in);
  prints("x_new=", x_new);
  prints("rho_u_new:", rho_u(parabolic(lambda_q_new,x_new)));
  prints("lambda(t_L_new)=", lambda(t_L_new));
  prints("lambda_in=", lambda_in);
  prints("lambda_in_new=", lambda_in_new); }
  let pi_L= parameter
    (x(t_L_new)
    ,lambda(t_L_new)+lambda_in_new-rho_u(parabolic(lambda_q_new,x_new))
    ,nu(t_L_new)+lambda_in_new-rho_u(parabolic(lambda_q_new,x_new))
    )
  in
{ prints("A:"
        ,lambda(t_L_new)+lambda_in_new-rho_u(parabolic(lambda_q_new,x_new)));
  prints("B:", nu(t_L_new)+lambda_in_new-rho_u(parabolic(lambda_q_new,x_new)));
  prints("lambda(t_L_new):", lambda(t_L_new));
  prints("nu(t_L_new):", nu(t_L_new));
  prints("pi_L= ", pi_L);
  prints("properties:");
  goodness(pi_L,G); }
  assert(dimension(pi_L)=1,"pi_L is not one-dimensional");
{ prints("in Aq, p_L=", pi_L); }
  theta_induce_irreducible(pi_L,G)

set Aq (KGBElt x_in,ratvec lambda_in, ratvec lambda_q) = Param:
  let P=%Aq_param_pol(x_in,lambda_in,lambda_q)
  in assert(#P<=1,"Aq is not irreducible. Use Aq_param_pol(x,lambda) instead");
  let (c,p)=P[0]
  in assert(c=1,"Aq has multiplicity. Use Aq_param_pol(x,lambda) instead");
  p

{ if not provided, assume lambda_q=lambda }
set Aq (KGBElt x,ratvec lambda_in) = Param:
  Aq(x,lambda_in,lambda_in)

{ specify G, and not x, to use x=KGB(G,0) }

set Aq (RealForm G,ratvec lambda_in, ratvec lambda_q) = Param:
  Aq(KGB(G)[0],lambda_in,lambda_q)
set Aq(RealForm G,ratvec lambda_in)=Param:
  Aq(G,lambda_in,lambda_in)


{----------------------Good/Fair conditions------------------}

{ Good/Fair
  condition on roots of u
  theta_induce(pi_L,G)
  gamma_L -> gamma_G=gamma_L+rho_u
  good: <gamma_L+rho_u,alpha^vee> > 0
  weakly good: <gamma_L+rho_u,alpha^vee> \ge 0
  fair: <gamma_L-rho_L+rho_u,alpha^vee> > 0

  Aq(x,lambda,lambda_q):
  gamma_L=lambda+rho_L
  gamma_L -> gamma_G=gamma_L = lambda+rho_L
  Aq(x,lambda)=theta_induce(x,lambda-rho_u)
  good: <lambda+rho_L,alpha^vee> > 0
  fair: <lambda,alpha^vee> > 0
  weakly fair: <lambda,alpha^vee> \ge 0

  theta_induce(pi_L,G) = Euler-Poincare characteristic of cohomological
  induction functor
  fair => vanishing outside middle degree => honest representation
  weakly fair: same implication
  NB: <gamma_L-rho_L_rho_U,alpha^vee> >= 0 does NOT imply vanishing
  (in general) if pi_L is not one dimensional
  hence "weakly fair" is only defined if pi_L is one dimensional
}

set is_good(Param p_L,Parabolic P,RealForm G)=bool:
let v=infinitesimal_character(p_L)+rho_u(P) in 
all(for alpha_check in nilrad(P) do v*alpha_check>0 od)

set is_weakly_good(Param p_L,Parabolic P,RealForm G)=bool:
let v=infinitesimal_character(p_L)+rho_u(P) in 
all(for alpha_check in nilrad(P) do v*alpha_check>=0 od)

set is_fair(Param p_L,Parabolic P,RealForm G)=bool:
let v=infinitesimal_character(p_L)+rho_u(P)-rho(Levi(P)) in 
all(for alpha_check in nilrad(P) do v*alpha_check>0 od)

set is_weakly_fair(Param p_L,Parabolic P,RealForm G)=bool:
let v=infinitesimal_character(p_L)+rho_u(P)-rho(Levi(P)) in 
all(for alpha_check in nilrad(P) do v*alpha_check>0 od)

{weakly fair only defined if pi_L is finite dimensional}
set is_weakly_fair(Param p_L,Parabolic P,RealForm G)=bool:
let v=infinitesimal_character(p_L)+rho_u(P)-rho(Levi(P)) in 
is_finite_dimensional(p_L) and all(for alpha_check in nilrad(P) do v*alpha_check>0 od)

set is_good(KGBElt x_in,ratvec lambda_in,ratvec lambda_q_in)=bool:
let (x,lambda,lambda_q)=make_dominant(x_in,lambda_in,lambda_q_in)  in
is_strictly_dominant(real_form(x),lambda+rho(Levi(lambda_q,x)))

set is_weakly_good(KGBElt x_in,ratvec lambda_in,ratvec lambda_q_in)=bool:
let (x,lambda,lambda_q)=make_dominant(x_in,lambda_in,lambda_q_in) in
is_dominant(real_form(x),lambda+rho(Levi(lambda_q,x)))

set is_fair(KGBElt x_in,ratvec lambda_in,ratvec lambda_q_in)=bool:
let (x,lambda,lambda_q)=make_dominant(x_in,lambda_in,lambda_q_in)  in
is_strictly_dominant(real_form(x),lambda)

set is_weakly_fair(KGBElt x_in,ratvec lambda_in,ratvec lambda_q_in)=bool:
let (x,lambda,lambda_q)=make_dominant(x_in,lambda_in,lambda_q_in)  in
is_dominant(real_form(x),lambda)

set goodness(Param p_L,Parabolic P,RealForm G)=string:
let L=real_form(p_L) then
rho_l=rho(L) then
rho_u=rho(G)-rho(L) then
infchar_l=infinitesimal_character(p_L) in
{()=prints("infinitesimal character(l)=", infchar_l) then
()=prints("infinitesimal character(l)+rho(u)=", infchar_l+rho_u) then
()=prints("infinitesimal character(l)+rho(u)-rho(l)=", infchar_l+rho_u-rho_l) in}
if is_good(p_L,P,G) then "Good"
elif is_weakly_good(p_L,P,G) then "Weakly good"
elif is_fair(p_L,P,G) then "Fair"
elif is_weakly_fair(p_L,P,G) then "Weakly fair"  else
"None" fi

set goodness(KGBElt x,ratvec lambda_in,ratvec lambda_q)=
let G=real_form(x) then
P=parabolic(lambda_q,x) then 
L=Levi(P) then
rho_l=rho(L) then
rho_u=rho(G)-rho(L) then
infchar_l=lambda_in+rho_l in
{()=prints("infinitesimal character(l)=", infchar_l) then
()=prints("infinitesimal character(l)+rho(u)=", infchar_l+rho_u) then
()=prints("infinitesimal character(l)+rho(u)-rho(l)=", infchar_l+rho_u-rho_l) in}
if is_good(x,lambda_in,lambda_q) then "Good"
elif is_weakly_good(x,lambda_in,lambda_q) then "Weakly good"
elif is_fair(x,lambda_in,lambda_q) then "Fair"
elif is_weakly_fair(x,lambda_in,lambda_q) then "Weakly fair" else
"None" fi

set Aq_packet(RealForm G,ComplexParabolic P)=[Param]:
let parabolics=theta_stable_parabolics(G,P) then
rv=[Param]:[] in
for Q in parabolics do
 let ind=monomials(induce_irreducible(trivial(Levi(Q)),Q,G))
  in assert(#ind=1,"induced in A_packet is not irreducible");rv#:=ind[0] od;rv

set Aq_packet(RealForm G,[int] S)=[Param]:Aq_packet(G,ComplexParabolic:(G,S))
set Aq_packet(RealForm G,[*] S)=[Param]:Aq_packet(G,[int]:S)

set is_good (Param p_L,RealForm G) = bool:
  let L=real_form(p_L)
  then rho_u=rho(G)-rho(L)
  in is_strictly_dominant(G,infinitesimal_character(p_L)+rho_u)

set is_weakly_good (Param p_L,RealForm G) = bool:
  let L=real_form(p_L)
  then rho_u=rho(G)-rho(L)
  in is_dominant(G,infinitesimal_character(p_L)+rho_u)

set is_fair (Param p_L,RealForm G) = bool:
  let L=real_form(p_L)
  then rho_u=rho(G)-rho(L)
  in is_strictly_dominant(G,infinitesimal_character(p_L)+rho_u-rho(L))

{ weakly fair only defined if pi_L is finite dimensional }
set is_weakly_fair (Param p_L,RealForm G) = bool:
  let L=real_form(p_L)
  then rho_u=rho(G)-rho(L)
  in is_finite_dimensional(p_L) and dimension(p_L)=1 and
     is_dominant(G,infinitesimal_character(p_L)+rho_u-rho(L))

set is_good (KGBElt x,ratvec lambda_in,ratvec lambda_q) = bool:
  let L=Levi(lambda_q,x) in is_strictly_dominant(real_form(x),lambda_in+rho(L))

set is_weakly_good (KGBElt x,ratvec lambda_in,ratvec lambda_q) = bool:
  let L=Levi(lambda_q,x) in is_dominant(root_datum(x),lambda_in+rho(L))

set is_fair (KGBElt x,ratvec lambda_in,ratvec lambda_q) = bool:
  is_strictly_dominant(real_form(x),lambda_in)

set is_weakly_fair (KGBElt x,ratvec lambda_in,ratvec lambda_q) = bool:
  is_dominant(real_form(x),lambda_in)

set goodness (Param p_L,RealForm G) = void:
  let L=real_form(p_L) then rho_l=rho(L)
  then rho_u=rho(G)-rho_l, infchar_l=infinitesimal_character(p_L)
  in
{ prints("infinitesimal character(l)=", infchar_l);
  prints("infinitesimal character(l)+rho(u)=", infchar_l+rho_u);
  prints("infinitesimal character(l)+rho(u)-rho(l)=", infchar_l+rho_u-rho_l); }
  if is_good(p_L,G) then prints("Good")
  elif is_weakly_good(p_L,G) then prints("Weakly good")
  elif is_fair(p_L,G) then prints("Fair")
  elif is_weakly_fair(p_L,G) then prints("Weakly fair")
  else prints("None")
  fi

set goodness(KGBElt x,ratvec lambda_in,ratvec lambda_q) = void:
  let G=real_form(x), P=parabolic(lambda_q,x)
  then L=Levi(P) then rho_l=rho(L)
<<<<<<< HEAD
  then rho_u=rho(G)-rho_l, infchar_l=lambda_in+rho_l in 
=======
  then rho_u=rho(G)-rho_l, infchar_l=lambda_in+rho_l in
>>>>>>> c5e9cb36
{  in prints("infinitesimal character(l)=", infchar_l);
    prints("infinitesimal character(l)+rho(u)=", infchar_l+rho_u);
    prints("infinitesimal character(l)+rho(u)-rho(l)=", infchar_l+rho_u-rho_l);}
  if is_good(x,lambda_in,lambda_q) then prints("Good")
  elif is_weakly_good(x,lambda_in,lambda_q) then prints("Weakly good")
  elif is_fair(x,lambda_in,lambda_q) then prints("Fair")
  elif is_weakly_fair(x,lambda_in,lambda_q) then prints("Weakly fair")
  else prints("None")
  fi<|MERGE_RESOLUTION|>--- conflicted
+++ resolved
@@ -438,11 +438,7 @@
 set goodness(KGBElt x,ratvec lambda_in,ratvec lambda_q) = void:
   let G=real_form(x), P=parabolic(lambda_q,x)
   then L=Levi(P) then rho_l=rho(L)
-<<<<<<< HEAD
   then rho_u=rho(G)-rho_l, infchar_l=lambda_in+rho_l in 
-=======
-  then rho_u=rho(G)-rho_l, infchar_l=lambda_in+rho_l in
->>>>>>> c5e9cb36
 {  in prints("infinitesimal character(l)=", infchar_l);
     prints("infinitesimal character(l)+rho(u)=", infchar_l+rho_u);
     prints("infinitesimal character(l)+rho(u)-rho(l)=", infchar_l+rho_u-rho_l);}
