--- conflicted
+++ resolved
@@ -165,14 +165,11 @@
   ([(Split,(KGBElt,ratvec))] v) [(Split,(KGBElt,ratvec))]:
     for index in inv_standardisation(for x in v do f(x) od) do v[index] od
 
-<<<<<<< HEAD
-=======
 { one more, used in combinatorics.at }
 set sort_by ( (int,bool->int) f) =
   ([int,bool] v) [int,bool]:
     for index in inv_standardisation(for x in v do f(x) od) do v[index] od
 
->>>>>>> e97b74da
 { and so forth for any type; this really should be second-order typed }
 
 { Here are example calls of the model functions above. They can be defined
