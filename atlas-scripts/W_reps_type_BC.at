--- conflicted
+++ resolved
@@ -1,10 +1,6 @@
 <basic.at
 <sort.at
-<<<<<<< HEAD
-<nilpotent_orbits.at
-=======
 <nilpotent_orbits.at { for <@([int],[int]) (subset), $\tau$ invariants }
->>>>>>> 57b5f5c0
 <nilpotent_orbit_partitions.at { for eponymous function, |is_valid| }
 <combinatorics.at
 <W_reps.at { for types |W_rep|, |WCell| }
