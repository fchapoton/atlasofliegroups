--- conflicted
+++ resolved
@@ -14,10 +14,6 @@
 
 
 set fake_degrees(CharacterTable ct,[WCell] cells)=[int]:
-<<<<<<< HEAD
-
-=======
->>>>>>> 901b8e17
 let rv=ct.fake_degrees in
 if =#rv then rv:=for i:ct.n_classes do -1 od fi;
 for cell in cells do
