--- conflicted
+++ resolved
@@ -19,16 +19,6 @@
  delta=real_form(p).distinguished_involution then
  N=null_module(real_form(p)) then
  F=N+p in
-<<<<<<< HEAD
- if not is_fixed(delta,p) then (N,N,F) else 
-  if sign(E)=1 then (F,N,N) else (N,F,N) fi fi 
-
-set extParamPol(Param p,int type)=ExtParamPol:
- let N=null_module(real_form(p)) in 
-  if type=1 then (N+p,N,N) 
-  elif type=-1 then (N,N+p,N) 
-  else (N,N,N+p) fi 
-=======
  if not is_fixed(delta,p) then (N,N,F) else
   if sign(E)=1 then (F,N,N) else (N,F,N) fi fi
 
@@ -37,7 +27,6 @@
   if type=1 then (N+p,N,N)
   elif type=-1 then (N,N+p,N)
   else (N,N,N+p) fi
->>>>>>> 66e06dc8
 
 set *(Split s,ExtParam E)=s*extParamPol(E)
 
@@ -54,20 +43,6 @@
 set *(ExtParam E,rat r)=
 let  (ic,delta,gamma,lambda,theta,g,l,omega,tau,t)=E then
 nu=nu(E) then
-<<<<<<< HEAD
-gamma_new=((1+theta)*(lambda+rho(ic))+(1-theta)*(nu*r))/2 in 
-(ic,delta,gamma_new,lambda,theta,g,l,omega,tau,t)
-
-set deform (Param p, mat delta, int type) = ExtParamPol:
-( 
-  let ()=if ed_verbose then prints("Computing deform(p,delta,type): p=", p, " type=", type) fi in 
-  let G=real_form(p) in
-  if type=-2 then null_ext_module(G) else let
-  N=null_module(G) then
-  (B,index_p)=block(p) then 
-  complete_indices=complete_indices(B,delta) then
-  sign_p=type then 
-=======
 gamma_new=((1+theta)*(lambda+rho(ic))+(1-theta)*(nu*r))/2 in
 (ic,delta,gamma_new,lambda,theta,g,l,omega,tau,t)
 
@@ -80,26 +55,16 @@
   (B,index_p)=block(p) then
   complete_indices=complete_indices(B,delta) then
   sign_p=type then
->>>>>>> 66e06dc8
   index_p=find(complete_indices,(index_p,sign_p)) then
   l_p=length(p) then
   P=big_KL_P_polynomials(B,delta) then
   P_signed=big_KL_P_signed_polynomials(B,delta) then
-<<<<<<< HEAD
-  Q=big_KL_Q_polynomials(B,delta) in 
-{  let ()=prints("index_p=", index_p) in }
-  let outer_sum = null_ext_module(G) 
-  {for loops: I=1,...,index_p  (i,epsilon_I)=complete_indices[I]
-              J=I...index_p  (j,epsilon_J)=complete_indices[J]}
-  + for I:index_p 
-=======
   Q=big_KL_Q_polynomials(B,delta) in
 {  let ()=prints("index_p=", index_p) in }
   let outer_sum = null_ext_module(G)
   {for loops: I=1,...,index_p  (i,epsilon_I)=complete_indices[I]
               J=I...index_p  (j,epsilon_J)=complete_indices[J]}
   + for I:index_p
->>>>>>> 66e06dc8
     do
       if ed_verbose then prints("I=",I) fi;
       let (i,epsilon_I)=complete_indices[I] then
@@ -110,11 +75,7 @@
       , onr=(-1)^rat_as_int((orientation_nr(p)-orientation_nr(p_i))/2)
       , inner_sum=0 in
       if ed_verbose then prints("onr=", onr)  fi;
-<<<<<<< HEAD
-      for J:index_p-I from I 
-=======
       for J:index_p-I from I
->>>>>>> 66e06dc8
       do
         if ed_verbose then prints("J=",J) fi;
         let (j,sign_j)=complete_indices[J] then
@@ -133,11 +94,7 @@
     ; let contrib = ExtParamPol:
         let term=onr*inner_sum*B[i] in
          if epsilon_I=1 then (term,N,N)
-<<<<<<< HEAD
-         elif epsilon_I=-1 then (N,term,N) 
-=======
          elif epsilon_I=-1 then (N,term,N)
->>>>>>> 66e06dc8
          else (N,N,term) fi in
     contrib
     od
@@ -155,29 +112,17 @@
 delta=G.distinguished_involution then
 N=null_module(G) then
 rv=null_ext_module(G) in
-<<<<<<< HEAD
-if type=0 then rv:= (N,N,ParamPol:p*factor) 
-else 
-let P=finalize_extended(p*factor,delta) in
- for c@q in P do 
- let (a,b)=%c in 
-=======
 if type=0 then rv:= (N,N,ParamPol:p*factor)
 else
 let P=finalize_extended(p*factor,delta) in
  for c@q in P do
  let (a,b)=%c in
->>>>>>> 66e06dc8
  if type=1 then  rv+:=(a*q,b*q,N)  else rv+:=(b*q,a*q,N) fi  od fi;rv
 
 {replace ExtParamPol (P_plus,P_minus,P_ind) with [(s_i,c_i,type_i)]}
 set %(ExtParamPol P)=[(Split,Param,int)]:
 let (P_plus,P_minus,P_ind)=P then
-<<<<<<< HEAD
-rv=[] in 
-=======
 rv=[] in
->>>>>>> 66e06dc8
 for c@p in P_plus do rv#:=(c,p,1) od;
 for c@p in P_minus do rv#:=(c,p,-1) od;
 for c@p in P_ind do rv#:=(c,p,0) od;rv
@@ -222,13 +167,8 @@
 let (I_delta,g,complete_indices,delta_action)=tabulate_indices(B,delta) then
 index=find(complete_indices,(find(B,p),1)) then
 P=big_KL_P_signed_polynomials(B,delta) in
-<<<<<<< HEAD
-for i:#complete_indices do 
- let f=P[i][index] in 
-=======
 for i:#complete_indices do
  let f=P[i][index] in
->>>>>>> 66e06dc8
   if #f>0 then prints(complete_indices[i], ": ", stringPoly(f,"q")) fi od
 
 set print_extended_character_formula(Param p,mat delta)=void:print_extended_character_formula(p,block_of(p),delta)
@@ -238,24 +178,15 @@
 let index=find(B,p) then
 (I_delta,g,complete_indices,delta_action)=tabulate_indices(B,delta) then
 Q=big_KL_Q_polynomials(B,delta) in
-<<<<<<< HEAD
-for i:#complete_indices do 
- let f=Q[i][index] in 
-=======
 for i:#complete_indices do
  let f=Q[i][index] in
->>>>>>> 66e06dc8
   if #f>0 then prints(complete_indices[i], ": ", stringPoly(f,"q")) fi od
 
 set print_extended_composition_series(Param p,mat delta)=void:print_extended_composition_series(p,block_of(p),delta)
 
 set print_extended_indices([Param] B,mat delta)=void:
 let (I_delta,g,complete_indices,delta_action)=tabulate_indices(B,delta) in
-<<<<<<< HEAD
-prints("|B|=",#B, new_line,"delta-fixed parameters:=",I_delta,new_line, "complete indices=", complete_indices,new_line,"delta_action=",delta_action) 
-=======
 prints("|B|=",#B, new_line,"delta-fixed parameters:=",I_delta,new_line, "complete indices=", complete_indices,new_line,"delta_action=",delta_action)
->>>>>>> 66e06dc8
 
 
 set character_formula (Param p,mat delta) = ExtParamPol:
@@ -269,18 +200,6 @@
   rv=null_ext_module(G) then
   N=null_module(G) then
   P=big_KL_P_signed_polynomials(B,delta) in
-<<<<<<< HEAD
-  for (j,type)@i in complete_indices do 
-   let f=P[i][Index] then
-   c=eval(f,1) in
-   rv +:= 
-    if type=1 then (c*B[j],N,N)
-    elif type=-1 then (N,c*B[j],N) 
-    else (N,N,c*B[j]) fi od ;rv
-  )
-
-set c_form_irreducible (Param p,mat delta, int type) = 
-=======
   for (j,type)@i in complete_indices do
    let f=P[i][Index] then
    c=eval(f,1) in
@@ -291,7 +210,6 @@
   )
 
 set c_form_irreducible (Param p,mat delta, int type) =
->>>>>>> 66e06dc8
 ( let ori_nr_p = orientation_nr(p), P = null_ext_module(real_form(p)) then
   (plus,minus,induced)=character_formula(p,delta) then
   ()=prints("doing plus:");for coeff@q in plus do P+:=coeff*orientation_nr_term(ori_nr_p,q)*recursive_deform(q,delta,1) od then
