--- conflicted
+++ resolved
@@ -431,13 +431,8 @@
 
 set print_extended_character_formula (Param p,[Param] B,mat delta) = void:
    let (I_delta,g,complete_indices,delta_action)=tabulate_indices(B,delta)
-<<<<<<< HEAD
-{   , P=big_KL_P_signed_polynomials(B,delta) then}
-   , P=big_KL_P_polynomials(B,delta) then
-=======
    , P=big_KL_P_signed_polynomials(B,delta) then
 {   , P=big_KL_P_polynomials(B,delta) then}
->>>>>>> a52d6d7d
 
    index=find(complete_indices,(find(B,p),1)) then
    ()=prints("p=", p, new_line,"size of block: ", #B, new_line, "index of p in B: ", find(B,p)) then
@@ -453,19 +448,11 @@
    let c_term=
    if c=1 then 1
     elif c=-1 then s
-<<<<<<< HEAD
-    elif c=0 then (1+s)
-    else error("c\ne 0,\pm 1")
-   fi
-   in
-let        ()=prints("i: ", i, "f: ", f, " c_term:", c_term, " ", B[j]) in
-=======
     elif c=0 then {(1+s)}1
     else error("c\ne 0,\pm 1")
    fi
    in
 {let        ()=prints("i: ", i, "f: ", f, " c_term:", c_term, " ", B[j]) in}
->>>>>>> a52d6d7d
 
    if {c*}f!=0  then data#:= ["(" + j.to_string+ "," + c.to_string + ")" ,prettyPrint(f), prettyPrint(f*c_term),  prettyPrint(f*c_term) + "*"  + B[j].to_string]  fi 
    od;
