<bigMatrices.at
<thetastable.at
<hermitian.at

{implement ParamPol for extended parameters}
ed_verbose:=false
{(P_plus,P_minus,P_ind)=(\sum_i s_ip_i, \sum_j t_jq_j, \sum_k u_kr_k) <->
\sum_i s_iE(p_i,+) + \sum_j t_j E(q_j,-) + \sum_k u_k E(r_k,ind)
}
:ExtParamPol=(ParamPol,ParamPol,ParamPol)

set *(Split s,ExtParamPol (P_plus,P_minus,P_ind))= ExtParamPol: (s*P_plus,s*P_minus,s*P_ind)
set extParamPol(ExtParam E)=ExtParamPol:
 let p=parameter(E) then
 delta=real_form(p).distinguished_involution then
 N=null_module(real_form(p)) then
 F=N+p in
 if not is_fixed(delta,p) then (N,N,F) else
  if sign(E)=1 then (F,N,N) else (N,F,N) fi fi

set extParamPol(Param p,int type)=ExtParamPol:
 let N=null_module(real_form(p)) in
  if type=1 then (N+p,N,N)
  elif type=-1 then (N,N+p,N)
  else (N,N,N+p) fi

set *(Split s,ExtParam E)=s*extParamPol(E)


set +(ExtParamPol (P_plus_1,P_minus_1,P_ind_1),ExtParamPol (P_plus_2,P_minus_2,P_ind_2))=ExtParamPol:(P_plus_1+P_plus_2,P_minus_1+P_minus_2,P_ind_1+P_ind_2)
set -(ExtParamPol (P_plus_1,P_minus_1,P_ind_1),ExtParamPol (P_plus_2,P_minus_2,P_ind_2))=ExtParamPol:(P_plus_1-P_plus_2,P_minus_1-P_minus_2,P_ind_1-P_ind_2)
set +(ExtParamPol P,[ExtParamPol] Q)=let rv=P in for R in Q do rv+:=R od;rv
set +(ExtParamPol P,(Split S,Param p,int type))=ExtParamPol:P+S*extParamPol(p,type)

set display(ExtParamPol (A,B,C))=void:prints("plus:",A,new_line,"minus:",B,new_line,"induced:",C)
set null_ext_module(RealForm G)=ExtParamPol:(null_module(G),null_module(G),null_module(G))
set find ([(int,int)] complete_indices,(int,int) pair)=int:first(#complete_indices,(int i)bool:complete_indices[i]=pair)

set *(ExtParam E,rat r)=
let  (ic,delta,gamma,lambda,theta,g,l,omega,tau,t)=E then
nu=nu(E) then
{gamma_new=((1+theta)*lambda+(1-theta)*(nu*r))/2 in ?}
gamma_new=((1+theta)*(lambda+rho(ic))+(1-theta)*(nu*r))/2 in
(ic,delta,gamma_new,lambda,theta,g,l,omega,tau,t)

set deform_unreduced (Param p, mat delta, int sign) = ExtParamPol:
( let N=null_module(p) in 
  let ()=prints("Computing deform:", p, " sign=", sign) in
  if sign=0 then null_ext_module(real_form(p)) else let
  (B,index)=block(p) then 
  (I_delta,g,complete_indices,delta_action)=tabulate_indices(B,delta) then  
  complete_indices=complete_indices(B,delta) then
  complete_index=find(complete_indices,(index,sign)) then
  nB=complete_index+1 then
  length=length(p) then
  P_mat=principal_minor(calculate_big_P_signed_polynomials_at_minus_one(B,delta,index),nB) then
  remainder=null(nB-1)#1,
  solution=null(nB),
  !opposite_parity=1-length%2, { opposite to that of |length(p)| }
  !on_p = orientation_nr(p)
  in
    for q_ind : nB
    ~do 
        let contrib=remainder[q_ind]*P_mat[q_ind] in {scalar_multiply@([poly],poly)}
        let (ordinary_index_q,)=complete_indices[q_ind] in 
        let q=B[ordinary_index_q] in
      remainder -:= contrib 
    ; 
      if length(q)%2=opposite_parity
      then solution +:=contrib
      fi
    od
        ;null_ext_module(real_form(p))+
        for f@i in solution
    do  let (ordinary_index_q,epsilon_q)=complete_indices[i] then q=B[ordinary_index_q] then
        onr=(-1)^rat_as_int((on_p-orientation_nr(q))/2) then
        term=(1-s)*onr*f*B[ordinary_index_q] in
         if epsilon_q=1 then (term,N,N)
         elif epsilon_q=-1 then (s*term,N,N)
         else (N,N,term) fi 
    od
fi
)

set deform(Param p,mat delta, int type)=ExtParamPol:let (plus,minus,induced)=
deform_unreduced(p,delta,type) in (plus+s*minus,null_module(real_form(p)),induced)

set deform_old (Param p, mat delta, int type) = ExtParamPol:
(
  let ()=if ed_verbose then prints("Computing deform(p,delta,type): p=", p, " type=", type) fi in
  let G=real_form(p) in
  if type=-2 then null_ext_module(G) else let
  N=null_module(G) then
  (B,index_p)=block(p) then
  complete_indices=complete_indices(B,delta) then
  sign_p=type then
  index_p=find(complete_indices,(index_p,sign_p)) then
  l_p=length(p) then
{  P=big_KL_P_polynomials(B,delta) then}
  P_signed=big_KL_P_signed_polynomials(B,delta) then
  Q=big_KL_Q_polynomials(B,delta) in
 { (P_signed,Q)=calculate_big_matrices(B,delta,index_p) in}
{  let ()=prints("calculatad P ",#P ," Q ",#Q) in 
  let ()=prints("index_p=", index_p) in }
  let outer_sum = null_ext_module(G)
  {for loops: I=1,...,index_p  (i,epsilon_I)=complete_indices[I]
              J=I...index_p  (j,epsilon_J)=complete_indices[J]}
  + for I:index_p
    do
      if ed_verbose then prints("I=",I) fi;
      let (i,epsilon_I)=complete_indices[I] then
      ()=if ed_verbose then prints("i=",i, "  epsilon_I=", epsilon_I) fi then

      p_i=B[i] then
      l_i=length(p_i), P_signed_I=P_signed[I]
      , onr=(-1)^rat_as_int((orientation_nr(p)-orientation_nr(p_i))/2)
      , inner_sum=0 in
      if ed_verbose then prints("onr=", onr)  fi;
      for J:index_p-I from I
      do
        if ed_verbose then prints("J=",J) fi;
        let (j,sign_j)=complete_indices[J] then
        l_j=length(B[j]) in
        if is_odd(l_p-l_j)
        then
          let P_IJ= poly: P_signed_I[J]
          , Q_J_index_p= poly: Q[J][index_p]
	  then term= eval(P_IJ,-1) * eval(Q_J_index_p,-1)
          in
          if ed_verbose then prints("   inner term: ", term) fi;
	 inner_sum+:=term
        ; if ed_verbose then prints(" inner_sum is now:", inner_sum) fi
        fi
      od
    ; let contrib = ExtParamPol:
        let term=onr*inner_sum*B[i] in
         if epsilon_I=1 then (term,N,N)
         elif epsilon_I=-1 then (N,term,N)
         else (N,N,term) fi in
    contrib
    od
    in (1-s)*outer_sum
fi
)

set deform (ExtParam E, mat delta) = ExtParamPol:deform(parameter(E), delta, sign(E))

{given extended parameter (p,type) multiply nu(p) by rat r
 uses finalize_extended
}
set change_nu(Param p, rat factor, int type)=ExtParamPol:
let G=real_form(p) then
delta=G.distinguished_involution then
N=null_module(G) then
rv=null_ext_module(G) in
if type=0 then rv:= (N,N,ParamPol:p*factor)
else
let P=finalize_extended(p*factor,delta) in
 for c@q in P do
 let (a,b)=%c in
 if type=1 then  rv+:=(a*q,b*q,N)  else rv+:=(b*q,a*q,N) fi  od fi;rv

{replace ExtParamPol (P_plus,P_minus,P_ind) with [(s_i,c_i,type_i)]}
set %(ExtParamPol P)=[(Split,Param,int)]:
let (P_plus,P_minus,P_ind)=P then
rv=[] in
for c@p in P_plus do rv#:=(c,p,1) od;
for c@p in P_minus do rv#:=(c,p,-1) od;
for c@p in P_ind do rv#:=(c,p,0) od;rv

set recursive_deform (Param p, mat delta, int type_p) = ExtParamPol:
{  assert(is_fixed(delta,p), "Parameter is not fixed");} let
  G=real_form(p) then
  empty=null_ext_module(G) then
  N=null_module(G) in
  if ed_verbose { choose verbose or non-verbose version of the function } then
  rec_fun full_def (Split sc,Param p, int type) ExtParamPol:
    begin
      prints("executing rec_fun with p=",p, " type=", type);
      assert(is_standard(p),"non standard parameter encountered in deformation");
      let acc=empty then
{      ()=prints("acc defined", "  sc=", sc, " p=", p, " type=", type) then}
      at_nu0=ExtParamPol: sc*change_nu(p,0,type) in
{     let ()=prints("at_nu0 (A):", at_nu0) in}
      for factor in reducibility_points(p) ~do 
      acc+:= deform(p*factor,delta, type) od;
      for (k,q,type) in %acc do at_nu0+:=full_def(sc*k,q,type) od;{prints("at_nu0 is now: ");}display(at_nu0);at_nu0
    end
   else
  rec_fun full_def (Split sc,Param p, int type) ExtParamPol:
    begin
      assert(is_standard(p),"non standard parameter encountered in deformation");
      let acc=empty, at_nu0=ExtParamPol: sc*change_nu(p,0,type) in
      for factor in reducibility_points(p) ~do 
      acc+:=deform(p*factor,delta, type) od;
      for (k,q,type_q) in %acc do {prints("full_def:",q);}at_nu0+:=full_def(sc*k,q,type_q) od;at_nu0
    end
  fi  (Split:1,p,type_p)

set full_deform = recursive_deform@(Param,mat,int)

set print_extended_character_formula(Param p,[Param] B,mat delta)=void:
let (I_delta,g,complete_indices,delta_action)=tabulate_indices(B,delta) then
index=find(complete_indices,(find(B,p),1)) then
P=big_KL_P_signed_polynomials(B,delta) in
for i:#complete_indices do
 let f=P[i][index] in
  if #f>0 then prints(complete_indices[i], ": ", stringPoly(f,"q")) fi od

set print_extended_character_formula(Param p,mat delta)=void:print_extended_character_formula(p,block_of(p),delta)


set print_extended_composition_series(Param p,[Param] B,mat delta)=void:
let index=find(B,p) then
(I_delta,g,complete_indices,delta_action)=tabulate_indices(B,delta) then
Q=big_KL_Q_polynomials(B,delta) in
for i:#complete_indices do
 let f=Q[i][index] in
  if #f>0 then prints(complete_indices[i], ": ", stringPoly(f,"q")) fi od

set print_extended_composition_series(Param p,mat delta)=void:print_extended_composition_series(p,block_of(p),delta)

set print_extended_indices([Param] B,mat delta)=void:
let (I_delta,g,complete_indices,delta_action)=tabulate_indices(B,delta) in
prints("|B|=",#B, new_line,"delta-fixed parameters:=",I_delta,new_line, "complete indices=", complete_indices,new_line,"delta_action=",delta_action)


set character_formula (Param p,mat delta) = ExtParamPol:
( let G=p.real_form then
  ()=prints("computing twisted character formula") then
  delta=distinguished_involution(G) then
  (B,index)=block(p) then
  (I_delta,g,complete_indices,delta_action)=tabulate_indices(B,delta) then
  Index=
   if is_fixed(delta,p) then find(complete_indices,(index,1)) else find(complete_indices,(index,0)) fi then
  ori_nr_p = orientation_nr(p) then
  rv=null_ext_module(G) then
  N=null_module(G) then
  ()=prints("computing big_KL_P_signed_polynomials") then
{  P=big_KL_P_signed_polynomials(B,delta) in}
  P=^eval(big_KL_P_signed_polynomials(B,delta),1) in
  for (j,type)@i in complete_indices do		  
   let c=P[i][Index] in
{   c=eval(f,1) in}
   rv +:=
    if type=1 then (c*B[j],N,N)
    elif type=-1 then (N,c*B[j],N)
    else (N,N,c*B[j]) fi od ;rv
  )

set c_form_irreducible (Param p,mat delta, int type,ExtParamPol cf) =
( let ori_nr_p = orientation_nr(p), P = null_ext_module(real_form(p)) then
  (plus,minus,induced)=cf then 
  ()=prints("character formula:");display(plus,minus,induced) then
  ()=for coeff@q in plus do {prints(new_line,coeff,"*",q, new_line,"#done=", #done);}P+:=coeff*orientation_nr_term(ori_nr_p,q)*recursive_deform(q,delta,1) od then
  ()=prints("deforming minus:");for coeff@q in minus do {prints(new_line,coeff,"*",q, new_line,"#done=",#done);}P+:={s*}coeff*orientation_nr_term(ori_nr_p,q)*recursive_deform(q,delta,-1) od then
  ()=for coeff@q in induced do {prints(new_line,coeff,"*",q,new_line, " #done=",#done);}P+:=coeff*orientation_nr_term(ori_nr_p,q)*recursive_deform(q,delta,0) od  in
   {multiply induced terms by (1+s) and replace with plus/minus pair}
   let (P_plus,P_minus,P_ind)=P in
   for c@q in P_ind do (P_plus+:=c*q, P_minus+:=c*q) od ;(P_plus,P_minus,null_module(real_form(p)))
)

set c_form_irreducible (Param p,mat delta, int type) =c_form_irreducible(p,delta,type,character_formula(p,delta))

{set c_form_irreducible (Param p,mat delta, int type) =
( let ori_nr_p = orientation_nr(p), P = null_ext_module(real_form(p)) then
  (plus,minus,induced)=character_formula(p,delta) then
  ()=prints("character formula:");display(plus,minus,induced) then
  ()=prints("deforming plus terms:");for coeff@q in plus do prints(new_line,coeff,"*",q, new_line,"#done=", #done);P+:=coeff*orientation_nr_term(ori_nr_p,q)*recursive_deform(q,delta,1) od then
  ()=prints("deforming minus:");for coeff@q in minus do prints(new_line,coeff,"*",q, new_line,"#done=",#done);P+:={s*}coeff*orientation_nr_term(ori_nr_p,q)*recursive_deform(q,delta,-1) od then
  ()=prints("deforming induced:");for coeff@q in induced do prints(new_line,coeff,"*",q,new_line, " #done=",#done);P+:=coeff*orientation_nr_term(ori_nr_p,q)*recursive_deform(q,delta,0) od  in
   {multiply induced terms by (1+s) and replace with plus/minus pair}
   let (P_plus,P_minus,P_ind)=P in
   for c@q in P_ind do (P_plus+:=c*q, P_minus+:=c*q) od ;(P_plus,P_minus,null_module(real_form(p)))
)
}
{for convenience}
set c_form_irreducible(RealForm G)=c_form_irreducible(trivial(G),G.distinguished_involution,1)

set c_form_irreducible_long (Param p,mat delta, int type) =
(ExtParamPol,[((Split,Param),(ParamPol,ParamPol,ParamPol))],[((Split,Param),(ParamPol,ParamPol,ParamPol))],[((Split,Param),(ParamPol,ParamPol,ParamPol))],ExtParamPol):
( let ori_nr_p = orientation_nr(p), P = null_ext_module(real_form(p)) then
  (plus,minus,induced)=character_formula(p,delta) then
  (plus_terms,minus_terms,induced_terms)=([],[],[]) in let
()=  (for coeff@q in plus do
     let new_term=coeff*orientation_nr_term(ori_nr_p,q)*recursive_deform(q,delta,1) in
     (P+:=new_term,plus_terms#:=((coeff,q),new_term)) od,
  for coeff@q in minus do
     let new_term={s*}coeff*orientation_nr_term(ori_nr_p,q)*recursive_deform(q,delta,-1) in
     (P+:=new_term,minus_terms#:=((coeff,q),new_term)) od,
  for coeff@q in induced do
     let new_term=coeff*orientation_nr_term(ori_nr_p,q)*recursive_deform(q,delta,0) in
     (P+:=new_term,minus_terms#:=((coeff,q),new_term)) od) in
  let    (P_plus,P_minus,P_ind)=P in
  for c@q in P_ind do (P_plus+:=c*q, P_minus+:=c*q) od; ((plus,minus,induced),plus_terms,minus_terms,induced_terms,ExtParamPol:(P_plus,P_minus,null_module(real_form(p))))
)

set print_c_form_irreducible_long(ExtParamPol cf, [((Split,Param),ExtParamPol)] plus,[((Split,Param),ExtParamPol)] minus,[((Split,Param),ExtParamPol)] induced,ExtParamPol answer)=void:
let ()=prints(new_line,new_line,"Character Formula:");
display(cf) then
()=prints(new_line,"plus parts of character formula:") in
for ((w,a),b) in plus do prints(new_line,"Standard Module: ", w,"*",a, new_line, "fully deformed:");display(b) od;
prints(new_line,"minus parts of character formula:");
for ((w,a),b) in minus do prints(new_line,"Standard Module: ", w,"*",a, new_line, "fully deformed:");display(b) od;
prints(new_line,"induced parts of character formula:");
for ((w,a),b) in induced do prints(new_line, "Standard Module: ", w,"*",a, new_line, "fully deformed:");display(b) od;
prints(new_line, "Answer:");display(answer);
let (plus,minus,ind)=answer in prints("modified answer:", plus+s*minus);()

set print_c_form_irreducible_long (Param p,mat delta, int type) =void:
print_c_form_irreducible_long(c_form_irreducible_long(p,delta,type))

set test(Param p, mat delta)=
let d=c_form_irreducible_delta(p) then
(a,b,c)=c_form_irreducible(p,delta,1) then
rv=a+s*b-d in
prints(new_line,"Result:",rv,new_line);(d,(a,b,c), rv)

<<<<<<< HEAD
=======




{ commands for converting from c-form to hermitian-form}
{ compute (lambda+rho) restricted to torus T }

{ lambda\in X^*+rho =>
    one can define a parameter with this lambda, as p=param(x,lambda-rho,0)
  then infinitesimal_character(p)=(1+theta)lambda/2
  which is lambda restricted to T-tilde
  apply this with lambda-rho=0, returns (1+theta)rho/2     (on T-tilde)
  apply this with lambda-rho,   return  (1+theta)lambda/2  (on T-tilde)
  then the sum is (1+theta)(lambda+rho)/2 on T
}
set lambda_plus_rho_res_T(KGBElt x,ratvec lambda) = ratvec:
  (1+involution(x))*(lambda+rho(real_form(x)))/2

{ mu(p) is the value of the lowest K-type of p, evaluated at x(p) }
{ formula: < (1+theta_x)(lambda+rho)/2 , torus_factor(x)+rho^\vee > }
set mu(Param p) = rat:
  lambda_plus_rho_res_T(x(p),lambda(p))*
  (torus_factor(x(p))+rho_check(real_form(p)))

{assumption: theta_x commutes with delta
=> positive real roots are delta-invariant
also no C- roots (this holds if x=x(p) from (finalized) parameter with nu=0)
need number of pairs {alpha,delta(alpha)} for which alpha is positive real
and <alpha,delta(alpha^vee)>=0
this computes the sign of delta acting on Lambda^top(positive real roots)
each orthgonal pair {alpha,delta(alpha)} contributes -1
if <alpha,delta(alpha)>=-1 this contribute 1 by computation in SL(3,R)
 -1 from pair is cancelled by -1 from action on [X_alpha,X_delta(alpha)=X_{alpha+beta}
if delta(alpha)=alpha contributes 1 by reduction to simple case,
note every real-simple root is simple
}
set number_real_orthogonal_pairs(KGBElt x, mat delta)=
let rd=root_datum(x) then
theta=involution(x) in
assert(delta*theta=theta*delta,"Cartan involution does not commute with delta");
assert(no_Cminus_roots(x), "Not defined unless all complex roots are type C+");
let real_roots=real_posroots(rd,theta) then
pairs=[] in
for alpha in real_roots do
 let pairing=delta*alpha*coroot(rd,alpha) in
   assert(pairing=0 or pairing=-1 or pairing=2,"invalid pairing of root and coroot");
   if pairing=0 then pairs#:=alpha fi
  od;rat_as_int(#pairs/2)

{implementing formula from Vogan in email 10/25/16, subject line mu(p)}
set mu(Param p,mat delta)=rat:
assert(nu(p)=null(rank(root_datum(p))),"nu(p) !=0");
let (ic,delta,gamma,lambda,theta,g,l,omega,tau,t)=E(delta,p) then
mu_unextended=mu(p) then
tau_term=(tau*(delta-1)*l)/4 then
dim_term=dim_u_cap_p(x(p)) then
scalar_term=number_real_orthogonal_pairs(x(p),delta)  in
prints("mu_unextended=", mu_unextended,new_line,"dim_term=", dim_term,new_line,"scalar_term=",scalar_term);
mu_unextended+tau_term+scalar_term

{remaining terms copied over from corresponding versions in hermitian.at}
set convert_cform_hermitian (ParamPol P,mat delta)= ParamPol:
  if #P=0 then P { since we cannot select a term for a null polynomial }
  else
    let a_mu = mu(first_param(P),delta)
    in null_module(real_form(P)) +
      for w@p in P do (s^(rat_as_int(mu(p,delta)-a_mu))*w,p) od
  fi

{ ParamPol giving the hermitian form on irreducible p in unequal rank case }
set hermitian_form_irreducible(Param p,mat delta) = ParamPol:
( if hermitian_debug
  then prints("Computing Hermitian form on irreducible (delta): ",p)
  fi
; convert_cform_hermitian(c_form_irreducible_delta(p))
)

{ nice output of hermitian_form_irreducible }
set print_hermitian_form_irreducible(Param p,mat delta) = void:
  pol_format(hermitian_form_irreducible(p,delta))

{ nice output of Hermitian forms on list of parameters }
set print_hermitian_form_irreducible([Param] P,mat delta) = void:
  for p in P
  do prints("");prints("Hermitian form on irreducible: ",p)
  ; print_hermitian_form_irreducible(p,delta)
  od
>>>>>>> 4f1b6143
<|MERGE_RESOLUTION|>--- conflicted
+++ resolved
@@ -47,7 +47,7 @@
 ( let N=null_module(p) in 
   let ()=prints("Computing deform:", p, " sign=", sign) in
   if sign=0 then null_ext_module(real_form(p)) else let
-  (B,index)=block(p) then 
+  (B,index)=singular_block(p) then 
   (I_delta,g,complete_indices,delta_action)=tabulate_indices(B,delta) then  
   complete_indices=complete_indices(B,delta) then
   complete_index=find(complete_indices,(index,sign)) then
@@ -315,94 +315,3 @@
 (a,b,c)=c_form_irreducible(p,delta,1) then
 rv=a+s*b-d in
 prints(new_line,"Result:",rv,new_line);(d,(a,b,c), rv)
-
-<<<<<<< HEAD
-=======
-
-
-
-
-{ commands for converting from c-form to hermitian-form}
-{ compute (lambda+rho) restricted to torus T }
-
-{ lambda\in X^*+rho =>
-    one can define a parameter with this lambda, as p=param(x,lambda-rho,0)
-  then infinitesimal_character(p)=(1+theta)lambda/2
-  which is lambda restricted to T-tilde
-  apply this with lambda-rho=0, returns (1+theta)rho/2     (on T-tilde)
-  apply this with lambda-rho,   return  (1+theta)lambda/2  (on T-tilde)
-  then the sum is (1+theta)(lambda+rho)/2 on T
-}
-set lambda_plus_rho_res_T(KGBElt x,ratvec lambda) = ratvec:
-  (1+involution(x))*(lambda+rho(real_form(x)))/2
-
-{ mu(p) is the value of the lowest K-type of p, evaluated at x(p) }
-{ formula: < (1+theta_x)(lambda+rho)/2 , torus_factor(x)+rho^\vee > }
-set mu(Param p) = rat:
-  lambda_plus_rho_res_T(x(p),lambda(p))*
-  (torus_factor(x(p))+rho_check(real_form(p)))
-
-{assumption: theta_x commutes with delta
-=> positive real roots are delta-invariant
-also no C- roots (this holds if x=x(p) from (finalized) parameter with nu=0)
-need number of pairs {alpha,delta(alpha)} for which alpha is positive real
-and <alpha,delta(alpha^vee)>=0
-this computes the sign of delta acting on Lambda^top(positive real roots)
-each orthgonal pair {alpha,delta(alpha)} contributes -1
-if <alpha,delta(alpha)>=-1 this contribute 1 by computation in SL(3,R)
- -1 from pair is cancelled by -1 from action on [X_alpha,X_delta(alpha)=X_{alpha+beta}
-if delta(alpha)=alpha contributes 1 by reduction to simple case,
-note every real-simple root is simple
-}
-set number_real_orthogonal_pairs(KGBElt x, mat delta)=
-let rd=root_datum(x) then
-theta=involution(x) in
-assert(delta*theta=theta*delta,"Cartan involution does not commute with delta");
-assert(no_Cminus_roots(x), "Not defined unless all complex roots are type C+");
-let real_roots=real_posroots(rd,theta) then
-pairs=[] in
-for alpha in real_roots do
- let pairing=delta*alpha*coroot(rd,alpha) in
-   assert(pairing=0 or pairing=-1 or pairing=2,"invalid pairing of root and coroot");
-   if pairing=0 then pairs#:=alpha fi
-  od;rat_as_int(#pairs/2)
-
-{implementing formula from Vogan in email 10/25/16, subject line mu(p)}
-set mu(Param p,mat delta)=rat:
-assert(nu(p)=null(rank(root_datum(p))),"nu(p) !=0");
-let (ic,delta,gamma,lambda,theta,g,l,omega,tau,t)=E(delta,p) then
-mu_unextended=mu(p) then
-tau_term=(tau*(delta-1)*l)/4 then
-dim_term=dim_u_cap_p(x(p)) then
-scalar_term=number_real_orthogonal_pairs(x(p),delta)  in
-prints("mu_unextended=", mu_unextended,new_line,"dim_term=", dim_term,new_line,"scalar_term=",scalar_term);
-mu_unextended+tau_term+scalar_term
-
-{remaining terms copied over from corresponding versions in hermitian.at}
-set convert_cform_hermitian (ParamPol P,mat delta)= ParamPol:
-  if #P=0 then P { since we cannot select a term for a null polynomial }
-  else
-    let a_mu = mu(first_param(P),delta)
-    in null_module(real_form(P)) +
-      for w@p in P do (s^(rat_as_int(mu(p,delta)-a_mu))*w,p) od
-  fi
-
-{ ParamPol giving the hermitian form on irreducible p in unequal rank case }
-set hermitian_form_irreducible(Param p,mat delta) = ParamPol:
-( if hermitian_debug
-  then prints("Computing Hermitian form on irreducible (delta): ",p)
-  fi
-; convert_cform_hermitian(c_form_irreducible_delta(p))
-)
-
-{ nice output of hermitian_form_irreducible }
-set print_hermitian_form_irreducible(Param p,mat delta) = void:
-  pol_format(hermitian_form_irreducible(p,delta))
-
-{ nice output of Hermitian forms on list of parameters }
-set print_hermitian_form_irreducible([Param] P,mat delta) = void:
-  for p in P
-  do prints("");prints("Hermitian form on irreducible: ",p)
-  ; print_hermitian_form_irreducible(p,delta)
-  od
->>>>>>> 4f1b6143
