<basic.at
<W_reps.at { type |WCell|; |vertex_and_cells| |cell_action@(WCell,WeylElt)|,.. }
<character_tables.at { |smallest_degree_summands| }
<character_table_reps { for |cell_character@(CharadcterTable,WCell,mat) }
<springer_tables.at
<isomorphism_W.at { |permute_character|, |root_permutation@(RootDatum^2)| }

set cells_verbose=false

{ Below, conforming to definition of |WCell| given in W_reps.at, the term
  "cell" will always refer to a structure that includes action matrices. This
  was not so for the built-in functions |W_cells|, not directly used here.
}

{ after generating cells using |vertex_and_W_cells|, single out cell for |p| }
set vertex_and_W_cell(Param p) = (int,WCell):
   let (vertex,cells)=vertex_and_W_cells(p)
   then cell_nr = int:
      let test = contains(vertex)
      in first(#cells,(int i)bool: test(cells[i].labels))
in (vertex,cells[cell_nr])

set W_cell_of(Param p) = WCell: { just the cell that has the vertex for |p| }
   let (,cell) = vertex_and_W_cell(p) in cell

{ with block and cells already computed, this can replace |vertex_and_W_cell| }
set W_cell([Param] block,[WCell] cells, Param p) = (int,WCell):
   let vertex = find(block,p)
   then cell_nr = int:
      let test = contains(vertex)
      in first(#cells,(int i): test(cells[i].labels))
in (vertex,cells[cell_nr])

set W_cell_of(([Param],[WCell],Param) arg) = WCell:
   let (,cell) = W_cell(arg) in cell


{ ----------- cell representations --------------}
{{moved from character_table_reps.at}}

{neglected to take permutation into account}
set cell_characterold (CharacterTable ct,WCell cell) = [int]:
  for w in ct.class_reps do trace(cell_action(cell,w)) od

{. character of representation of W on cell .}
set cell_character_inefficient (CharacterTable ct,WCell cell) = [int]:
   let (valid,P)=root_permutation(ct.root_datum,cell.root_datum) in
   if assert(valid,"RootDatum mismatch in cell_character@(CharacterTable,WCell")
   ; P=id_mat(#P)
   then for w in ct.class_reps do trace(cell_action(cell,w)) od
   else
      if cells_verbose
      then prints
        ("Warning: permutation needed in cell_character@(CharacterTable,WCell)"
	,new_line, P)
      fi
   ; for w in ct.class_reps
     do trace(cell_action(cell,permute(int_mapping(P),w,cell.root_datum)))
     od
   fi


set cell_character_inefficient(CharacterTable ct) = (WCell cell)[int]:
   cell_character_inefficient(ct,cell)
set cell_characters_inefficient (CharacterTable ct,[WCell] cells) = [[int]]:
   for cell in cells do cell_character_inefficient(ct, cell) od

{ use |cell_characters@(WeylClassTable,[WCell])| from W_reps.at }
set cells_table (WeylClassTable Wct,[WCell] cells) = mat:
   matrix_of_inner_products(Wct,cell_characters(Wct,cells))

set cells_table_augmented (WeylClassTable Wct, [WCell] cells) = mat:
  let characters =
    cell_characters(Wct,cells) ## [ Wct.trivial, Wct.sign, Wct.reflection ]
  in matrix_of_inner_products(Wct,characters)

set cell_representation (WeylClassTable Wct,WCell cell) = W_rep:
  ( #cell.graph
  , for i:Wct.root_datum.semisimple_rank
    do unsparse(cell_action(cell,i),#cell.graph) od
  )

{ list of representations defined by an array of cells }
set cell_representations (WeylClassTable Wct,[WCell] cells) = [W_rep]:
  for cell in cells do cell_representation(Wct,cell) od

set special_irreducible (CharacterTable ct, [int] multiplicities) = int:
   let summands = smallest_degree_summands(ct,multiplicities)
in case #summands
   in assert(=multiplicities,"What?"); error("zero character, no special")
   , summands[0]
   else error("non-unique special representation")
   esac

set special_character(CharacterTable ct,[int] cell_character) = int:
   special_irreducible(ct,ct.decompose(cell_character))


{NO need to incorporate the permutation relating ct.root_datum and cell.root_datum}
set special_character_inefficient (CharacterTable ct,WCell cell) = int:
(  let (valid,P) = root_permutation(ct.root_datum,cell.root_datum)
   in assert(valid,"No root system isomorphism")
;  let summands =
     smallest_degree_summands(ct,ct.decompose(cell_character(ct,cell,P)))
in if #summands>1 then error("not unique special representation")
   elif #summands=0 then error("no special summands?")
   else summands[0]
   fi
)

set special_character_inefficient(CharacterTable ct)=(WCell->int):(WCell cell):
   special_character_inefficient(ct,cell)



set #(WCell cell) = int: #cell.labels { should also equal |#cell.graph| }

set parameters([Param] block,WCell cell)=[Param]:
   let (labels,,)=cell in for i in labels do block[i] od

set parameters([Param] block,[WCell] cells)=[Param]:
   for cell in cells do parameters(block,cell) od.##

set parameters([[Param],[WCell]] data)=[Param]:
   for pair in data do parameters(pair) od.##


{ expand and partition set of params into blocks }
set blocks ([Param] params) = [[Param]]:
   let block_list = [[Param],ParamPol]: {second component for quick search } []
in for p in params
   do if for (,P) in block_list do =P[p] od.all
      then let B=block_of(p)
      in block_list := (block_list next block_list:=[])#(B,p.null_module+B)
      fi
   od; for (B,) in block_list do B od

{ W_cells@Param is built-in, returns the number in cell which we ignore here }
set blocks_and_cells([Param] params) = [[Param],[WCell]]:
  for B in blocks(params)
  {caution: b and block_of(b[0]) might not be in the same order (MvL really??) }
  {if not, one can do simpler: |do let (,cell)=W_cells(b[0]) in (b,cell) od| }
  do let cell=W_cells_of(B[0]) in (B,cell) od

set blocks_and_cells (Param p) = [[Param],[WCell]]:
   blocks_and_cells(block_of(p))

{really should be this, since it only returns one block:}
set block_and_cells (Param p) = ([Param],[WCell]):
let bc=blocks_and_cells(p) in
assert(#bc=1,"more than one block?");bc[0]

{ locate a given parameter in structure returned from |blocks_and_cells| }
set find ([[Param],[WCell]] blocks_and_cells, Param p) = (int,int):
for (block,cells)@i in blocks_and_cells
do for cell@j in cells
   do if find(parameters(block,cell),p).>= then return (i,j) fi
   od
od; (minus_1,minus_1)

set cells_given_AV ( SpringerTable st
		   , ComplexNilpotent O
		   , ([Param],[WCell]) (block,cells) ) =
      ([Param],[WCell]):
(  if cells_verbose then prints
      ("size of block: ", #block,new_line, "number or cells: ", #cells)
   fi
; ( block
  , for cell@j in cells
    do if st.ct.special_character_inefficient(cell)=st.springer(O) then [cell] else [] fi
    od.##
  )
)

set parameters_given_AV ( { same arguments as |cells_given_AV| }
  (SpringerTable,ComplexNilpotent,([Param],[WCell])) data) = [Param]:
  data.cells_given_AV.parameters


set push ([Param] params, ratvec gamma) = [Param]:
  for p in params do coherent_family_irr(p,gamma).monomials { zero or one |Param| } od.##

set cell_members_given_descent (RootDatum rd, WCell (,graph,), [int] S) = [int]:
   let target = complement(rd.semisimple_rank,S) { so S is desired ASCENT set? }
in for (tau,)@i in graph.nodes do if tau=target then [i] else [] fi od.##

{given cell, gamma, dim_special, reject the cell
unless #cell>=dim_special and
some parameter p in cell has tau_complement(p)=singular roots on gamma}
set potential_cell(RootDatum rd_int,WCell cell, ratvec gamma, int springer_dim)=bool:
if #cell< springer_dim then prints("dim: ", #cell, " ", springer_dim);false
elif
 let singular_roots=##for alpha@i in rd_int.simple_roots do if =alpha*gamma then [i] else [] fi od in
 let ()=prints("sr: ", singular_roots) in
 let a= any(let (,graph,)=cell in for node in graph.nodes do let (tau,)=node in prints("tau: ",tau);tau=singular_roots od)
 in prints("a=",a);not a then false
else true
fi

{ used in computing weak unipotent packets
  Given blocks_and_cells (at regular infinitesimal character), compute all
  parameters whose special cell representation equals Springer(O), and push the
  results to infinitesimal character |gamma|, which is typically |O_check.H/2|
  and singular. The SpringerTable |st| and ComplexNilpotent |O| are for the
  integral root system; |O| is only used for its Springer representation
}
<<<<<<< HEAD
set parameters_given_AV_infinitesimal_character(SpringerTable st, ComplexNilpotent O,[([Param],[WCell])] blocks_and_cells,ratvec gamma)=
{[(int,int,Param)]: {[(block number, cell number, parameter)]}}
let springer_O= int: st.springer(O) {int} then
springer_dim=dimension(st.ct,springer_O) in
if cells_verbose then
 prints("given AV with infinitesimal character:", gamma, new_line, "O=",O);
 prints("st:", st, " bc:", blocks_and_cells);
 prints("blocks_and_cells:", blocks_and_cells)
fi;
##for (block,cells)@i in blocks_and_cells do
if cells_verbose then prints("doing block ",i , " of size ", #block,new_line, "number of cells: ", #cells) fi;
 ##for cell@j in cells do
 let survivors=[(int,int,Param)]:[] in
 {if cells_verbose then prints("block ",i,"/cell ",j, " of size ", #cell) fi;}
 if #cell< springer_dim
  then prints("dim: ", #cell, " ", springer_dim);[(int,int,Param)]:[]
 elif
   for p in parameters(block,cells[j]) do
    if I_will_survive(p,gamma) then
{      prints("survive:", p, " ", gamma);}
      survivors#:=(i,j,first_param(coherent_family_irr(p,gamma)))
    fi {I_will_survive}
   od {/##for p};
 =#survivors
  then {don't bother checking cell representation} [(int,int,Param)]:[]
 elif
 st.ct.special_character(cell)=springer_O then
    survivors
 else
        [(int,int,Param)]:[]
 fi
 od  {/for cell}
od  {/for block}
=======
set parameters_given_AV_infinitesimal_character \
   ( SpringerTable st
   , ComplexNilpotent O
   , [([Param],[WCell])] blocks_and_cells
   , ratvec gamma
   ) = [int,int,Param]: {[(block number, cell number, parameter)]}
(  let springer_O= int: st.springer(O) {index in |st.ct| of an irrep }
   then springer_dim=dimension(st.ct,springer_O)
in if cells_verbose
   then prints("given AV with infinitesimal character:", gamma, new_line
   	      , "O=",O,new_line
	      ,"Springer table:");
   show(st);
   prints("bc:", #blocks_and_cells)
   fi
;  for (block,cells)@i in blocks_and_cells
   do if cells_verbose
      then prints("doing block ",i , " of size ", #block,new_line
      	   	 , "number of cells: ", #cells)
      fi
   ;  for cell@j in cells
      do let survivors=[(int,int,Param)]:[]
      in
   {if cells_verbose then prints("block ",i,"/cell ",j, " of size ", #cell) fi;}
         if #cell< springer_dim
  	 then prints("dim: ", #cell, " ", springer_dim)
	 ;  [(int,int,Param)]:[]
 	 elif
	    for p in parameters(block,cells[j])
	    do if I_will_survive(p,gamma)
   	       then prints("survive:", p, " ", gamma)
	       ; survivors#:=(i,j,first_param(coherent_family_irr(p,gamma)))
    	       fi {I_will_survive}
   	    od {/##for p}
	 ; {elif} =#survivors
  	 then {don't bother checking cell representation} [(int,int,Param)]:[]
 	 elif st.ct.special_character_inefficient(cell)=springer_O
   	 then survivors
 	 else [(int,int,Param)]:[]
 	 fi
      od.##  {/for cell}
   od.##  {/for block}
)
>>>>>>> f865f65f

{include permutation}
set parameters_given_AV_infinitesimal_character(SpringerTable st, ComplexNilpotent O,[([Param],[WCell])] blocks_and_cells,ratvec gamma,mat permutation)=[(int,int,Param)]: {[(block number, cell number, parameter)]}
let springer_O=st.springer(O)
   then ()=prints("O: ", O)
   then springer_dim=dimension(st.ct,springer_O) in
if cells_verbose
   then  prints("given AV with infinitesimal character:", gamma, new_line, "O=",O, new_line, "with permutation: ", permutation);
 prints("st:", st, " bc:", blocks_and_cells);
 prints("blocks_and_cells:", blocks_and_cells)
fi;
if cells_verbose then prints("given AV/gamma: st: ", st.root_datum, new_line, " O:", O,new_line," gamma:", gamma) fi;
##for (block,cells)@i in blocks_and_cells do
if cells_verbose then prints("doing block ",i , " of size ", #block,new_line, "number of cells: ", #cells) fi;
 ##for cell@j in cells do
 let survivors=[(int,int,Param)]:[] in
 if cells_verbose then prints("block ",i,"/cell ",j, " of size ", #cell) fi;
 if #cell< springer_dim
  then prints("dim: ", #cell, " ", springer_dim);[(int,int,Param)]:[]
 elif
   for p in parameters(block,cells[j]) do
    if I_will_survive(p,gamma)
   then {      prints("survive:", p, " ", gamma);}
      survivors#:=(i,j,first_param(coherent_family_irr(p,gamma)))
    fi {I_will_survive}
   od {/##for p};
 =#survivors
  then {prints("NONE");}{don't bother checking cell representation} [(int,int,Param)]:[]
 elif
 special_character(st.ct,cell,permutation)=springer_O
  then
let c=special_character(st.ct,cell,permutation) in prints("cell character: ",c, " springer_O:", springer_O);
survivors
 else [(int,int,Param)]:[]
 fi
 od  {/for cell}
od  {/for block}

{include precomputed cell characters (but NOT permutation)
mainly used for even orbits in E8}
set parameters_given_AV_infinitesimal_character(
SpringerTable st,
ComplexNilpotent O,
ratvec gamma,
[(([Param],[WCell]),[([int],[int])])]  cell_data
{[Param]: list of parameters in block
 [([int] indices of parameters in cell,[int] character of cell)]
 }
)=
[(int,int,Param)]: {[(block number, cell number, parameter)]}
let springer_O=st.springer(O)
   then ()=if cells_verbose then prints("given AV with infinitesimal character", new_line,"(precomputed cell character): ", gamma, new_line, "O=",O) fi in
if cells_verbose then prints("given AV/gamma: st: ", st.root_datum, new_line, " O:", O,new_line," gamma:", gamma) fi;
##for i:#cell_data do  {i=block number}
 let (parameters_and_cells,cell_characters)=cell_data[i]
   then  (parameters,cells)=parameters_and_cells in
  ##for j:#cell_characters do
   let (cell_param_numbers,cell_character)=cell_characters[j]
   then     ()=if cells_verbose then prints("block ",i,"/cell", j, " of size ",#cell_param_numbers) fi
   then     spec=special_character(st.ct,cell_character) in
    let ()=if cells_verbose then prints("spec: ", spec, " ", "springer_O: ", springer_O) fi in
    if spec=springer_O
   then     ##for k in cell_param_numbers do let p=parameters[k] in if I_will_survive(p,gamma)
   then {   prints("survive:", p, " ", gamma);}
   [(i,j,first_param(coherent_family_irr(p,gamma)))] else [] fi od
  else []
  fi
 od
od
{
MOVED ALL THE REST TO associated_variety_annihlator.at:

{assuming integral infinitesimal character}
set associated_variety_int(SpringerTable st,WCell cell)=ComplexNilpotent:st.springer_inverse_special(st.ct.special_character(cell))
set associated_variety_int(SpringerTable st)=(WCell->ComplexNilpotent):(WCell cell):associated_variety_int(st,cell)
set associated_variety_int(SpringerTable st,Param p)=ComplexNilpotent:associated_variety_int(st,W_cell_of(p))
set associated_variety_int(SpringerTable st)=(Param->ComplexNilpotent):(Param p):associated_variety_int(st,W_cell_of(p))

set associated_variety(SpringerTable st_G,WCell cell)=ComplexNilpotent:
let G=st_G.root_datum
   then ct_G=st_G.ct
   then L=cell.root_datum
   then ct_L=L.character_table
   then index_pi_L=ct_L.special_character(cell)
   then char_L=ct_L.characters[index_pi_L]
   then d_L=ct_L.degrees[index_pi_L]
   then chars_G=
##for i:st_G.ct.n_irreps do
{ let ()=prints("i: ",i, " ",  ct_G.degrees[i], " ", d_L) in }
 if ct_G.degrees[i]=d_L and
  !=ct_L.inner_product(char_L,restrict_character(G,L,ct_G,ct_L,ct_G.characters[i]))
  then  [i] else [] fi
od
then
index_G=chars_G[0] in
st_G.springer_inverse(index_G)

set associated_variety_test(SpringerTable st_G,WCell cell)=
let G=st_G.root_datum
   then ct_G=st_G.ct
   then L=cell.root_datum
   then ct_L=L.character_table
   then index_pi_L=ct_L.special_character(cell)
   then char_L=ct_L.characters[index_pi_L]
   then d_L=ct_L.degrees[index_pi_L]
   then ()=prints("OK") in
(G,L,ct_G,ct_L,index_pi_L,char_L,d_L){
chars_G=
##for i:st_G.ct.n_irreps do
 if ct.degrees[i]=d_L and
  !=ct_L.inner_product(char_L,restrict_character(G,L,ct_G,ct_L,ct.characters[i]))
  then  [i] else [] fi
od
then
()=prints("OK2")
   then {()=prints("chars_G=",chars_G) then}
index_G=chars_G[0] in
st_G.springer_inverse(index_G)
}

set GK_dimension(SpringerTable st,Param p)=int:st.associated_variety_int(p).dim_nilpotent\2
set GK_dimension(SpringerTable st)=(Param->int):(Param p):st.associated_variety_int(p).dim_nilpotent\2

set show([WCell] cells)=void:
for (cell,,)@i in cells do prints(i, " ", cell) od;
for (cell,(,graph),)@i in cells do
prints("// cell #",i, ":");
tabulate(
 for (a,b)@i in graph do
 let arrows=b in
  [i.to_string + "[" + cell[i].to_string + "]" + ":",
  a.to_string,
  "-->",
  let m=if #arrows=0 then 1 else max(for (,y) in arrows do y od) fi  in
if m=1 then (for (x,y) in arrows do x od).to_string else
 (for (x,y) in arrows do (x,y) od).to_string
fi
] od)
  od

{

// cell #14:
0[45]: {1,2} --> 3
1[47]: {1,2} --> 3
2[49]: {2,3} --> 3
3[51]: {1,3} --> 0,1,2


Value: 16
atlas> cells[14]
Value: ([45,47,49,51],[([0,1],[(3,1)]),([0,1],[(3,1)]),([1,2],[(3,1)]),([0,2],[(0,1),(1,1),(2,1)])])
}
}<|MERGE_RESOLUTION|>--- conflicted
+++ resolved
@@ -204,45 +204,10 @@
   and singular. The SpringerTable |st| and ComplexNilpotent |O| are for the
   integral root system; |O| is only used for its Springer representation
 }
-<<<<<<< HEAD
-set parameters_given_AV_infinitesimal_character(SpringerTable st, ComplexNilpotent O,[([Param],[WCell])] blocks_and_cells,ratvec gamma)=
-{[(int,int,Param)]: {[(block number, cell number, parameter)]}}
-let springer_O= int: st.springer(O) {int} then
-springer_dim=dimension(st.ct,springer_O) in
-if cells_verbose then
- prints("given AV with infinitesimal character:", gamma, new_line, "O=",O);
- prints("st:", st, " bc:", blocks_and_cells);
- prints("blocks_and_cells:", blocks_and_cells)
-fi;
-##for (block,cells)@i in blocks_and_cells do
-if cells_verbose then prints("doing block ",i , " of size ", #block,new_line, "number of cells: ", #cells) fi;
- ##for cell@j in cells do
- let survivors=[(int,int,Param)]:[] in
- {if cells_verbose then prints("block ",i,"/cell ",j, " of size ", #cell) fi;}
- if #cell< springer_dim
-  then prints("dim: ", #cell, " ", springer_dim);[(int,int,Param)]:[]
- elif
-   for p in parameters(block,cells[j]) do
-    if I_will_survive(p,gamma) then
-{      prints("survive:", p, " ", gamma);}
-      survivors#:=(i,j,first_param(coherent_family_irr(p,gamma)))
-    fi {I_will_survive}
-   od {/##for p};
- =#survivors
-  then {don't bother checking cell representation} [(int,int,Param)]:[]
- elif
- st.ct.special_character(cell)=springer_O then
-    survivors
- else
-        [(int,int,Param)]:[]
- fi
- od  {/for cell}
-od  {/for block}
-=======
 set parameters_given_AV_infinitesimal_character \
    ( SpringerTable st
    , ComplexNilpotent O
-   , [([Param],[WCell])] blocks_and_cells
+   , [ [Param],[WCell] ] blocks_and_cells
    , ratvec gamma
    ) = [int,int,Param]: {[(block number, cell number, parameter)]}
 (  let springer_O= int: st.springer(O) {index in |st.ct| of an irrep }
@@ -252,7 +217,7 @@
    	      , "O=",O,new_line
 	      ,"Springer table:");
    show(st);
-   prints("bc:", #blocks_and_cells)
+   prints("blocks_and_cells:", blocks_and_cells)
    fi
 ;  for (block,cells)@i in blocks_and_cells
    do if cells_verbose
@@ -260,12 +225,12 @@
       	   	 , "number of cells: ", #cells)
       fi
    ;  for cell@j in cells
-      do let survivors=[(int,int,Param)]:[]
+      do let survivors=[ int,int,Param ]:[]
       in
    {if cells_verbose then prints("block ",i,"/cell ",j, " of size ", #cell) fi;}
          if #cell< springer_dim
   	 then prints("dim: ", #cell, " ", springer_dim)
-	 ;  [(int,int,Param)]:[]
+	 ; []
  	 elif
 	    for p in parameters(block,cells[j])
 	    do if I_will_survive(p,gamma)
@@ -274,15 +239,14 @@
     	       fi {I_will_survive}
    	    od {/##for p}
 	 ; {elif} =#survivors
-  	 then {don't bother checking cell representation} [(int,int,Param)]:[]
+  	 then {don't bother checking cell representation} []
  	 elif st.ct.special_character_inefficient(cell)=springer_O
    	 then survivors
- 	 else [(int,int,Param)]:[]
+ 	 else []
  	 fi
       od.##  {/for cell}
    od.##  {/for block}
 )
->>>>>>> f865f65f
 
 {include permutation}
 set parameters_given_AV_infinitesimal_character(SpringerTable st, ComplexNilpotent O,[([Param],[WCell])] blocks_and_cells,ratvec gamma,mat permutation)=[(int,int,Param)]: {[(block number, cell number, parameter)]}
