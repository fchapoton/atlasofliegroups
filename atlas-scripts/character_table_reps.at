--- conflicted
+++ resolved
@@ -55,9 +55,9 @@
   esac
 
 
-{. smallest k so that pi occurs in S^k(reflection)
- k<=nr_or_posroots with equality iff pi=sign
-.}
+{ the sign representation occurs in S^(nr_of_posroots)(reflection), and
+  this is the maximum necessary exponent to get all irreducibles }
+{. smallest k so that pi occurs in S^k(reflection) .}
 set smallest_degree (CharacterTable ct, [int] character) = int:
   first(ct.root_datum.nr_of_posroots+1
        ,(int k) bool: !=ct.inner(character,ct.sym_power(ct.reflection,k))
@@ -112,6 +112,38 @@
   elif #summands=0 then error("no special summands?") else summands[0]
   fi
 
+{embeddings of Weyl groups, needed for induction}
+
+{requirement: simple roots of L are contained in the (positive) roots of G}
+set embed_simple_reflection(RootDatum L,RootDatum G, int i)=mat:
+assert(find(G.posroots,L.simple_roots[i])>=0,"Simple root for L is not a root for G");
+reflection(G,L.simple_roots[i])
+set embed(RootDatum L,RootDatum G,[int] w)=mat:
+let rv=id_mat(G.rank) in for i in w{~} do rv*:=embed_simple_reflection(L,G,i) od;rv
+set embed(RootDatum L,RootDatum G,WeylElt w)=WeylElt:W_elt(G,embed(L,G,w.word))
+set embed(RootDatum L,RootDatum G)=(WeylElt->WeylElt):(WeylElt w):embed(L,G,w)
+
+{this gives an element of W(Gprime), which is what is needed in the application to induction}
+set embed_simple_reflection(RootDatum L,RootDatum G,RootDatum Lprime,RootDatum Gprime, int i)=
+let (valid_G,P_G)=isomorphism_permutation(G.derived,Gprime.derived) then  {P_G: G->G'}
+(valid_L,P_L)=isomorphism_permutation(L.derived,Lprime.derived) in  {P_L: L'-> L}
+assert(valid_G,"derived subgroups of G,Gprime not isomorphic");
+assert(valid_L,"derived subgroups of L,Lprime not isomorphic");
+let M=embed_simple_reflection(L,G,permutation(P_G)[permutation(P_L)[i]]) {matrix, in W(G)} then
+w=W_elt(G,M) then
+word_G=w.word {in W(G)} then
+word_Gprime=for i in word_G do permutation(P_G)[i] od
+in  W_elt(Gprime,word_Gprime)
+
+{takes a word for W(L) to a matrix for W(Gprime)}
+set embed(RootDatum L,RootDatum G,RootDatum Lprime,RootDatum Gprime,[int] w)=mat:
+let rv=id_mat(Gprime.rank) in for i in w{~} do rv*:=embed_simple_reflection(L,G,Lprime,Gprime,i) od;rv
+
+{w\in W(L) -> W(Gprime)}
+set embed(RootDatum L,RootDatum G,RootDatum Lprime,RootDatum Gprime,WeylElt w)=WeylElt:W_elt(Gprime,embed(L,G,Lprime,Gprime,w.word))
+set embed(RootDatum L,RootDatum G,RootDatum Lprime,RootDatum Gprime)=(WeylElt->WeylElt):(WeylElt w):embed(L,G,Lprime,Gprime,w)
+
+
 set special_character_permuted(CharacterTable ct,mat permutation) =
   (WCell->int):(WCell cell): special_character_permuted(ct,cell,permutation)
 
@@ -158,35 +190,6 @@
 {embeddings of Weyl groups, needed for induction}
 
 {requirement: simple roots of L are contained in the (positive) roots of G}
-<<<<<<< HEAD
-set embed_simple_reflection(RootDatum L,RootDatum G, int i)=mat:
-assert(find(G.posroots,L.simple_roots[i])>=0,"Simple root for L is not a root for G");
-reflection(G,L.simple_roots[i])
-set embed(RootDatum L,RootDatum G,[int] w)=mat:
-let rv=id_mat(G.rank) in for i in w{~} do rv*:=embed_simple_reflection(L,G,i) od;rv
-set embed(RootDatum L,RootDatum G,WeylElt w)=WeylElt:W_elt(G,embed(L,G,w.word))
-set embed(RootDatum L,RootDatum G)=(WeylElt->WeylElt):(WeylElt w):embed(L,G,w)
-
-{this gives an element of W(Gprime), which is what is needed in the application to induction}
-set embed_simple_reflection(RootDatum L,RootDatum G,RootDatum Lprime,RootDatum Gprime, int i)=
-let (valid_G,P_G)=isomorphism_permutation(G.derived,Gprime.derived) then  {P_G: G->G'}
-(valid_L,P_L)=isomorphism_permutation(L.derived,Lprime.derived) in  {P_L: L'-> L}
-assert(valid_G,"derived subgroups of G,Gprime not isomorphic");
-assert(valid_L,"derived subgroups of L,Lprime not isomorphic");
-let M=embed_simple_reflection(L,G,permutation(P_G)[permutation(P_L)[i]]) {matrix, in W(G)} then
-w=W_elt(G,M) then
-word_G=w.word {in W(G)} then
-word_Gprime=for i in word_G do permutation(P_G)[i] od
-in  W_elt(Gprime,word_Gprime)
-
-{takes a word for W(L) to a matrix for W(Gprime)}
-set embed(RootDatum L,RootDatum G,RootDatum Lprime,RootDatum Gprime,[int] w)=mat:
-let rv=id_mat(Gprime.rank) in for i in w{~} do rv*:=embed_simple_reflection(L,G,Lprime,Gprime,i) od;rv
-
-{w\in W(L) -> W(Gprime)}
-set embed(RootDatum L,RootDatum G,RootDatum Lprime,RootDatum Gprime,WeylElt w)=WeylElt:W_elt(Gprime,embed(L,G,Lprime,Gprime,w.word))
-set embed(RootDatum L,RootDatum G,RootDatum Lprime,RootDatum Gprime)=(WeylElt->WeylElt):(WeylElt w):embed(L,G,Lprime,Gprime,w)
-=======
 set embed_simple_reflection(RootDatum L,RootDatum G, int i) = mat:
   assert(find(G.posroots,L.simple_roots[i])>=0
         ,"Simple root for L is not a root for G");
@@ -227,9 +230,12 @@
 set embed (RootDatum L,RootDatum G,RootDatum Lprime,RootDatum Gprime) =
       (WeylElt->WeylElt):
    (WeylElt w) WeylElt: embed(L,G,Lprime,Gprime,w)
->>>>>>> 4983640f
 
 { ------------------- induction ------------------- }
+
+{. promote w in W(Levi) to W(G) }
+{set promote (CharacterTable ct, WeylElt w_L) = WeylElt:
+  W_elt(ct.root_datum, matrix(w_L))}
 
 { all 2^n standard Levis }
 set standard_Levis (RootDatum rd) = [RootDatum]:
@@ -237,7 +243,7 @@
 
 { induction from a Levi factor
 
-  L is and equal rank subgroup of G |pi_L| is a class function on W(L)
+  L is a Levi in G, |pi_L| is a class function on W(L)
   we want to compute the class function pi_G=ind_L^G(pi_L) on W(G)
 
   formula: if C is a conjugacy class for G
@@ -270,9 +276,9 @@
    in for w_L@i in classes_L do
    let j=ct_G.class_index(f(w_L))  {see embed_W note below}
    in
-{   let ()=prints("i=", i, " j=",j, new_line,"sizes_L[i]: ", sizes_L[i], " sizes_G[j]:", sizes_G[j], " pi: ", pi_L[i]) in}
+{   let ()=prints("i=", i, " j=",j, new_line,"sizes_L[i]: ", sizes_L[i], " sizes_G[j]:", sizes_G[j]) in}
    values_G[j] +:= pi_L[i] * (index * sizes_L[i]/sizes_G[j])
-od; values_G.ratvec_as_vec
+   od; values_G.ratvec_as_vec
 
 {for debugging only: character value should be an integer}
 set induce_character_rat (CharacterTable ct_L,CharacterTable ct_G,(WeylElt->WeylElt) f,[int] pi_L) =
@@ -303,7 +309,7 @@
 {requirement: simple roots of L are contained in the (positive) roots of G
  if not this will trigger an assert in embed(L,G,w)
 first version: assume character tables of L,G pre-computed
-}
+} 
 set induce_character(RootDatum L,RootDatum G,CharacterTable ct_L,CharacterTable ct_G,[int] pi_L)=
 let Gprime=ct_G.root_datum_parent then
 Lprime=ct_L.root_datum_parent then
@@ -328,7 +334,7 @@
 induce_character(ct_L,ct_G,f,pi_L)
 
 {Given G,ct_G, and define L in terms of posroots of G
-simple_roots_of_L=[a_0,a_1,...] means that
+roots_of_L=[a_0,a_1,...] means that
 the simple roots of L are [G.posroots[a_0],...
 }
 set induce_character(RootDatum G,CharacterTable ct_G,[int] simple_roots_of_L,[int] pi_L)=
@@ -394,7 +400,7 @@
  should equal the sign character (it it does not, this function fails) }
 
 {the remainder of this file needs attention}
-
+{comment to the end
 
 set Steinberg_character (RootDatum rd) = [int]:
   let ct_G=W_class_table(rd)
@@ -405,7 +411,7 @@
      od
      .sum
   in assert(result=ct_G.sign); result
-{
+
 { ------------ projection on isotypic subspace  ----------- }
 
 { scalar multiple of projection of representation space of |ops| on isotoypic
