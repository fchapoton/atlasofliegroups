<basic.at
<parabolics.at { for type |ComplexLevi| }
<cyclotomic.at { for |product_of_cyclotomic@RatPoly| }
<elliptic_exceptional_table.at
<Levi_class.at
<subalgebra.at { for |Levi_of_w| }
<tabulate.at

{ The purpose of this file is computing the conjugacy classes of W }

set_type ConjugacyClass = (ComplexLevi Levi, WeylElt w)
{ ComplexLevi:(rd,rd_L)
  w is a WeylElt for rd_L (so Levi serves mostly to record full root datum!)
  the simple (co)roots of rd_L are simple (co)roots for rd but of course
  renumbered consecutively starting from 0
}

set embed_simple_indices (ComplexLevi(rd,rd_L)) = [int]:
  let scr=simple_coroots(rd) in
  for alpha@i in simple_roots(rd_L)
  do let j=root_index(rd,alpha) in
     assert(j.>= and j<semisimple_rank(rd) and scr[j]=coroot(rd_L,i)
           ,"roots/coroots of L are not a proper subset of those for G")
  ;  j
  od

set root_datum (ConjugacyClass (L,)) = RootDatum: L.rd

set root_datum_Levi (ConjugacyClass (L,)) = RootDatum: L.rd_Levi

{ promote w from W(Levi) to W(G) }
set promote (WeylElt w, RootDatum rd) = WeylElt: W_elt(rd,matrix(w))
{ alternatively |let map=embed_simple_indices(w.root_datum,rd)
                 in W_elt(rd,for i in w.word od map[i] od)| }

{ promote pair (L,w_L) to element of W }
set promote (ConjugacyClass C) = WeylElt: promote(C.w,C.root_datum)

{ other direction: if w\in W_G preserves L write it
  as a Weyl group element in W_L, assuming w comes from W_L
}
set restrict (WeylElt w,ComplexLevi L) = WeylElt:
  W_elt(L.rd_Levi,matrix(w))

{ apply this to the Levi defined by w }
set restrict (WeylElt w) = (ComplexLevi,WeylElt):
  let (,L)=Levi_of_w(w) then rd_L=(w.root_datum,L) in (rd_L,restrict(w,rd_L))

set order (ConjugacyClass C) = int: order(C.w)



{ is_long(rd,alpha) returns true if and only if the irreducible component of
  rd containing alpha has two root lengths and alpha is long
}

set is_long (RootDatum rd,vec alpha) =bool:
  any(for beta in posroots(rd) do coroot(rd,beta)*alpha>1 and beta!=alpha od)

set is_short(RootDatum rd,vec alpha)=bool: not is_long(rd,alpha)

set is_elliptic_conjugate_F4_special_case (WeylElt x,WeylElt y) = bool:
{ assuming type=F4 (simple) and same char_poly: }
  if order(x)=6 and length(x)=10 {x is either D4 or C3+A1; => y is also }
  else true
  then
    let rd=x.root_datum
    , alpha=kernel(1+matrix(x))[0], beta=kernel(1+matrix(y))[0]
    in is_long(rd,alpha)=is_long(rd,beta)
  fi

set is_elliptic_conjugate (WeylElt x,WeylElt y) = bool:
  assert(x.root_datum=y.root_datum,"Weyl elements are for different root data");
  assert(is_elliptic(x) and is_elliptic(y),"Weyl element is not elliptic");
  char_poly(matrix(x))=char_poly(matrix(y)) and
  (let rd=x.root_datum then (type,)=(%Lie_type(rd))[0] in type !="F" or
   (assert(is_simple(rd), "Sorry can't handle non-simple groups of type F4");
    is_elliptic_conjugate_F4_special_case(x,y)
  ))

set is_conjugate(WeylElt x,WeylElt y) = bool:
   if is_elliptic(x) and is_elliptic(y)
   then is_elliptic_conjugate(x,y) {takes care of F4 special case}
   else let ((,L),(,M))=(Levi_of_w(x),Levi_of_w(y)) in
     is_conjugate(x.root_datum, L,M) and
     char_poly(matrix(x))=char_poly(matrix(y))
   fi
{
assert(x.root_datum=y.root_datum,"Weyl elements are for different root data");
  (type,)=(%Lie_type(L)[0] {for F4 case} in
  if is_conjugate(x.root_datum, L,M) then
    if is_simple(x.root_datum) and type="F" and
       is_elliptic(x) and is_elliptic(y) then is_elliptic_conjugate(
  (type,)=
  if
   is_simple(L) and is_simple
  if is_simple(s.root_datum) then

}

<<<<<<< HEAD
set conjugacy_classes (RootDatum rd) = [ConjugacyClass]:
##for L in Levi_classes(rd)
  do for w in elliptic(L.rd_Levi) do (L,w) od
  od
=======
{. list of conjugacy classes of rd .}
set conjugacy_classes (RootDatum rd) = [ConjugacyClass]:
##for L in Levi_classes(rd) do for w in elliptic(L.rd_Levi) do (L,w) od od
>>>>>>> d0bc8a4b

{. list of conjugacy class representatives of rd .}
set conjugacy_class_reps (RootDatum rd) = [WeylElt]:
##for L in Levi_classes(rd) do for w in elliptic(L.rd_Levi) do promote(L,w) od od

{. given x\in W and list of conjugacy classes, find representative w\in W of its conjugacy class .}
set conjugacy_class_rep (WeylElt x, [ConjugacyClass] classes) = WeylElt:
  promote(classes[first(for C in classes do is_conjugate(x,C.promote) od)])

{. given conjugacy class C give its chosen representative w\in W .}
set conjugacy_class_rep(ConjugacyClass C)=WeylElt:promote(C)

{. given x\in W, [WeylElt] list of representatives,  find representative w of its conjugacy class .}
set conjugacy_class_rep (WeylElt x, [WeylElt] classes) = WeylElt:
  classes[first(for w in classes do is_conjugate(x,w) od)]

{. given x\in W, [ConjugacyClass] classes, find conjugacy class of w .}
set conjugacy_class (WeylElt x, [ConjugacyClass] classes) =ConjugacyClass:
  classes[first(for C in classes do is_conjugate(x,C.promote) od)]

{. find conjugacy class of w\in W (no other data given) .}
set conjugacy_class (WeylElt w) =ConjugacyClass:
  conjugacy_class(w,conjugacy_classes(w.root_datum))

{. find conjugacy class representative of w\in W (no other data given) .}
set conjugacy_class_rep (WeylElt w) =WeylElt:
  conjugacy_class_rep(conjugacy_class(w))

{ test: if j^th conjugacy class is only conjugate to itself }
set test_conjugacy_class([WeylElt] C, int j)= void:
  for Ci@i in C do if is_conjugate(Ci,C[j]) then prints(i, " ", C[i]) fi od

{ test whether all representatives are conjugate to just themselves }
set test_conjugacy_classes([WeylElt] C)= bool:
let test =
  for Ci@i in C
  do let count=sum(for Cj in C do #is_conjugate(Ci,Cj) od) in
    if count!=1 then prints("i ", i, " ", count) fi
  ; count
  od
  in all(#test,(int i)bool: test[i]=1)

{ compute conjugacy class of x as a list of Weyl group elements
  conjugacy_class_extra returns ([WeylElt] conjugators, [WeylElt] class),
  where class is the conjugacy  class as list of elements, and for each i one
  has conjugators[i]*x*conjugators[i]^{-1}=class[i]
}
set conjugacy_class_elements_extra (WeylElt x) = ([WeylElt],[WeylElt]):
  let rd=x.root_datum
  then S=for i:semisimple_rank(rd) do i od
  then words = [[int]:[]], orbit= [x], done=0
  then absent (WeylElt y) = <first(#orbit, (int i)bool:y=orbit[i])
  in
  while done<#orbit
  do
    let w = words[done], a=orbit[done] in
    done+:=1
  ; for i in S
    do let b=i#a#i in
      if absent(b) then ( words #:= i#w, orbit #:= b ) fi
    od
  od; (for w in words do id_W(rd)##w od,orbit)

set conjugacy_class_elements (WeylElt w) = [WeylElt]:
  let (,b)=conjugacy_class_elements_extra(w) in b

{ brute force calculation of size of conjugacy class }
set size_of_conjugacy_class_elementary (WeylElt w) = int:
{ prints("brute force calculation size of conjugacy class  for ", w.root_datum
        , " ", w); }
  #conjugacy_class_elements (w)

set order_of_centralizer_elementary (WeylElt w) = int:
  order_W(w.root_datum)\size_of_conjugacy_class_elementary(w)

{brute force calculation of centralizer of w}
set centralizer_elementary (WeylElt w) = [WeylElt]:
##for x in W(w.root_datum) do if x*w=w*x then [x] else [] fi od

set is_empty(RootDatum rd)=bool:#%Lie_type(rd)=0
set is_torus(RootDatum rd)=bool:is_empty(derived(rd))
set derived(WeylElt w)=WeylElt:id_W(derived(w.root_datum))##w.word

{. order of Cent_W(w) assuming w.root_datum is simple and w is elliptic.}
set order_of_centralizer_elliptic_simple (WeylElt w) = int:
  let rd=w.root_datum in
  if is_torus(rd) then 1
  else assert(is_simple(derived(rd)),"Root Datum is not simple");
    let lt=Lie_type(rd) then (type,rank)=(%lt)[0] in
    if length(w)=semisimple_rank(rd) then {Coxeter} coxeter_number(rd)
    elif matrix(derived(w))=-id_mat(semisimple_rank(rd)) then order_W(rd)
    elif type="B" or type="C" or type="D"
    then order_of_centralizer_elliptic_BCD(w)
    else {type+int_format(rank)="G2" rather than "Lie type 'G2'}
      lookup_elliptic_order(type+rank,char_poly(w))
    fi
  fi

{. order of Cent_W(w) for w elliptic .}
set order_of_centralizer_elliptic (WeylElt w) = int:
  for x in factorize_w(w) do order_of_centralizer_elliptic_simple(x) od.product

{L,M are Levis, w_L in W(L) (usually elliptic), W(M) normalizes L,
 compute order of Cent_{W(M)}(w_L)
}
set order_of_centralizer_elementary(RootDatum M,WeylElt w_L)=int:
let A=matrix(w_L) in
sum(for x in W(M) do let B=matrix(x) in
if A*B=B*A then 1 else 0 fi od)

{w\in W such that w:set of roots to itself
 application: roots=simple roots of Levi
}
set normalizer(RootDatum rd,[vec] roots)=[WeylElt]:
##for w in W(rd) do
 let m=matrix(w) in
 if all(for v in roots do find(roots,m*v)!=-1 od) then [w] else [] fi od

{. order of Cent_W(w) .}
set order_of_centralizer(WeylElt w)=int:
let rd=w.root_datum in
if is_torus(rd) then 1 else
let ((,L),w_L)=restrict(w) then
(,P)=orthogonal_subalgebra(rd,L) then
{(,M)=Levi_of_coweight(rd,rho(L)) then}
(,M)=Levi_of_weight(rd,rho(L)) then
coset_reps=coset_reps(M,P) then
order_cent=order_of_centralizer_elliptic(derived(w_L)) then
norm=normalizer(coset_reps,simple_roots(L)) in
{prints("order_W(P): ", order_W(P));
prints("#normalizing cosets: ",  #norm);
prints("#Cent_W(L): ", order_cent);
prints("order_W(P)*cosets*cent_W(L): ", order_W(P)*#norm*order_cent);
prints("order of W: ", order_W(rd));}
order_W(P)*#norm*order_of_centralizer_elliptic(derived(w_L)) fi

{. number of elements of a conjugacy class .}
set size_of_conjugacy_class (WeylElt w) = int:
  order_W(w.root_datum)\order_of_centralizer(w)
set size_of_conjugacy_class (ConjugacyClass C) = int:
  size_of_conjugacy_class(conjugacy_class_rep(C))
set sizes_of_conjugacy_classes ([WeylElt] S) = [int]:
  for w in S do size_of_conjugacy_class(w) od
set sizes_of_conjugacy_classes ([ConjugacyClass] classes) = [int]:
  for C in classes do size_of_conjugacy_class(C) od
set sizes_of_conjugacy_classes(RootDatum rd) = [int]:
  sizes_of_conjugacy_classes(conjugacy_classes(rd))

<<<<<<< HEAD
{test: sum of sizes of conjugacy class = |W| }

=======
{ test: sum of sizes of conjugacy class = |W| }
>>>>>>> d0bc8a4b
set test_size_of_conjugacy_classes(RootDatum rd) = (int,int):
  let c=conjugacy_classes(rd) in
  (sum(for w in c do  size_of_conjugacy_class(w)  od), order_W(rd))

{test: sizes of conjugacy class as computed by the algorithm
 agrees with sizes computed by brute force .}
set check_size_of_conjugacy_classes (RootDatum rd) = void:
  let classes=conjugacy_classes(rd) in
  for C@i in classes
  do let w=promote(C) in
     prints(new_line,i, " ", w, " ", order(w), " ", length(w), " "
           , size_of_conjugacy_class(w), " "
           , size_of_conjugacy_class_elementary(w))
  od

{. sorting routines for conjugacy classes .}
set sort_by( (ConjugacyClass -> int) f) = ([ConjugacyClass] v) [ConjugacyClass]:
  for index in inv_standardisation(for x in v do f(x) od) do v[index] od
set sort_by( (WeylElt -> int) f)= ([WeylElt] v) [WeylElt]:
  for index in inv_standardisation(for x in v do f(x) od) do v[index] od
set sort_by_order = ([ConjugacyClass] -> [ConjugacyClass]):
  sort_by(order@ConjugacyClass)
set sort_by_order = ([WeylElt] -> [WeylElt]): sort_by(order@WeylElt)

{. print order, length, Levi.}
set print_conjugacy_classes ([WeylElt] C) = void:
  let data=["order","length","Levi"] { column headers }
  # for w in C
    do let (,L)=Levi_of_w(w) in
    [ w.order.to_string, w.length.to_string, L.Lie_type.to_string[9:] ]
    od
  in tabulate(data,"rrr",2," ")

{. print order, length, Levi, size_of_class, cyclotomic polynomial.}
set print_conjugacy_classes_long([WeylElt] C)=void:
  let count=0
  then data=["order","length","Levi","size","cyclotomic"]#
    for w in sort_by_order(C)
    do let (,L)=Levi_of_w(w), size=size_of_conjugacy_class(w)
       , cyclotomics=product_of_cyclotomic(rat_poly(char_poly(w)))
       in count+:=size;
    [int_format(order(w)), int_format(length(w)),to_string(Lie_type(L))[9:]
    ,int_format(size), to_string(cyclotomics)]
    od
  in tabulate(data,"rrrrr",2," ");
  prints(new_line,"sum of sizes of conjugacy classes:", count,new_line
        ,"Order of W: ",order_W(C[0].root_datum))

set print_conjugacy_classes (RootDatum rd) = void:
  print_conjugacy_classes(conjugacy_class_reps(rd))
set print_conjugacy_classes_long (RootDatum rd) = void:
  print_conjugacy_classes_long(conjugacy_class_reps(rd))

{. print elliptic classes only .}
set print_elliptic_conjugacy_classes (RootDatum rd) = void:
  print_conjugacy_classes(sort_by_order(elliptic(rd)))
set print_elliptic_conjugacy_classes_long (RootDatum rd) = void:
  print_conjugacy_classes_long(sort_by_order(elliptic(rd)))

{for debugging}
set debug_data_short(WeylElt w)=(RootDatum,RootDatum,RootDatum):
let ((,L),w_L)=restrict(w) then
(,M)=Levi_of_weight(w.root_datum,rho(L)) then
(,P)=orthogonal_subalgebra(w.root_datum,L) in (L,M,P)

{for debugging}
set debug_data(WeylElt w)=(RootDatum,RootDatum,RootDatum,[WeylElt],int,[WeylElt]):
let ((,L),w_L)=restrict(w) then
(,M)=Levi_of_weight(w.root_datum,rho(L)) then
(,P)=orthogonal_subalgebra(w.root_datum,L) then
coset_reps=coset_reps(M,P) then
order_cent=order_of_centralizer_elliptic(derived(w_L)) then
norm=normalizer(coset_reps,simple_roots(L)) in
(L,M,P,coset_reps,order_cent,norm)

{for debugging}
set debug_data_long(WeylElt w)=void:
let (L,M,P,coset_reps,order_cent,norm)=debug_data(w) in
prints("L=",L," ", order_W(L), new_line
      ,"M=", M," ", order_W(M), new_line
      ,"P=",P," ", order_W(P),new_line
      ,"coset reps=",coset_reps,new_line
      ,"order_cent:",order_cent,new_line
      ,"norm:",norm,new_line
      ,"W(P)*#normalizing_cosets*cent_W(L): "
      , order_W(P)*#norm*order_cent,new_line
      , order_W(w.root_datum)/(order_W(P)*#norm*order_cent))

{. w\in W is conjugate to classes[i] .}
set number (WeylElt w,[WeylElt] classes) = int:
  first(#classes,(int i)bool:is_conjugate(w,classes[i]))

{. w\in W is in conjugate class classes[i] .}
set number(WeylElt w,[ConjugacyClass] classes) = int:
 first(#classes,(int i)bool:is_conjugate(w,conjugacy_class_rep(classes[i])))<|MERGE_RESOLUTION|>--- conflicted
+++ resolved
@@ -98,16 +98,11 @@
 
 }
 
-<<<<<<< HEAD
+{. list of conjugacy classes of rd .}
 set conjugacy_classes (RootDatum rd) = [ConjugacyClass]:
 ##for L in Levi_classes(rd)
   do for w in elliptic(L.rd_Levi) do (L,w) od
   od
-=======
-{. list of conjugacy classes of rd .}
-set conjugacy_classes (RootDatum rd) = [ConjugacyClass]:
-##for L in Levi_classes(rd) do for w in elliptic(L.rd_Levi) do (L,w) od od
->>>>>>> d0bc8a4b
 
 {. list of conjugacy class representatives of rd .}
 set conjugacy_class_reps (RootDatum rd) = [WeylElt]:
@@ -256,12 +251,7 @@
 set sizes_of_conjugacy_classes(RootDatum rd) = [int]:
   sizes_of_conjugacy_classes(conjugacy_classes(rd))
 
-<<<<<<< HEAD
-{test: sum of sizes of conjugacy class = |W| }
-
-=======
 { test: sum of sizes of conjugacy class = |W| }
->>>>>>> d0bc8a4b
 set test_size_of_conjugacy_classes(RootDatum rd) = (int,int):
   let c=conjugacy_classes(rd) in
   (sum(for w in c do  size_of_conjugacy_class(w)  od), order_W(rd))
