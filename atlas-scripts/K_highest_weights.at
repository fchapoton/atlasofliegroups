{! Functions involving K-types (final tempered limit parameters) and
   K-highest weights.
   The main reference is Vogan, "Branching to a Maximal Compact Subgroup"
     [KHatHowe].
   See also the notes on "K-types in atlas" in the Dropbox.

   The main functions are:

1) highest_weights: Given a K_type tau=(x,lambda), find all K-highest weights
   corresponding to the K_#-types in the restriction of tau.

(x,lambda) -> {(,x_K,mu)} multivalued; find one value (,x_K,mu), then
   take the R(K)-orbit <-> |R(K)/R(K,mu)| K-highest weights. Here R(K,mu) is
   the stabilizer of mu in the R-group R(K) of K.

Algorithm:

i) If G is relatively split, Cartan is (relatively) split, all roots in the
   tau-invariant, this is the "G-spherical" case of KHatHowe, Section 8.

ii) If p is final standard limit tempered, it has a unique LKT,
    use theta_stable_data (see induction.at) to write p as cohomologically
    induced from a relatively split L.

iii.) Apply ii) to all terms of finalize(p.at_nu_0).


2) K_types: Given a KHighestWeight mu=(,x,kappa), find all K_types containing
   the corresponding K_#-type.

   (,x_K,mu) -> {tau=(x,lambda)} multivalued; find $\theta$-stable data
   (Q=LU,p_L=(x_L,lambda_L,0)) for one K-type tau first, then
   compute all (L-spherical) $(L\cap K)$-types p_L'=(x_L,lambda_L')
   with the same infinitesimal character. There will be
   |R(K,mu)| of them.

Algorithm:

   This is the Vogan algorithm, version in [KHatHowe] Section 13, a
   slight modification of Vogan's Big Green Book Prop. 5.3.3.

   Given (,x_K,mu), compute mu+2rho_K(x_K), choose positive chamber for G,
   -> mu_0=mu+2rho_K(x_K)-rho; project on the given dominant Weyl chamber -> xi;
   then the simple roots contributing to difference between xi and
   mu_0 determine the $\theta$-stable parabolic Q=LU that is
   part of the $\theta$-stable data for tau=(x,lambda). The parameter for
   (relatively split) L is obtained from xi by a $\rho$-shift.
!}

<W_K.at { |R_K_dom|, |R_K_dom_mu| }
<induction.at
<representations.at
<center.at { for |Z_2@RealForm| }

set LKT_verbose=false
{ see K.at: K-types as final tempered limit parameters
  (x,lambda) <-> representations of K
  K_highest_weights.at: KHighestWeights (,x,mu) <-> representations of K_#
}
{ KHighestWeight: mu    K_types tau
  see KHatHowe Section 4, especially Theorem 4.10
  notation:
    KHatHowe   Atlas
      T_{f0}    T_K0
      T_f       T_K=H^\delta
      T_fl      T_{K,large}

   R(K)=|K/K_#|=|T_{K,large}/T_K|

   given mu a character of T_K

   T_K \subset T_K(\mu) \subset T_{K,large}
   |-----a-------|--------b-------|
   ab=|R(K)|
   a=|R(K,mu)|,  b=|R(K)/R(K,mu)|
   software: R(K)=R_K_dom(x)
             R(K,mu)=R_K_dom(mu)

   {mu_i|i=1,...,b} characters of T_K  <->
     {\tilde\mu_j|j=1,...,a} irreps of T_{K,large}

   {mu_i}= orbit of R(K) acting acting on mu=mu_1, stabilizer is R(K,mu)
   {\tilde\mu_j|j=1,...,a} irreducible representations of T_{K,large}

   mu_i -> Ind_{T_K}^{T_{K,large}})(mu_i)= \sum_{j=1}^a \tilde\mu_j
   \tilde\mu_j -> Res^{T_{K,large}}_{T_K}(\tilde\mu_j)=\sum_{i=1}^a\mu_i

   mu_i -> a choices of extension to T_K(mu_i)
     -> induce irreducibly to T_{K,large}
     each mu_i (i=1,...,a) -> same set of \tilde\mu_j (j=1,...,b)
   dim(\tilde\mu_j)=|R(K)/R(K,mu)|
   mu_i -> tau(mu_i) irreducible of K_#,
      dimension given by Weyl dimension formula
   \tilde\mu_j -> \tau(\tilde\mu_j) irreducible of K
   dim(\tau(\tilde\mu_j))=dim(\tau(\mu_j))*b=dim(\tau(\mu_j))|R(K)/R(K,mu_j)|
     (See Theorem 4.10(1))
}

{. Equality of KHighestWeights; (,x,mu)=(,x',mu') iff x=x', and mu and mu'
   differ by (1-theta)X^* or compact Weyl group action. .}
<<<<<<< HEAD
set = (KHighestWeight ((),x,mu), KHighestWeight ((),y,tau)) = bool:
=======
set = (KHighestWeight(,x,mu), KHighestWeight(,y,tau)) = bool:
>>>>>>> 0325a3d7
  real_form(x)=real_form(y) and
  x=y and
  ( let  K_0=K_0(x)
    , mu_1=project_K(x,mu)   {element of X^*(T_{K_0})}
    , tau_1=project_K(x,tau) {element of X^*(T_{K_0})}
    then (w_K_0,mu_2)=from_dominant(K_0,mu_1)
    in mu_2=dominant(K_0,tau_1) and
  { lift action of w up to H, and then compare projection of
    w\mu and \tau to X^*(H^\delta)=X^*/(1-delta)X^* }
    ( let w=lift_action(w_K_0,x) then mu_3=w*mu, tau_3=w*tau in
      if LKT_verbose
      then prints("w:", w);
	   prints("mu: ", mu, " tau :", tau);
	   prints("mu_1: ", mu_1, " tau_1 :", tau_1);
	   prints("mu_2: ", mu_2, " tau_2 :", mu_2);
	   prints("mu_3: ", mu_3, " tau_3 :", tau_3)
      fi
    ; in_lattice((1-involution(cross(w,x))),mu_3-tau_3)
    )
  )

{. List of LKTs (as final tempered limit parameters) of a module given by a
   parameter. .}
set LKTs (Param p) = [K_Type]:
  for q in monomials(finalize(p.at_nu_0)) do K_type(q) od

{. LKT of module given by a parameter, if it is unique
  (otherwise error message) .}
set LKT (Param p) = K_Type:
  let lkts=LKTs(p) in assert(#lkts=1,"More than one LKT; use LKTs"); lkts[0]


<<<<<<< HEAD
{. Replace a pair (x,v) defining a K-type by the unique standard, final,
   nonzero parameter for this K-type. .}
set k_type(KGBElt x,ratvec v) = LKT(parameter(x,v))
=======
{. Replace a K-type mu by its unique standard, final, nonzero parameter .}
set k_type(K_Type mu) = K_Type: LKT(parameter(mu))
>>>>>>> 0325a3d7

{. Equivalence (actually: equality) of K-types. .}
set equivalent (K_Type mu,K_Type tau)=bool:
   equivalent(parameter(mu),parameter(tau))


{---------------- map from K_types to KHighestWeights ----------------}


{. Test if parameter p for G is G-spherical: G must be rel. split, all roots
   in tau(p). .}
set is_split_spherical(Param p)=bool:
  assert(is_final(p), "parameter is not final");
  is_relatively_split(real_form(p)) and
  #x(p) = KGB_size(real_form(p))-1 and
  all(for alpha_check in simple_coroots(root_datum(p))
      do is_even(rat_as_int( (lambda(p)-rho(root_datum(p))) *alpha_check))
      od)

{. Test if a K-type is G-spherical: must be LKT of G-spherical p. .}
set is_split_spherical(K_Type p)=bool:
   is_split_spherical(parameter(p))

{. Highest weight of a G-spherical K-type (necessarily unique). .}
set highest_weight_split_spherical(K_Type p)=KHighestWeight:
  assert(is_split_spherical(p), "p is not a spherical rep of a split group");
  let x=x(p) then x_K=
   assert(strong_map_into_distinguished_fiber(x)=KGB(p.real_form,0),
   "Wrong result of strong_map_into_distinguished_fiber"); KGB(p.real_form,0)
  then rd=root_datum(p)
  then i_rd=root_datum_from_positive(imaginary_sys(x_K))
  then fw=fundamental_weights(i_rd), mu=ratvec:lambda(p)-rho(rd)
  in { prints("mu=", mu); }
  for alpha_check@i in simple_coroots(i_rd) do mu-:=mu*alpha_check*fw[i] od;
{ prints("mu modified=", mu); }
  assert(all(for alpha_check in simple_coroots(i_rd) do mu*alpha_check=0 od)
        ,"error, mu isn't orthogonal to all roots");
  k_highest_weight(KGB(real_form(x),0),ratvec_as_vec(mu))

{. Highest weight of LKT of a G-spherical parameter (is unique). .}
set highest_weight_split_spherical (Param p) = KHighestWeight:
  highest_weight_split_spherical(K_type(p.at_nu_0))

{. Highest weight of LKT of G-spherical K-type w.r.t. x_K (is unique). .}
set highest_weight_split_spherical (K_Type p,KGBElt x_K) = KHighestWeight:
  let (,x,mu)=highest_weight_split_spherical(p) in
  k_highest_weight(move_weight((x,mu),x_K))

{. Highest weight of LKT of a G-spherical parameter w.r.t. x_K (is unique). .}
set highest_weight_split_spherical (Param p,KGBElt x_K) = KHighestWeight:
<<<<<<< HEAD
  let (,x,mu)=highest_weight_split_spherical(p) in
  move_weight(((),x,mu),x_K)
=======
  move_weight(highest_weight_split_spherical(p),x_K)
>>>>>>> 0325a3d7

{. This function returns just ONE KHighestWeight of a K-type
  (auxiliary function). .}
set highest_weight_one (K_Type p) = KHighestWeight:
(  assert(is_semifinal(parameter(p)),"parameter has singular real parity roots")
;  p:=p.to_no_Cminus
;  let (Q,pL)=theta_stable_data(parameter(p))
   then (,x_L,mu_L)=highest_weight_split_spherical(pL)
   then x_G=x_min(Q)
   then mu_G=mu_L+two_rho_u_cap_s(Q,x_G)
{ need version of 2*rho_u_cap_s(Q) which is integral, see thetastable.at}
{ this might be a ratvec, denominator 1/2, by restriction it defines a
  character  of T_{K_0}
  need to replace mu_G\in 1/2X^*theta with mu_G_integral\in X^*
  so that restriction takes mu_G_integral to mu_G restricted to T_{K_0}
}
{ then ()=prints("mu_L:",mu_L,new_line, " mu_G", mu_G, new_line,
     "2*rho_u_cap_s(Q)", 2*rho_u_cap_s(Q,x_G), new_line,
     "two_rho_u_cap_s", two_rho_u_cap_s(Q,x_G)) }
<<<<<<< HEAD
   in ((),x_G,mu_G)
=======
   in k_highest_weight(x_G,mu_G)
>>>>>>> 0325a3d7
)

{. ONE KHighestWeight of a K-type w.r.t. x_K (auxiliary function). .}
set highest_weight_one (K_Type p,KGBElt x_K) = KHighestWeight:
  move_weight(highest_weight_one(p),x_K)

{. All highest weights of a K-type; R-group acts on one KHighestWeight of
   previous function (number of terms is |R(K)/R(K,mu)|). .}
set highest_weights (K_Type p) = [KHighestWeight]:
  R_K_dom_mu_orbit(highest_weight_one(p))

{. All highest weights of a K-type w.r.t. x_K. .}
set highest_weights (K_Type p,KGBElt x_K) = [KHighestWeight]:
  for mu in highest_weights(p) do move_weight(mu,x_K) od

{. List of all highest weights of all LKTs of a parameter. .}
set highest_weights (Param p) = [KHighestWeight]:
  let result=[KHighestWeight]: [] in
  for q in LKTs(p) do result##:=highest_weights(q) od;
  result

{. List of all highest weights of all LKTs of a parameter w.r.t. x_K. .}
set highest_weights (Param p,KGBElt x_K) = [KHighestWeight]:
<<<<<<< HEAD
  for (,x,mu) in highest_weights(p) do move_weight(((),x,mu),x_K) od
=======
  for khwt in highest_weights(p) do move_weight(khwt,x_K) od
>>>>>>> 0325a3d7

{. Unique highest weight of a K-type (or error if not unique). .}
set highest_weight (K_Type p) = KHighestWeight:
  let hwts=highest_weights(p) in
  assert(#hwts=1,"highest weight it not unique, use highest_weights instead");
  hwts[0]

{. Unique highest weight of a K-type w.r.t. x_K (or error if not unique). .}
set highest_weight (K_Type p,KGBElt x_K) = KHighestWeight:
  let hwts=highest_weights(p,x_K) in
  assert(#hwts=1,"highest weight it not unique, use highest_weights instead");
  hwts[0]

{. Unique highest weight of (unique) LKT of a parameter
  (or error if not unique). .}
set highest_weight (Param p) = KHighestWeight:
  let hws=highest_weights(p) in
  assert(#hws=1,"highest weight it not unique, use highest_weights instead");
  hws[0]




{ -----------------KHighestWeight to K_types------------------ }

{ -----------------------Vogan algorithm--------------------- }



{function called by project_on_dominant_cone}
{. (Auxiliary function) .}
set centralizer(KGBElt x,ratvec v) = (KGBElt,RootDatum):
  assert(v*involution(x)=v, "v is not theta-stable");
  let rd=root_datum(x)
  then roots = columns_with((vec alpha): =alpha*v, posroots(rd))
  then coroots = rank(rd) # for alpha in roots do coroot(rd,alpha) od
  then subrd = root_datum_from_positive(roots,coroots)
  in (KGB_elt(subrd,involution(x),torus_factor(x)),subrd)

{function called by project_on_dominant_cone}
{. (Auxiliary function) .}
set find_nci_root (KGBElt x,ratvec tau) = int:
  let rd=root_datum(x)
  then sr=simple_roots(rd), scr=simple_coroots(rd),ssr=semisimple_rank(rd)
  then j= first(ssr, (int i)bool:
                     scr[i]*tau<0 and is_noncompact_imaginary(x)(sr[i]) )
  in if j>=0 then j
  else j:=
    first(ssr
         , (int i)bool:
            scr[i]*tau<0 and
            is_complex(i,x) and {<alpha,theta(alpha^vee)>=-1}
            scr[i]*involution(x)*sr[i] = -1 and
            is_noncompact(x)( (1+involution(x))*sr[i] ) { this is a root because alpha and theta(alpha) generate a subsystem of type A_2, so their sum is a root }
         )
  ; prints("j=",j);assert(>=j,"error in find_nci_root")
  ; root_index(rd,sr[j]+involution(x)*sr[j])
  fi

{((),x,mu) is a KHighestWeight (see top of this file)
 x in the distinguished fiber, theta_x=delta
 mu\in X^*, viewed modulo (1-delta)X^*
in (X^*)^delta project it to X^*(T_K0) where T_K0=identity component of H^delta}
{(x,mu) equivalent to (wx,w\mu) so WLOG mu is G-dominant}

{ sum of the roots of K as an element of (X^*)^delta\otimes Q
  (it can be half-integral)
  x is assumed to be in the distinguished fiber, defining K
  in particular alpha complex posroot implies theta(alpha) is a posroot too
  tworho_K(x)\in X^* and tworho_K_fixed(x)\in 1/2(X^*)^delta map
  to same element 2*rho_K(x) in X^*(T_{K_0})
}

{. Sum of the roots of K as an element of $(X^*)^{\delta}\otimes\mathbb Q$
(this may be half-integral); x must be in the distinguished fiber. .}
set tworho_K (KGBElt x) = ratvec:
( if not in_distinguished_fiber(x)
  then prints("Warning: x is not in distinguished fiber") fi
; let G=real_form(x) in sum(compact_posroots(x)) + sum(complex_posroots(x))/2
)

<<<<<<< HEAD
{. Vogan algorithm to project KHighestWeight ((),x,mu) on dominant cone; returns
=======
{. Vogan algorithm to project k_highest_weight(x,mu) on dominant cone; returns
>>>>>>> 0325a3d7
   (x',mu+2rho_K(x)-rho,tau) with tau dominant and x' corresponding to the new
   Weyl chamber. .}
set project_on_dominant_cone (KGBElt x, ratvec mu) = (KGBElt,ratvec,ratvec):
{ let ()=prints("project_on_dominant_cone with x=", x, " mu=", mu) in }
  let rd=root_datum(x)
  then (w,mu_1) = from_dominant
      (rd,mu:=(1+involution(x))*mu/2) { make |mu| zero on the split part of h }
  then x_1=cross(inverse(w),x)
{ then ()=prints("mu:", mu); prints("x: ", x); prints("mu_1:", mu_1);
  prints("x_1: ", x_1)
}
{ Note: tworho_K (x) (above) is in (\h^*)^theta,
  while rho_K(x) is in \t^*, need the former
}
  then mu_2=mu_1+tworho_K (x_1)
{ then ()=prints("mu_2:", mu_2); }
  then y=chamber(rd,mu_2)
  then mu_3=mu_2-y*rho(rd), y1=y.inverse
{ then ()=prints("mu_3=", mu_3) }
  then
    rec_fun f(KGBElt x, ratvec mu_3_orig,ratvec tau) = (KGBElt,ratvec,ratvec):
      let rd_x=root_datum(x) in { may differ from |rd| in the recursion }
{     prints();prints("f with: ", x, " ", real_form(x), " tau= ", tau);
      prints("rd:", rd);
      prints("tau=",tau);
      prints("x=",x, "on real form:", real_form(x))
}
      if is_dominant(rd,tau)
      then {return this triple:}
        ( cross(y1,x_1), y1*mu_3, tau)
      else
         let j=find_nci_root(x,tau)
{        then ()=prints("got root: ", j, ", ", posroots(rd_x)[j]) }
{        then ()=prints("beta=", posroots(rd_x)[j]) }
         then new_tau=tau-poscoroots(rd_x)[j]*tau*posroots(rd_x)[j]/2
{        then ()=prints("new_tau=",new_tau)}
         then (sub_x,)=centralizer(x,poscoroots(rd_x)[j])
         in f(sub_x,mu_3_orig,new_tau)
       fi
   in f(cross(y1,x_1),mu_3,y1*mu_3)

{. Vogan algorithm; previous function in case mu is given as a vec,
  rather than ratvec. .}
set project_on_dominant_cone (KGBElt x, vec mu) = (KGBElt,ratvec,ratvec):
  project_on_dominant_cone(x,ratvec:mu)

{ possibly multivalued, coming from G-spherical case }

{ This function is the same as basis_lambda_differential_0 in all_parameters.at
   List of weights representative of a set of generators of the elementary
   2-group ker(1+theta(x))/im(1-theta(x)).
characters_order_2@KGBElt
returns [v_0,...,v_k], v_i\in X^*,
the characters of H^{theta_x} with differential 0
are \sum a_i v_i with a_i=0,1 (or [] -> [0,...,0])
}

{. (Auxiliary function) .}
set characters_order_2 (KGBElt x) = [vec]:
   let theta=involution(x) then K=kernel(1+theta)
   then (A,v)=adapted_basis(in_lattice_basis(K,1-theta)) then B=K*A
{prints("K=",K);
prints("A=",A);
prints("v=",v);
prints ("B=",B);}
   in ## for f@i in v do if f=2 then [B[i]] else [] fi od

{. All G-spherical K-types with same differential as given one. .}
set all_G_spherical_same_differential (K_Type p) = [K_Type]:
{ assert(is_split_spherical(p),
         "parameter is not spherical for a (relatively) split group"); }
let chars=characters_order_2(x(p)) then
coeffs=generate_all_binary(#chars) then
scr=simple_coroots(root_datum(p)) then
Z_2=Z_2(real_form(p)) then
result=[K_Type]:[] in
 for v in coeffs do
 let mu=vec:null(rank(root_datum(x(p)))) in
  for j:#v do mu+:=v[j]*chars[j] od;
  if all(for alpha_check in scr do is_even(alpha_check*mu) od) and
  all(for h in Z_2 do is_even(mu*h) od)
  then result#:=(x(p),lambda(p)+mu)
  fi od;result

{. All G-spherical K-types with same differential as the LKT of parameter p. .}
set all_G_spherical_same_differential (Param p) = [K_Type]:
  all_G_spherical_same_differential(K_type(p.at_nu_0))

{ see KHatHowe, end of Section 13
  mu-> phi=lambda-mu_2-2rho_c+rho
    (=lambda-mu_3_orig from project_on_dominant_cone)
 write phi is a non-negative rational combination of simple roots
 the simple roots with strictly positive coefficient give the Levi factor L,
 and q=l+u is the corresponding standard parabolic
}

{. Parabolic attached to KHighestWeight by Vogan algorithm. .}
<<<<<<< HEAD
set parabolic_LKT (KHighestWeight ((),x,mu)) = Parabolic:
=======
set parabolic_LKT (KHighestWeight(,x,mu)) = Parabolic:
>>>>>>> 0325a3d7
  let rd=root_datum(x), (y,mu_3_orig,lambda) = project_on_dominant_cone(x,mu)
  then diff=lambda-mu_3_orig
  then S= list(semisimple_rank(rd), (int i): fundamental_coweight(rd,i)*diff>0)
  in Parabolic:(S,y)

{ go from KHighestWeight mu to K_types [K_Type]  mu -> [p_1,...,p_r]
  multivalued: highest_weight(p_i)=mu
 algorithm:
 1) G-spherical case: mu\in X^*/(1-delta)X^*, satisfying <mu,\alpha^\vee>=0
    for all alpha in Delta(G,T_{K_0})
See KHatHowe, Section 15
}

{. (Auxiliary function) .}
set make_strongly_dominant (KHighestWeight mu,KGBElt x_Q) = KHighestWeight:
<<<<<<< HEAD
  let (,x,tau)=mu then w=cross_divide(x_Q,x) in ((),cross(w,x),w*tau)

set make_strongly_dominant (KHighestWeight ((),x,v))=
   let (mu,w,y,b)=make_strongly_dominant (x,v) in
=======
  let (,x,tau)=mu then w=cross_divide(x_Q,x) in
  k_highest_weight(cross(w,x),w*tau)

set make_strongly_dominant (KHighestWeight(,x,v))=
   let (mu,w,y,b)=make_strongly_dominant(x,v) in
>>>>>>> 0325a3d7
   (k_highest_weight(mu),w,y,b)

{ this function takes KHighestWeight mu -> |R(K,mu)| K_types,
  see top of this file
  first replace mu with strongly dominant mu in same R_K_dom_mu orbit
}
{. All K_types with the same KHighestWeight. .}
<<<<<<< HEAD
set K_types (KHighestWeight mu_in)= [K_Type]:
  let (,x,v)=mu_in then G=real_form(x) in
=======
set K_types (KHighestWeight(,x,v):mu_in)= [K_Type]:
  let G=real_form(x) in
>>>>>>> 0325a3d7
  let mu=move_weight(mu_in,KGB(G,0)) in
  let (mu,,,)=make_strongly_dominant(mu) in
  let  Q=parabolic_LKT(mu)  {Q is theta-stable}
  in
  assert(is_parabolic_theta_stable(Q), "Q is not theta stable");
  let x_Q=x_min(Q)
<<<<<<< HEAD
  then ((),x,tau) = mu:=make_strongly_dominant(mu,x_Q)
=======
  then (,x,tau) = mu:=make_strongly_dominant(mu,x_Q)
>>>>>>> 0325a3d7
  , L=Levi(Q)
  then { L is relatively split }
  ()=if LKT_verbose then
     prints("Q=", Q);
     prints("mu:", mu);
     prints("L=", L);
     prints("two_rho_u_cap_s(Q)", two_rho_u_cap_s(Q,x));
     prints("rho_l(Q)", rho_l(Q));
     prints("tau: ", tau);
     prints("arg:", tau-two_rho_u_cap_s(Q,x)+rho_l(Q)) fi then
  ()=assert(is_relatively_split(L),"L is not relatively split") then
  pL=monomials(finalize(parameter(KGB(L,#KGB(L)-1),
	                tau-two_rho_u_cap_s(Q,x)+rho_l(Q), null(rank(L)))))
  then
  ()=if LKT_verbose then
     prints("pL:", pL);
     prints("Q=:", Q) fi then
     result=[K_Type]:[]
  in  assert(#pL=1,"finalized parameter has more than one term");
  let all_pL=all_G_spherical_same_differential(pL[0]) in
  for qL in all_pL
  do  let ()=if LKT_verbose then prints("qL:", qL) fi then
     ind=monomials(theta_induce_standard(parameter(qL),real_form(x))) in
{    let ()=prints("induced:", ind) in}
    assert(#ind=1,"induced has more than one term");
    result#:=K_type(ind[0])
  od; result

{. K_type with given KHighestWeight if unique (otherwise error). .}
<<<<<<< HEAD
set K_type (KHighestWeight((),x,mu)) = K_Type:
  let ktypes=K_types((),x,mu) in
=======
set K_type (KHighestWeight khwt) = K_Type:
  let ktypes=K_types(khwt) in
>>>>>>> 0325a3d7
  assert(#ktypes=1,
      ##["more than one K-type maps to this KHighestWeight;", new_line,
       "use K_types to get them all"]);
  ktypes[0]

{-----------------KHighestWeight to K0_param --------------------------}

{. Parameter for (the RealForm K_0) of the K_0-type with highest weight
   (the restriction of) KHighestWeight mu. .}
<<<<<<< HEAD
set K0_param_from_highest_weight (KHighestWeight((),x,mu)) = Param:
=======
set K0_param_from_highest_weight (KHighestWeight(,x,mu)) = Param:
>>>>>>> 0325a3d7
  finite_dimensional(K_0(x),project_K(real_form(x),mu))

{ dimension of KHighestWeight=dimension of representation of K_#
                             =dimension of representation of K_0,
			        given by Weyl dimension formula }

{. Dimension of the K_#-type with KHighestWeight mu. .}
set dimension (KHighestWeight mu) = int:
  dimension(K0_param_from_highest_weight(mu))

{. Dimension of a K-type. .}
set dimension (K_Type p) = int:
<<<<<<< HEAD
  let ((),x,):mu=highest_weights(p)[0] in
=======
  let (,x,):mu=highest_weights(p)[0] in
>>>>>>> 0325a3d7
  dimension(mu)*#R_K_dom(x)\#R_K_dom_mu(mu)

{ given mu in X^*(T_K)=X^*(H)/(1-delta)X^*(H), choose representative in X^*(H)
  giving a KHighestWeight ((),x,mu) cannot necessarily take mu to be \delta-fixed
}

{. Given the highest weight for K0 and a KGB element in the distinguished fiber
   for the corresponding group G, compute (one of) the highest weight(s) for K;
   (there may be more than one if K# is not equal K_0); in the unequal rank
   case, mu_K will have fewer coordinates than the K-weight). .}
set K_highest_weight_from_K0_weight (KGBElt x,vec mu_K) = KHighestWeight:
<<<<<<< HEAD
  ((),x, { vec: } mu_K*left_inverse(injection_from_K_matrix(x)) )
=======
  k_highest_weight( x, mu_K*left_inverse(injection_from_K_matrix(x)) )
>>>>>>> 0325a3d7

{ this may be a ratvec, not vec }
{. (Auxiliary function) .}
set fundamental_weights_K_H (KGBElt x) = [ratvec]:
  let M=left_inverse(injection_from_K_matrix(x)) in
  for v in fundamental_weights(K_0(x)) do v*M od

{. ONE K_0-type in the restriction of a K_type to the identity component K_0 of K;
   x_K must be in the fundamental fiber. .}
set K0_param (K_Type p,KGBElt x_K) = Param:
  let (,,tau)=highest_weight_one(p,x_K) in
  finite_dimensional(K_0(x_K),project_K(x_K,tau))

{. ONE K_0-type in the restriction of a K_type to the identity component K_0 of K;
   x_K is taken to be KGB element #0. .}
set K0_param (K_Type p) = Param:
  K0_param(p,KGB(real_form(x(p)),0))

{. All K_0-types in the restriction of the LKTs of parameter p to K_0; x_K must
be in the distinguished fiber. .}
set K0_params (Param p,KGBElt x_K) = [Param]:
  for (,,tau) in highest_weights(p,x_K)
  do finite_dimensional(K_0(x_K),project_K(x_K,tau)) od

{. All K_0-types in the restriction of the LKTs of parameter p to K_0; x_K is taken
   to be KGB element #0. .}
set K0_params (Param p) = [Param]:
  K0_params(p,KGB(real_form(x(p)),0))

{. Unique K_0-type in the restriction of (unique) LKT to K_0 (error if not unique). .}
set K0_param (Param p,KGBElt x_K) = Param:
  let K0_prms=K0_params(p,x_K) in
  assert(#K0_prms=1,"Parameter has more than one K0 parameter, use K0_param");
  K0_prms[0]

{. Unique K_0-type in the restriction of (unique) LKT to K_0 (error if not unique). .}
set K0_param (Param p) = Param:
  K0_param(p,KGB(real_form(x(p)),0))

{. (Auxiliary function) .}
<<<<<<< HEAD
set fundamental_weight_coordinates (KHighestWeight ((),x,mu)) = vec:
  mu*simple_coroots(K_0(x))

{ if possible, take weight of K_0, in fundamental weight coordinates, to
  KHighestWeight ((),x,mu) }
=======
set fundamental_weight_coordinates (KHighestWeight(,x,mu)) = vec:
  mu*simple_coroots(K_0(x))

{ if possible, take weight of K_0, in fundamental weight coordinates, to
  k_highest_weight(x,mu) }
>>>>>>> 0325a3d7
{. (Auxiliary function) .}
set K_highest_weight_from_fundamental_weights(KGBElt x,vec tau) =
    KHighestWeight:
  let K_0=K_0(x), fw=fundamental_weights_K_H(x)
  , weight = ratvec: x.real_form.semisimple_rank.null
  in for i:#tau do weight+:=tau[i]*fw[i] od;
  assert(is_integer(weight),"Weight is not integral");
<<<<<<< HEAD
  ((),x,ratvec_as_vec(weight))
=======
  k_highest_weight(x,ratvec_as_vec(weight))
>>>>>>> 0325a3d7

{. List of the dimensions of the K_0-types in the restriction of the LKTs of parameter p. .}
set dimensions (Param p, KGBElt x_K) = [int]:
  for pi in K0_params(p,x_K) do dimension(pi) od

{. List of the dimensions of the K_0-types in the restriction of the LKTs of parameter p. .}
set dimensions (Param p) = [int]:   dimensions(p,KGB(real_form(p),0))

{. List of the dimensions of the K_0-types in the restriction of the LKTs of
   a list of parameters. .}
set dimensions ([Param] B)= [[int]]: for p in B do dimensions(p) od<|MERGE_RESOLUTION|>--- conflicted
+++ resolved
@@ -98,11 +98,7 @@
 
 {. Equality of KHighestWeights; (,x,mu)=(,x',mu') iff x=x', and mu and mu'
    differ by (1-theta)X^* or compact Weyl group action. .}
-<<<<<<< HEAD
-set = (KHighestWeight ((),x,mu), KHighestWeight ((),y,tau)) = bool:
-=======
 set = (KHighestWeight(,x,mu), KHighestWeight(,y,tau)) = bool:
->>>>>>> 0325a3d7
   real_form(x)=real_form(y) and
   x=y and
   ( let  K_0=K_0(x)
@@ -135,14 +131,8 @@
   let lkts=LKTs(p) in assert(#lkts=1,"More than one LKT; use LKTs"); lkts[0]
 
 
-<<<<<<< HEAD
-{. Replace a pair (x,v) defining a K-type by the unique standard, final,
-   nonzero parameter for this K-type. .}
-set k_type(KGBElt x,ratvec v) = LKT(parameter(x,v))
-=======
 {. Replace a K-type mu by its unique standard, final, nonzero parameter .}
 set k_type(K_Type mu) = K_Type: LKT(parameter(mu))
->>>>>>> 0325a3d7
 
 {. Equivalence (actually: equality) of K-types. .}
 set equivalent (K_Type mu,K_Type tau)=bool:
@@ -193,12 +183,7 @@
 
 {. Highest weight of LKT of a G-spherical parameter w.r.t. x_K (is unique). .}
 set highest_weight_split_spherical (Param p,KGBElt x_K) = KHighestWeight:
-<<<<<<< HEAD
-  let (,x,mu)=highest_weight_split_spherical(p) in
-  move_weight(((),x,mu),x_K)
-=======
   move_weight(highest_weight_split_spherical(p),x_K)
->>>>>>> 0325a3d7
 
 {. This function returns just ONE KHighestWeight of a K-type
   (auxiliary function). .}
@@ -218,11 +203,7 @@
 { then ()=prints("mu_L:",mu_L,new_line, " mu_G", mu_G, new_line,
      "2*rho_u_cap_s(Q)", 2*rho_u_cap_s(Q,x_G), new_line,
      "two_rho_u_cap_s", two_rho_u_cap_s(Q,x_G)) }
-<<<<<<< HEAD
-   in ((),x_G,mu_G)
-=======
    in k_highest_weight(x_G,mu_G)
->>>>>>> 0325a3d7
 )
 
 {. ONE KHighestWeight of a K-type w.r.t. x_K (auxiliary function). .}
@@ -246,11 +227,7 @@
 
 {. List of all highest weights of all LKTs of a parameter w.r.t. x_K. .}
 set highest_weights (Param p,KGBElt x_K) = [KHighestWeight]:
-<<<<<<< HEAD
-  for (,x,mu) in highest_weights(p) do move_weight(((),x,mu),x_K) od
-=======
   for khwt in highest_weights(p) do move_weight(khwt,x_K) od
->>>>>>> 0325a3d7
 
 {. Unique highest weight of a K-type (or error if not unique). .}
 set highest_weight (K_Type p) = KHighestWeight:
@@ -332,11 +309,7 @@
 ; let G=real_form(x) in sum(compact_posroots(x)) + sum(complex_posroots(x))/2
 )
 
-<<<<<<< HEAD
-{. Vogan algorithm to project KHighestWeight ((),x,mu) on dominant cone; returns
-=======
 {. Vogan algorithm to project k_highest_weight(x,mu) on dominant cone; returns
->>>>>>> 0325a3d7
    (x',mu+2rho_K(x)-rho,tau) with tau dominant and x' corresponding to the new
    Weyl chamber. .}
 set project_on_dominant_cone (KGBElt x, ratvec mu) = (KGBElt,ratvec,ratvec):
@@ -434,11 +407,7 @@
 }
 
 {. Parabolic attached to KHighestWeight by Vogan algorithm. .}
-<<<<<<< HEAD
-set parabolic_LKT (KHighestWeight ((),x,mu)) = Parabolic:
-=======
 set parabolic_LKT (KHighestWeight(,x,mu)) = Parabolic:
->>>>>>> 0325a3d7
   let rd=root_datum(x), (y,mu_3_orig,lambda) = project_on_dominant_cone(x,mu)
   then diff=lambda-mu_3_orig
   then S= list(semisimple_rank(rd), (int i): fundamental_coweight(rd,i)*diff>0)
@@ -454,18 +423,11 @@
 
 {. (Auxiliary function) .}
 set make_strongly_dominant (KHighestWeight mu,KGBElt x_Q) = KHighestWeight:
-<<<<<<< HEAD
-  let (,x,tau)=mu then w=cross_divide(x_Q,x) in ((),cross(w,x),w*tau)
-
-set make_strongly_dominant (KHighestWeight ((),x,v))=
-   let (mu,w,y,b)=make_strongly_dominant (x,v) in
-=======
   let (,x,tau)=mu then w=cross_divide(x_Q,x) in
   k_highest_weight(cross(w,x),w*tau)
 
 set make_strongly_dominant (KHighestWeight(,x,v))=
    let (mu,w,y,b)=make_strongly_dominant(x,v) in
->>>>>>> 0325a3d7
    (k_highest_weight(mu),w,y,b)
 
 { this function takes KHighestWeight mu -> |R(K,mu)| K_types,
@@ -473,24 +435,15 @@
   first replace mu with strongly dominant mu in same R_K_dom_mu orbit
 }
 {. All K_types with the same KHighestWeight. .}
-<<<<<<< HEAD
-set K_types (KHighestWeight mu_in)= [K_Type]:
-  let (,x,v)=mu_in then G=real_form(x) in
-=======
 set K_types (KHighestWeight(,x,v):mu_in)= [K_Type]:
   let G=real_form(x) in
->>>>>>> 0325a3d7
   let mu=move_weight(mu_in,KGB(G,0)) in
   let (mu,,,)=make_strongly_dominant(mu) in
   let  Q=parabolic_LKT(mu)  {Q is theta-stable}
   in
   assert(is_parabolic_theta_stable(Q), "Q is not theta stable");
   let x_Q=x_min(Q)
-<<<<<<< HEAD
-  then ((),x,tau) = mu:=make_strongly_dominant(mu,x_Q)
-=======
   then (,x,tau) = mu:=make_strongly_dominant(mu,x_Q)
->>>>>>> 0325a3d7
   , L=Levi(Q)
   then { L is relatively split }
   ()=if LKT_verbose then
@@ -520,13 +473,8 @@
   od; result
 
 {. K_type with given KHighestWeight if unique (otherwise error). .}
-<<<<<<< HEAD
-set K_type (KHighestWeight((),x,mu)) = K_Type:
-  let ktypes=K_types((),x,mu) in
-=======
 set K_type (KHighestWeight khwt) = K_Type:
   let ktypes=K_types(khwt) in
->>>>>>> 0325a3d7
   assert(#ktypes=1,
       ##["more than one K-type maps to this KHighestWeight;", new_line,
        "use K_types to get them all"]);
@@ -536,11 +484,7 @@
 
 {. Parameter for (the RealForm K_0) of the K_0-type with highest weight
    (the restriction of) KHighestWeight mu. .}
-<<<<<<< HEAD
-set K0_param_from_highest_weight (KHighestWeight((),x,mu)) = Param:
-=======
 set K0_param_from_highest_weight (KHighestWeight(,x,mu)) = Param:
->>>>>>> 0325a3d7
   finite_dimensional(K_0(x),project_K(real_form(x),mu))
 
 { dimension of KHighestWeight=dimension of representation of K_#
@@ -553,11 +497,7 @@
 
 {. Dimension of a K-type. .}
 set dimension (K_Type p) = int:
-<<<<<<< HEAD
-  let ((),x,):mu=highest_weights(p)[0] in
-=======
   let (,x,):mu=highest_weights(p)[0] in
->>>>>>> 0325a3d7
   dimension(mu)*#R_K_dom(x)\#R_K_dom_mu(mu)
 
 { given mu in X^*(T_K)=X^*(H)/(1-delta)X^*(H), choose representative in X^*(H)
@@ -569,11 +509,7 @@
    (there may be more than one if K# is not equal K_0); in the unequal rank
    case, mu_K will have fewer coordinates than the K-weight). .}
 set K_highest_weight_from_K0_weight (KGBElt x,vec mu_K) = KHighestWeight:
-<<<<<<< HEAD
-  ((),x, { vec: } mu_K*left_inverse(injection_from_K_matrix(x)) )
-=======
   k_highest_weight( x, mu_K*left_inverse(injection_from_K_matrix(x)) )
->>>>>>> 0325a3d7
 
 { this may be a ratvec, not vec }
 {. (Auxiliary function) .}
@@ -614,19 +550,11 @@
   K0_param(p,KGB(real_form(x(p)),0))
 
 {. (Auxiliary function) .}
-<<<<<<< HEAD
-set fundamental_weight_coordinates (KHighestWeight ((),x,mu)) = vec:
-  mu*simple_coroots(K_0(x))
-
-{ if possible, take weight of K_0, in fundamental weight coordinates, to
-  KHighestWeight ((),x,mu) }
-=======
 set fundamental_weight_coordinates (KHighestWeight(,x,mu)) = vec:
   mu*simple_coroots(K_0(x))
 
 { if possible, take weight of K_0, in fundamental weight coordinates, to
   k_highest_weight(x,mu) }
->>>>>>> 0325a3d7
 {. (Auxiliary function) .}
 set K_highest_weight_from_fundamental_weights(KGBElt x,vec tau) =
     KHighestWeight:
@@ -634,11 +562,7 @@
   , weight = ratvec: x.real_form.semisimple_rank.null
   in for i:#tau do weight+:=tau[i]*fw[i] od;
   assert(is_integer(weight),"Weight is not integral");
-<<<<<<< HEAD
-  ((),x,ratvec_as_vec(weight))
-=======
   k_highest_weight(x,ratvec_as_vec(weight))
->>>>>>> 0325a3d7
 
 {. List of the dimensions of the K_0-types in the restriction of the LKTs of parameter p. .}
 set dimensions (Param p, KGBElt x_K) = [int]:
