{! Functions involving K-types (final tempered limit parameters) and
   K-highest weights.
   The main reference is Vogan, "Branching to a Maximal Compact Subgroup"
     [KHatHowe].
   See also the notes on "K-types in atlas" in the Dropbox.

   The main functions are:

1) highest_weights: Given a K_type tau=(x,lambda), find all K-highest weights
   corresponding to the K_#-types in the restriction of tau.

(x,lambda) -> {(x_K,mu)} multivalued; find one value (x_K,mu), then
   take the R(K)-orbit <-> |R(K)/R(K,mu)| K-highest weights. Here R(K,mu) is
   the stabilizer of mu in the R-group R(K) of K.

Algorithm:

i) If G is relatively split, Cartan is (relatively) split, all roots in the
   tau-invariant, this is the "G-spherical" case of KHatHowe, Section 8.

ii) If p is final standard limit tempered, it has a unique LKT,
    use theta_stable_data (see induction.at) to write p as cohomologically
    induced from a relatively split L.

iii.) Apply ii) to all terms of finalize(p.at_nu_0).


2) K_types: Given a KHighestWeight mu=(x,kappa), find all K_types containing
   the corresponding K_#-type.

   (x_K,mu) -> {tau=(x,lambda)} multivalued; find $\theta$-stable data
   (Q=LU,p_L=(x_L,lambda_L,0)) for one K-type tau first, then
   compute all (L-spherical) $(L\cap K)$-types p_L'=(x_L,lambda_L')
   with the same infinitesimal character. There will be
   |R(K,mu)| of them.

Algorithm:

   This is the Vogan algorithm, version in [KHatHowe] Section 13, a
   slight modification of Vogan's Big Green Book Prop. 5.3.3.

   Given (x_K,mu), compute mu+2rho_K(x_K), choose positive chamber for G,
   -> mu_0=mu+2rho_K(x_K)-rho; project on the given dominant Weyl chamber -> xi;
   then the simple roots contributing to difference between xi and
   mu_0 determine the $\theta$-stable parabolic Q=LU that is
   part of the $\theta$-stable data for tau=(x,lambda). The parameter for
   (relatively split) L is obtained from xi by a $\rho$-shift.
!}

<W_K.at
<induction.at
<representations.at

set LKT_verbose=false
{ see K.at: K-types as final tempered limit parameters
  (x,lambda) <-> representations of K
  K_highest_weights.at: KHighestWeights (x,mu) <-> representations of K_#
}
{ KHighestWeight: mu    K_types tau
  see KHatHowe Section 4, especially Theorem 4.10
  notation:
    KHatHowe   Atlas
      T_{f0}    T_K0
      T_f       T_K=H^\delta
      T_fl      T_{K,large}

   R(K)=|K/K_#|=|T_{K,large}/T_K|

   given mu a character of T_K

   T_K \subset T_K(\mu) \subset T_{K,large}
   |-----a-------|--------b-------|
   ab=|R(K)|
   a=|R(K,mu)|,  b=|R(K)/R(K,mu)|
   software: R(K)=R_K_dom(x)
             R(K,mu)=R_K_dom(mu)

   {mu_i|i=1,...,b} characters of T_K  <->
     {\tilde\mu_j|j=1,...,a} irreps of T_{K,large}

   {mu_i}= orbit of R(K) acting acting on mu=mu_1, stabilizer is R(K,mu)
   {\tilde\mu_j|j=1,...,a} irreducible representations of T_{K,large}

   mu_i -> Ind_{T_K}^{T_{K,large}})(mu_i)= \sum_{j=1}^a \tilde\mu_j
   \tilde\mu_j -> Res^{T_{K,large}}_{T_K}(\tilde\mu_j)=\sum_{i=1}^a\mu_i

   mu_i -> a choices of extension to T_K(mu_i)
     -> induce irreducibly to T_{K,large}
     each mu_i (i=1,...,a) -> same set of \tilde\mu_j (j=1,...,b)
   dim(\tilde\mu_j)=|R(K)/R(K,mu)|
   mu_i -> tau(mu_i) irreducible of K_#,
      dimension given by Weyl dimension formula
   \tilde\mu_j -> \tau(\tilde\mu_j) irreducible of K
   dim(\tau(\tilde\mu_j))=dim(\tau(\mu_j))*b=dim(\tau(\mu_j))|R(K)/R(K,mu_j)|
     (See Theorem 4.10(1))
}

{. Equality of KHighestWeights; (x,mu)=(x',mu') iff x=x', and mu and mu'
   differ by (1-theta)X^* or compact Weyl group action. .}
set = (KHighestWeight (x,mu), KHighestWeight (y,tau)) = bool:
  real_form(x)=real_form(y) and
  x=y and
( let  K_0=K_0(x) then
  mu_1=project_K(x,mu) then   {element of X^*(T_{K_0})}
  tau_1=project_K(x,tau) then {element of X^*(T_{K_0})}
  (mu_2,w_mu2)=make_dominant(K_0,mu_1) then
  (tau_2,w_tau2)=make_dominant(K_0,tau_1)
  in mu_2=tau_2 and
{ lift action of w up to H, and then compare projection of
  w\mu and \tau to X^*(H^\delta)=X^*/(1-delta)X^* }
  ( let m=lift_action(x,w_mu2) then
    mu_3=m*mu then
    tau_3=m*tau
    in
 if LKT_verbose then
   prints("m:", m);
   prints("mu: ", mu, " tau :", tau);
   prints("mu_1: ", mu_1, " tau_1 :", tau_1);
   prints("mu_2: ", mu_2, " tau_2 :", tau_2);
   prints("mu_3: ", mu_3, " tau_3 :", tau_3) fi;
   in_lattice((1-involution(cross(m,x))),mu_3-tau_3)
))

{. List of LKTs (as final tempered limit parameters) of a module given by a
   parameter. .}
set LKTs (Param p) = [K_Type]:
  for q in monomials(finalize(p.at_nu_0)) do K_type(q) od

{. LKT of module given by a parameter, if it is unique
  (otherwise error message) .}
set LKT (Param p) = K_Type:
  let lkts=LKTs(p) in assert(#lkts=1,"More than one LKT; use LKTs"); lkts[0]

{---------------- map from K_types to KHighestWeights ----------------}


{. Test if parameter p for G is G-spherical: G must be rel. split, all roots
   in tau(p). .}
set is_split_spherical(Param p)=bool:
  assert(is_final(p), "parameter is not final");
  is_relatively_split(real_form(p)) and
  #x(p) = KGB_size(real_form(p))-1 and
  all(for alpha_check in simple_coroots(root_datum(p))
      do is_even(rat_as_int( (lambda(p)-rho(root_datum(p))) *alpha_check))
      od)

{. Test if a K-type is G-spherical: must be LKT of G-spherical p. .}
set is_split_spherical(K_Type p)=bool:
   is_split_spherical(parameter(p))

{. Highest weight of a G-spherical K-type (necessarily unique). .}
set highest_weight_split_spherical(K_Type p)=KHighestWeight:
  assert(is_split_spherical(p), "p is not a spherical rep of a split group");
  let x=x(p) then x_K=canonical_x_K(x)
  then rd=root_datum(p)
  then i_rd=root_datum(simple_from_positive(imaginary_sys(x_K)))
  then fw=fundamental_weights(i_rd), mu=ratvec:lambda(p)-rho(rd)
  in { prints("mu=", mu); }
  for alpha_check@i in simple_coroots(i_rd) do mu-:=mu*alpha_check*fw[i] od;
{ prints("mu modified=", mu); }
  assert(all(for alpha_check in simple_coroots(i_rd) do mu*alpha_check=0 od)
        ,"error, mu isn't orthogonal to all roots");
  (KGB(real_form(x),0),ratvec_as_vec(mu))

{. Highest weight of LKT of a G-spherical parameter (is unique). .}
set highest_weight_split_spherical (Param p) = KHighestWeight:
  highest_weight_split_spherical(K_type(p.at_nu_0))

{. Highest weight of LKT of G-spherical K-type w.r.t. x_K (is unique). .}
set highest_weight_split_spherical (K_Type p,KGBElt x_K) = KHighestWeight:
  let (x,mu)=highest_weight_split_spherical(p) in move_weight((x,mu),x_K)

{. Highest weight of LKT of a G-spherical parameter w.r.t. x_K (is unique). .}
set highest_weight_split_spherical (Param p,KGBElt x_K) = KHighestWeight:
  let (x,mu)=highest_weight_split_spherical(p) in move_weight((x,mu),x_K)

{. This function returns just ONE KHighestWeight of a K-type
  (auxiliary function). .}
set highest_weight_one (K_Type p) = KHighestWeight:
<<<<<<< HEAD
  assert(is_semifinal(parameter(p)),"parameter has singular real parity roots");
  let p=make_no_Cminus(p)
  then (Q,pL)=theta_stable_data(parameter(p))
  then (x_L,mu_L)=highest_weight_split_spherical(pL)
  then x_G=x_min(Q)
  then mu_G=mu_L+two_rho_u_cap_s(Q,x_G)
=======
(  assert(is_semifinal(parameter(p)),"parameter has singular real parity roots")
;  p:=make_no_Cminus(p)
;  let (Q,pL)=theta_stable_data(parameter(p))
   then (x_L,mu_L)=highest_weight_split_spherical(pL)
   then mu_G=mu_L+two_rho_u_cap_s(Q)
>>>>>>> fdc05b94
{ need version of 2*rho_u_cap_s(Q) which is integral, see thetastable.at}
{ this might be a ratvec, denominator 1/2, by restriction it defines a
  character  of T_{K_0}
  need to replace mu_G\in 1/2X^*theta with mu_G_integral\in X^*
  so that restriction takes mu_G_integral to mu_G restricted to T_{K_0}
}
{ then ()=prints("mu_L:",mu_L,new_line, " mu_G", mu_G, new_line,
<<<<<<< HEAD
     "2*rho_u_cap_s(Q)", 2*rho_u_cap_s(Q,y), new_line,
     "two_rho_u_cap_s", two_rho_u_cap_s(Q,y)) }
in (x_G,mu_G)
=======
     "2*rho_u_cap_s(Q)", 2*rho_u_cap_s(Q), new_line,
     "two_rho_u_cap_s", two_rho_u_cap_s(Q)) }
   in (canonical_x_K(x(p)),mu_G)
)
>>>>>>> fdc05b94

{. ONE KHighestWeight of a K-type w.r.t. x_K (auxiliary function). .}
set highest_weight_one (K_Type p,KGBElt x_K) = KHighestWeight:
  move_weight(highest_weight_one(p),x_K)

{. All highest weights of a K-type; R-group acts on one KHighestWeight of
   previous function (number of terms is |R(K)/R(K,mu)|). .}
set highest_weights (K_Type p) = [KHighestWeight]:
  R_K_dom_mu_orbit(highest_weight_one(p))

{. All highest weights of a K-type w.r.t. x_K. .}
set highest_weights (K_Type p,KGBElt x_K) = [KHighestWeight]:
  for mu in highest_weights(p) do move_weight(mu,x_K) od

{. List of all highest weights of all LKTs of a parameter. .}
set highest_weights (Param p) = [KHighestWeight]:
  let result=[KHighestWeight]: [] in
  for q in LKTs(p) do result##:=highest_weights(q) od;
  result

{. List of all highest weights of all LKTs of a parameter w.r.t. x_K. .}
set highest_weights (Param p,KGBElt x_K) = [KHighestWeight]:
  for (x,mu) in highest_weights(p) do move_weight((x,mu),x_K) od

{. Unique highest weight of a K-type (or error if not unique). .}
set highest_weight (K_Type p) = KHighestWeight:
  let hwts=highest_weights(p) in
  assert(#hwts=1,"highest weight it not unique, use highest_weights instead");
  hwts[0]

{. Unique highest weight of a K-type w.r.t. x_K (or error if not unique). .}
set highest_weight (K_Type p,KGBElt x_K) = KHighestWeight:
  let hwts=highest_weights(p,x_K) in
  assert(#hwts=1,"highest weight it not unique, use highest_weights instead");
  hwts[0]

{. Unique highest weight of (unique) LKT of a parameter
  (or error if not unique). .}
set highest_weight (Param p) = KHighestWeight:
  let hws=highest_weights(p) in
  assert(#hws=1,"highest weight it not unique, use highest_weights instead");
  hws[0]




{ -----------------KHighestWeight to K_types------------------ }

{ -----------------------Vogan algorithm--------------------- }



{function called by project_on_dominant_cone}
{. (Auxiliary function) .}
set centralizer(KGBElt x,ratvec v) = (KGBElt,RootDatum):
  assert(v*involution(x)=v, "v is not theta-stable");
  let rd=root_datum(x)
  then roots = columns_with((vec alpha): =alpha*v, posroots(rd))
  then coroots = rank(rd) # for alpha in roots do coroot(rd,alpha) od
  then subrd = root_datum(simple_from_positive(roots,coroots))
  in (KGB_elt(subrd,involution(x),torus_factor(x)),subrd)

{function called by project_on_dominant_cone}
{. (Auxiliary function) .}
set find_nci_root (KGBElt x,ratvec tau) = int:
  let rd=root_datum(x)
  then sr=simple_roots(rd), scr=simple_coroots(rd),ssr=semisimple_rank(rd)
  then j= first(ssr, (int i)bool:
                     scr[i]*tau<0 and is_noncompact_imaginary(x)(sr[i]) )
  in if j>=0 then j
  else j:=
    first(ssr
         , (int i)bool:
            scr[i]*tau<0 and
            is_complex(i,x) and {<alpha,theta(alpha^vee)>=-1}
            scr[i]*involution(x)*sr[i] = -1 and
            is_noncompact(x)( (1+involution(x))*sr[i] ) { this is a root because alpha and theta(alpha) generate a subsystem of type A_2, so their sum is a root }
         )
  ; prints("j=",j);assert(>=j,"error in find_nci_root")
  ; root_index(rd,sr[j]+involution(x)*sr[j])
  fi

{(x,mu) is a KHighestWeight (see top of this file)
 x in the distinguished fiber, theta_x=delta
 mu\in X^*, viewed modulo (1-delta)X^*
in (X^*)^delta project it to X^*(T_K0) where T_K0=identity component of H^delta}
{(x,mu) equivalent to (wx,w\mu) so WLOG mu is G-dominant}

{ sum of the roots of K as an element of (X^*)^delta\otimes Q
  (it can be half-integral)
  x is assumed to be in the distinguished fiber, defining K
  in particular alpha complex posroot implies theta(alpha) is a posroot too
  tworho_K(x)\in X^* and tworho_K_fixed(x)\in 1/2(X^*)^delta map
  to same element 2*rho_K(x) in X^*(T_{K_0})
}

{. Sum of the roots of K as an element of $(X^*)^{\delta}\otimes\mathbb Q$
(this may be half-integral); x must be in the distinguished fiber. .}
set tworho_K (KGBElt x) = ratvec:
( if not in_distinguished_fiber(x)
  then prints("Warning: x is not in distinguished fiber") fi
; let G=real_form(x) in sum(compact_posroots(x)) + sum(complex_posroots(x))/2
)

{. Vogan algorithm to project KHighestWeight (x,mu) on dominant cone; returns
   (x',mu+2rho_K(x)-rho,tau) with tau dominant and x' corresponding to the new
   Weyl chamber. .}
set project_on_dominant_cone (KGBElt x, ratvec mu) = (KGBElt,ratvec,ratvec):
{ let ()=prints("project_on_dominant_cone with x=", x, " mu=", mu) in }
  let rd=root_datum(x)
  then (mu_1,w) = make_dominant
      (rd,mu:=(1+involution(x))*mu/2) { make |mu| zero on the split part of h }
  then x_1=cross(inverse(w),x)
{ then ()=prints("mu:", mu); prints("x: ", x); prints("mu_1:", mu_1);
  prints("x_1: ", x_1)
}
{ Note: tworho_K (x) (above) is in (\h^*)^theta,
  while rho_K(x) is in \t^*, need the former
}
  then mu_2=mu_1+tworho_K (x_1)
{ then ()=prints("mu_2:", mu_2); }
  then (,y)=make_dominant(rd,mu_2)
  then rho=act(y,rho(rd))
  then mu_3=mu_2-rho
{ then ()=prints("mu_3=", mu_3) }
  then
    rec_fun f(KGBElt x, ratvec mu_3_orig,ratvec tau) = (KGBElt,ratvec,ratvec):
      let rd_x=root_datum(x) in { may differ from |rd| in the recursion }
{     prints();prints("f with: ", x, " ", real_form(x), " tau= ", tau);
      prints("rd:", rd);
      prints("tau=",tau);
      prints("x=",x, "on real form:", real_form(x))
}
      if is_dominant(rd,tau)
      then {return this triple:}
        ( cross(inverse(y),x_1), act(inverse(y),mu_3), tau)
      else
         let j=find_nci_root(x,tau)
{        then ()=prints("got root: ", j, ", ", posroots(rd_x)[j]) }
{        then ()=prints("beta=", posroots(rd_x)[j]) }
         then new_tau=tau-poscoroots(rd_x)[j]*tau*posroots(rd_x)[j]/2
{        then ()=prints("new_tau=",new_tau)}
         then (sub_x,)=centralizer(x,poscoroots(rd_x)[j])
         in f(sub_x,mu_3_orig,new_tau)
       fi
   in f(cross(inverse(y),x_1),mu_3,act(inverse(y),mu_3))

{. Vogan algorithm; previous function in case mu is given as a vec,
  rather than ratvec. .}
set project_on_dominant_cone (KGBElt x, vec mu) = (KGBElt,ratvec,ratvec):
  project_on_dominant_cone(x,ratvec:mu)

{ possibly multivalued, coming from G-spherical case }

{ This function is the same as basis_lambda_differential_0 in all_parameters.at
   List of weights representative of a set of generators of the elementary
   2-group ker(1+theta(x))/im(1-theta(x)).
characters_order_2@KGBElt
returns [v_0,...,v_k], v_i\in X^*,
the characters of H^{theta_x} with differential 0
are \sum a_i v_i with a_i=0,1 (or [] -> [0,...,0])
}

{. (Auxiliary function) .}
set characters_order_2 (KGBElt x) = [vec]:
   let theta=involution(x) then K=kernel(1+theta)
   then (A,v)=adapted_basis(in_lattice_basis(K,1-theta)) then B=K*A
{prints("K=",K);
prints("A=",A);
prints("v=",v);
prints ("B=",B);}
   in ## for f@i in v do if f=2 then [B[i]] else [] fi od

{. All G-spherical K-types with same differential as given one. .}
set all_G_spherical_same_differential (K_Type p) = [K_Type]:
{ assert(is_split_spherical(p),
         "parameter is not spherical for a (relatively) split group"); }
let chars=characters_order_2(x(p)) then
coeffs=generate_all_binary(#chars) then
scr=simple_coroots(root_datum(p)) then
Z_2=Z_2(real_form(p)) then
result=[K_Type]:[] in
 for v in coeffs do
 let mu=vec:null(rank(root_datum(x(p)))) in
  for j:#v do mu+:=v[j]*chars[j] od;
  if all(for alpha_check in scr do is_even(alpha_check*mu) od) and
  all(for h in Z_2 do is_even(mu*h) od)
  then result#:=(x(p),lambda(p)+mu)
  fi od;result

{. All G-spherical K-types with same differential as the LKT of parameter p. .}
set all_G_spherical_same_differential (Param p) = [K_Type]:
  all_G_spherical_same_differential(K_type(p.at_nu_0))

{ see KHatHowe, end of Section 13
  mu-> phi=lambda-mu_2-2rho_c+rho
    (=lambda-mu_3_orig from project_on_dominant_cone)
 write phi is a non-negative rational combination of simple roots
 the simple roots with strictly positive coefficient give the Levi factor L,
 and q=l+u is the corresponding standard parabolic
}

{. Parabolic attached to KHighestWeight by Vogan algorithm. .}
set parabolic_LKT (KHighestWeight (x,mu)) = Parabolic:
  let rd=root_datum(x), (y,mu_3_orig,lambda) = project_on_dominant_cone(x,mu)
  then diff=lambda-mu_3_orig
  then S= list(semisimple_rank(rd), (int i): fundamental_coweight(rd,i)*diff>0)
  in Parabolic:(S,y)

{ go from KHighestWeight mu to K_types [K_Type]  mu -> [p_1,...,p_r]
  multivalued: highest_weight(p_i)=mu
 algorithm:
 1) G-spherical case: mu\in X^*/(1-delta)X^*, satisfying <mu,\alpha^\vee>=0
    for all alpha in Delta(G,T_{K_0})
See KHatHowe, Section 15
}

{. (Auxiliary function) .}
set make_strongly_dominant (KHighestWeight mu,KGBElt x_Q) = KHighestWeight:
  let (x,tau)=mu then w=find_W_cross(x,x_Q) in (cross(w,x),act(w,tau))

{ this function takes KHighestWeight mu -> |R(K,mu)| K_types,
  see top of this file
  first replace mu with strongly dominant mu in same R_K_dom_mu orbit
}
{. All K_types with the same KHighestWeight. .}
set K_types (KHighestWeight mu_in)= [K_Type]:
  let (x,v)=mu_in then G=real_form(x) in
  let mu=move_weight(mu_in,KGB(G,0)) in
  let (mu,,,)=make_strongly_dominant(mu) in
  let  Q=parabolic_LKT(mu)  {Q is theta-stable}
  in
  assert(is_parabolic_theta_stable(Q), "Q is not theta stable");
  let x_Q=x_min(Q)
  then mu=make_strongly_dominant(mu,x_Q)
  then (x,tau)=mu then
  L=Levi(Q)
  then { L is relatively split }
  ()=if LKT_verbose then
     prints("Q=", Q);
     prints("mu:", mu);
     prints("L=", L);
     prints("rho_u_cap_s(Q)", rho_u_cap_s(Q,x));
     prints("rho_l(Q)", rho_l(Q));
     prints("tau: ", tau);
     prints("arg:", tau-2*rho_u_cap_s(Q,x)+rho_l(Q)) fi then
  ()=assert(is_relatively_split(L),"L is not relatively split") then
  pL=monomials(finalize(parameter(KGB(L,#KGB(L)-1),
	                tau-two_rho_u_cap_s(Q,x)+rho_l(Q), null(rank(L)))))
  then
  ()=if LKT_verbose then
     prints("pL:", pL);
     prints("Q=:", Q) fi then
     result=[K_Type]:[]
  in  assert(#pL=1,"finalized parameter has more than one term");
  let all_pL=all_G_spherical_same_differential(pL[0]) in
  for qL in all_pL
  do  let ()=if LKT_verbose then prints("qL:", qL) fi then
     ind=monomials(theta_induce_standard(parameter(qL),real_form(x))) in
{    let ()=prints("induced:", ind) in}
    assert(#ind=1,"induced has more than one term");
    result#:=K_type(ind[0])
  od; result

{. K_type with given KHighestWeight if unique (otherwise error). .}
set K_type (KHighestWeight(x,mu)) = K_Type:
  let ktypes=K_types(x,mu) in
  assert(#ktypes=1,
      ##["more than one K-type maps to this KHighestWeight;", new_line,
       "use K_types to get them all"]); ktypes[0]

{-----------------KHighestWeight to K0_param --------------------------}

{. Parameter for (the RealForm K_0) of the K_0-type with highest weight
   (the restriction of) KHighestWeight mu. .}
set K0_param_from_highest_weight (KHighestWeight(x,mu)) = Param:
  finite_dimensional(K_0(x),project_K(real_form(x),mu))

{ dimension of KHighestWeight=dimension of representation of K_#
                             =dimension of representation of K_0,
			        given by Weyl dimension formula }

{ dimension_rat allows for dimension up to 2^63-1}
{. Dimension of the K_#-type with KHighestWeight mu. .}
set dimension_rat (KHighestWeight mu) = rat:dimension_rat(K0_param_from_highest_weight(mu))
set dimension (KHighestWeight mu) = int:dimension(K0_param_from_highest_weight(mu))

{. Dimension of a K-type. .}
set dimension_rat (K_Type p) = rat:
let hw=highest_weights(p) then
mu=hw[0] then
(x,)=mu in dimension_rat(mu)*#R_K_dom(x)/#R_K_dom_mu(mu)

set dimension (K_Type p) = int: rat_as_int(dimension_rat(p))

{ given mu in X^*(T_K)=X^*(H)/(1-delta)X^*(H), choose representative in X^*(H)
  giving a KHighestWeight (x,mu) cannot necessarily take mu to be \delta-fixed
}

{. Given the highest weight for K0 and a KGB element in the distinguished fiber
   for the corresponding group G, compute (one of) the highest weight(s) for K
   (there may be more than one if K# is not equal K_0); in the unequal rank
   case, mu_K will have fewer coordinates than the K-weight. .}
set K_highest_weight_from_K0_weight (KGBElt x,vec mu_K) = KHighestWeight:
  (x, { vec: } mu_K*left_inverse(injection_from_K_matrix(x)) )

{ this may be a ratvec, not vec }
{. (Auxiliary function) .}
set fundamental_weights_K_H (KGBElt x) = [ratvec]:
  let M=left_inverse(injection_from_K_matrix(x)) in
  for v in fundamental_weights(K_0(x)) do v*M od

{. ONE K_0-type in the restriction of a K_type to the identity component K_0 of K;
   x_K must be in the fundamental fiber. .}
set K0_param (K_Type p,KGBElt x_K) = Param:
  let (,tau)=highest_weight_one(p,x_K) in
  finite_dimensional(K_0(x_K),project_K(x_K,tau))

{. ONE K_0-type in the restriction of a K_type to the identity component K_0 of K;
   x_K is taken to be KGB element #0. .}
set K0_param (K_Type p) = Param:
  K0_param(p,KGB(real_form(x(p)),0))

{. All K_0-types in the restriction of the LKTs of parameter p to K_0; x_K must
be in the distinguished fiber. .}
set K0_params (Param p,KGBElt x_K) = [Param]:
  for (,tau) in highest_weights(p,x_K)
  do finite_dimensional(K_0(x_K),project_K(x_K,tau)) od

{. All K_0-types in the restriction of the LKTs of parameter p to K_0; x_K is taken
   to be KGB element #0. .}
set K0_params (Param p) = [Param]:
  K0_params(p,KGB(real_form(x(p)),0))

{. Unique K_0-type in the restriction of (unique) LKT to K_0 (error if not unique). .}
set K0_param (Param p,KGBElt x_K) = Param:
  let K0_prms=K0_params(p,x_K) in
  assert(#K0_prms=1,"Parameter has more than one K0 parameter, use K0_param");
  K0_prms[0]

{. Unique K_0-type in the restriction of (unique) LKT to K_0 (error if not unique). .}
set K0_param (Param p) = Param:
  K0_param(p,KGB(real_form(x(p)),0))

{. (Auxiliary function) .}
set fundamental_weight_coordinates (KHighestWeight (x,mu)) = vec:
  mu*simple_coroots(K_0(x))

{ if possible, take weight of K_0, in fundamental weight coordinates, to
  KHighestWeight (x,mu) }
{. (Auxiliary function) .}
set K_highest_weight_from_fundamental_weights(KGBElt x,vec tau) =
    KHighestWeight:
  let K_0=K_0(x), fw=fundamental_weights_K_H(x)
  , weight = ratvec: x.real_form.semisimple_rank.null
  in for i:#tau do weight+:=tau[i]*fw[i] od;
  assert(is_integer(weight),"Weight is not integral");
  (x,ratvec_as_vec(weight))

{. List of the dimensions of the K_0-types in the restriction of the LKTs of parameter p. .}
set dimensions (Param p, KGBElt x_K) = [int]:
  for pi in K0_params(p,x_K) do dimension(pi) od

{. List of the dimensions of the K_0-types in the restriction of the LKTs of parameter p. .}
set dimensions (Param p) = [int]:   dimensions(p,KGB(real_form(p),0))

{. List of the dimensions of the K_0-types in the restriction of the LKTs of
   a list of parameters. .}
set dimensions ([Param] B)= [[int]]: for p in B do dimensions(p) od<|MERGE_RESOLUTION|>--- conflicted
+++ resolved
@@ -177,20 +177,12 @@
 {. This function returns just ONE KHighestWeight of a K-type
   (auxiliary function). .}
 set highest_weight_one (K_Type p) = KHighestWeight:
-<<<<<<< HEAD
-  assert(is_semifinal(parameter(p)),"parameter has singular real parity roots");
-  let p=make_no_Cminus(p)
-  then (Q,pL)=theta_stable_data(parameter(p))
-  then (x_L,mu_L)=highest_weight_split_spherical(pL)
-  then x_G=x_min(Q)
-  then mu_G=mu_L+two_rho_u_cap_s(Q,x_G)
-=======
 (  assert(is_semifinal(parameter(p)),"parameter has singular real parity roots")
 ;  p:=make_no_Cminus(p)
 ;  let (Q,pL)=theta_stable_data(parameter(p))
    then (x_L,mu_L)=highest_weight_split_spherical(pL)
-   then mu_G=mu_L+two_rho_u_cap_s(Q)
->>>>>>> fdc05b94
+   then x_G=x_min(Q)
+   then mu_G=mu_L+two_rho_u_cap_s(Q,x_G)
 { need version of 2*rho_u_cap_s(Q) which is integral, see thetastable.at}
 { this might be a ratvec, denominator 1/2, by restriction it defines a
   character  of T_{K_0}
@@ -198,16 +190,10 @@
   so that restriction takes mu_G_integral to mu_G restricted to T_{K_0}
 }
 { then ()=prints("mu_L:",mu_L,new_line, " mu_G", mu_G, new_line,
-<<<<<<< HEAD
      "2*rho_u_cap_s(Q)", 2*rho_u_cap_s(Q,y), new_line,
      "two_rho_u_cap_s", two_rho_u_cap_s(Q,y)) }
-in (x_G,mu_G)
-=======
-     "2*rho_u_cap_s(Q)", 2*rho_u_cap_s(Q), new_line,
-     "two_rho_u_cap_s", two_rho_u_cap_s(Q)) }
-   in (canonical_x_K(x(p)),mu_G)
+   in (x_G,mu_G)
 )
->>>>>>> fdc05b94
 
 {. ONE KHighestWeight of a K-type w.r.t. x_K (auxiliary function). .}
 set highest_weight_one (K_Type p,KGBElt x_K) = KHighestWeight:
