<LKT.at

{ see K_parameters.at
  K_types.at: K-types as final tempered limit paramters
  (x,lambda) <-> representations of K
  K_highest_weights.at: KHighestWeights (x,mu) <-> representations of K_#
}
{ KHighestWeight: mu    K_types tau
  see KHatHowe Section 4, especially Theorem 4.10
  notation: 
    KHatHowe   Atlas
      T_{f0}    T_K0
      T_f       T_K=H^\delta
      T_fl      T_{K,large}

    R(K)=|K/K_#|=|T_{K,large}/T_K|

  given mu a character of T_K 

  T_K \subset T_K(\mu) \subset T_{K,large}
   |-----a-------|--------b-------|
   ab=|R(K)|
   a=|R(K,mu)|,  b=|R(K)/R(K,mu)|

   {mu_i|i=1,...,b} characters of T_K  <-> {\tilde\mu_j|j=1,...,a} irreps of T_{K,large}

   {mu_i}= orbit of R(K) acting acting on mu=mu_1, stabilizer is R(K,mu)
   {\tilde\mu_j|j=1,...,a} irreducible representations of T_{K,large}
   
   mu_i -> Ind_{T_K}^{T_{K,large}})(mu_i)= \sum_{j=1}^a \tilde\mu_j
   \tilde\mu_j -> Res^{T_{K,large}}_{T_K}(\tilde\mu_j)=\sum_{i=1}^a\mu_i

   mu_i -> a choices of extension to T_K(mu_i) -> induce irreducibly to T_{K,large}
     each mu_i (i=1,...,a) -> same set of \tilde\mu_j (j=1,...,b)
   dim(\tilde\mu_j)=|R(K)/R(K,mu)| 
   mu_i -> tau(mu_i) irreducible of K_#, dimension given by Weyl dimension formula
   \tilde\mu_j -> \tau(\tilde\mu_j) irreducible of K
   dim(\tau(\tilde\mu_j))=dim(\tau(\mu_j))*b=dim(\tau(\mu_j))|R(K)/R(K,mu_j)| (See Theorem 4.10(1))
}

{ main functions in this file:
  highest_weights@K_Type -> [KHighestWeight]
  highest_weight@K_Type -> KHighestWeight  (first one in previous function)
}

{equality of KHighestWeights}
set = (KHighestWeight (x,mu), KHighestWeight (y,tau)) = bool:
  real_form(x)=real_form(y) and
  (let x_0=KGB(real_form(x),0) then
  (,mu_0)=move_weight((x,mu),x_0) then
  (,tau_0)=move_weight((y,tau),x_0) then
  K_0=K_0(x_0) then
<<<<<<< HEAD
  mu_1=project_K(x_0,mu_0) then   {element of X^*(T_{K_0})}
  tau_1=project_K(x_0,tau_0) then {element of X^*(T_{K_0})}
=======
  mu_1=project_K(x_0,mu_0) then    {element of X^*(T_{K_0})}
  tau_1=project_K(x_0,tau_0) then  {element of X^*(T_{K_0})}
>>>>>>> c5e9cb36
{  (mu_2,w_mu2,y_mu2,)=make_strongly_dominant(x_0,mu_1) then
  (tau_2,w_tau2,y_tau2,)=make_strongly_dominant(x_0,tau_1)
}
  (mu_2,w_mu2)=make_dominant(K_0,mu_1) then
  (tau_2,w_tau2)=make_dominant(K_0,tau_1)
  in mu_2=tau_2 and
{ lift action of w up to H, and then compare projection of
  w\mu and \tau to X^*(H^\delta)=X^*/(1-delta)X^* }
  ( let m_w_mu2=lift_action(x,w_mu2) then
    m_G_mu_2=lift_action(x,w_mu2){*w_matrix(y_mu2)} then
    m_G_tau_2=lift_action(x,w_tau2){*w_matrix(y_tau2)} then
    mu_3=m_G_mu_2*mu_0 then
    tau_3=m_G_tau_2*tau_0
    in
 { if LKT_verbose then
   prints("m_G_mu_2:", m_G_mu_2);
   prints("m_G_tau_2:", m_G_tau_2);
   prints("mu_0: ", mu_0, " tau_0 :", tau_0);
   prints("mu_1: ", mu_1, " tau_1 :", tau_1);
   prints("mu_2: ", mu_2, " tau_2 :", tau_2);
   prints("mu_3: ", mu_3, " tau_3 :", tau_3) fi in
}
   in_lattice((1-involution(x_0)),mu_3-tau_3)
))

{---------------- map from K_types to KHighestWeights ----------------}
{
(x,lambda) -> {(x_K,mu)} multivalued,
               (x_K,mu) is one value, then take the R(K)-orbit <-> R(K)/R(K,mu)
}

{
this is an internal function, generally should not be called directly
returns a single KHighestWeight, used in highest_weights@K_type
}
set highest_weight_one (K_Type p) = KHighestWeight:
  assert(is_final(parameter(p)),"parameter is not final");
  let p=make_no_Cminus(p)
  then (Q,pL)=theta_stable_data(parameter(p))
  then (x_L,mu_L)=highest_weight_split_spherical(pL)
  then x_G=canonical_x_K(x(p))
  then mu_G=mu_L+two_rho_u_cap_s(Q)
{ need version of 2*rho_u_cap_s(Q) which is integral, see thetastable.at}
{ this might be a ratvec, denominator 1/2, by restriction it defines a character  of T_{K_0}
  need to replace mu_G\in 1/2X^*theta with mu_G_integral\in X^*
  so that restriction takes mu_G_integral to mu_G restricted to T_{K_0}
}
{ then ()=prints("mu_L:",mu_L,new_line, " mu_G", mu_G, new_line,"2*rho_u_cap_s(Q)", 2*rho_u_cap_s(Q), new_line, "two_rho_u_cap_s", two_rho_u_cap_s(Q)) }
in (x_G,mu_G)

{primary multi-valued function K_type -> [KHighestWeight]
number of terms is |R(K)/R(K,mu)|
}
set highest_weights (K_Type p) = [KHighestWeight]:
  R_K_dom_mu_orbit(highest_weight_one(p))

{highest_weights(Param p)= union over mu\in LKTs(p) of highest_weights(mu)}
set highest_weights (Param p) = [KHighestWeight]:
  let result=[KHighestWeight]: [] in
  for q in LKTs(p) do result##:=highest_weights(q) od;
  result

{return single highest weight if it is unique}
set highest_weight (K_Type p) = KHighestWeight:
  let hwts=highest_weights(p) in
  assert(#hwts=1,"highest weight it not unique, use highest_weights instead");
  hwts[0]
set highest_weight (Param p) = KHighestWeight:
  let hws=highest_weights(p) in
  assert(#hws=1,"highest weight it not unique, use highest_weights instead");
  hws[0]

{ -----------------KHighestWeight to K_types------------------ }

{ -----------------------Vogan algorithm--------------------- }

{ project vector mu on dominant cone (spanned by fundamental coweights)
  algorithm from KHatHowe Section 13, modification of BGB Proposition 5.3.3
  used in map from highest weights to LKT below
}

set centralizer(KGBElt x,ratvec v) = (KGBElt,RootDatum):
  assert(v*involution(x)=v, "v is not theta-stable");
  let rd=root_datum(x)
  then roots = columns_with((vec alpha): =alpha*v, posroots(rd))
  then coroots = rank(rd) # for alpha in roots do coroot(rd,alpha) od
  then subrd = root_datum(simple_from_positive(roots,coroots))
  in (KGB_elt(subrd,involution(x),torus_factor(x)),subrd)

set find_nci_root (KGBElt x,ratvec tau) = int:
  let ()=prints("find nci_root with x=", x,  " tau=", tau) in 
  let rd=root_datum(x)
  then sr=simple_roots(rd), scr=simple_coroots(rd),ssr=ss_rank(rd)
  then j= first(ssr, (int i)bool: scr[i]*tau<0 and is_noncompact_imaginary(x)(sr[i]) )
  in
<<<<<<< HEAD
{  if j<0 then j  ???}
=======
>>>>>>> c5e9cb36
  if j>=0 then j
  else j:=
    first(ssr
         , (int i)bool:
            scr[i]*tau<0 and
            is_complex(i,x) and {<alpha,theta(alpha^vee)>=-1}
            scr[i]*involution(x)*sr[i] = -1 and
            is_noncompact(x)( (1+involution(x))*sr[i] ) { why is that a root? }
         )
  ; prints("j=",j);assert(>=j,"error in find_nci_root")
  ; root_index(rd,sr[j]+involution(x)*sr[j])
  fi

{(x,mu) is a KHighestWeight (see top of this file)
 x in the distinguished fiber, theta_x=delta
 mu\in X^*, viewed modulo (1-delta)X^*
in (X^*)^delta project it to X^*(T_K0) where T_K0=identity component of H^delta}
{(x,mu) equivalent to (wx,w\mu) so WLOG mu is G-dominant}

{This is the Vogan algorithm, version in khatHowe Section 13,
which is a slight modification of BGB Proposition 5.3.3
given (x,mu) -> mu+2rho_K(x) ->
   choose positive chamber for G -> mu+2rho_K(x)-rho
 project on given dominant chamber
 returns (x,mu_2rho_K(x)-rho,tau) where tau is dominant
     need the second argument for the modified Vogan algorithm
 }
set project_on_dominant_cone (KGBElt x, ratvec mu) = (KGBElt,ratvec,ratvec):
{let ()=prints("project_on_dominant_cone with x=", x, " mu=", mu) in}
let rd=root_datum(x) then
mu=(1+involution(x))*mu/2 then
(mu_1,w)=make_dominant(rd,mu) then
x_1=cross(inverse(w),x) then
{x_1=x then
mu_1=mu then}
{()=prints("mu:", mu);
prints("x: ", x);
prints("mu_1:", mu_1);
prints("x_1: ", x_1) then
}
{ Note: tworho_K_fixed(x) (above) is in (\h^*)^theta,
  while rho_K(x) is in \t^*, need the former
}
mu_2=mu_1+tworho_K_fixed(x_1) in
{let ()=prints("mu_2:", mu_2) in}
let (,y)=make_dominant(rd,mu_2) in
let x_2=cross(inverse(y),x_1) in
{let ()=prints("y=", y) in
let ()=prints("x_2=", x_2) in}
let rho=act(y,rho(rd)) then
mu_3=mu_2-rho in
{let ()=prints("mu_3=", mu_3) in}
let rec_fun f(KGBElt x, ratvec mu_3_orig,ratvec tau)=(KGBElt,ratvec,ratvec):
let rd=root_datum(x) in
{let ()=prints();prints("f with: ", x, " ", real_form(x), " tau= ", tau) in
let ()=prints("rd:", rd) in
let ()=prints("tau=",tau) in
let ()=prints("x=",x, "on real form:", real_form(x)) in}
if is_dominant(rd,act(inverse(y),tau)) then
{(x_1,mu_3_orig,tau) else}
(cross(inverse(y),x_1),act(inverse(y),mu_3), act(inverse(y),tau)) else
let j=find_nci_root(x,tau) then
{()=prints("got root: ", j, ", ", posroots(rd)[j]) then}
{()=prints("beta=", posroots(rd)[j]) then}
new_tau=tau-poscoroots(rd)[j]*tau*posroots(rd)[j]/2 then
{()=prints("new_tau=",new_tau) then}
(sub_x,sub_rd)=centralizer(x,poscoroots(rd)[j]) in
f(sub_x,mu_3_orig,new_tau) fi in f(x_2,mu_3,mu_3)

set project_on_dominant_cone (KGBElt x, vec mu) = (KGBElt,ratvec,ratvec):
  project_on_dominant_cone(x,ratvec:mu)

{possibly multivalued, coming from G-spherical case}

{ This function is the same as basis_lambda_differential_0 in all_Kparameters.at
   List of weights representative of a set of generators of the elementary
   2-group ker(1+theta(x))/im(1-theta(x)).
characters_order_2@KGBElt
returns [v_0,...,v_k], v_i\in X^*,
the characters of H^{theta_x} with differential 0
are \sum a_i v_i with a_i=0,1 (or [] -> [0,...,0])
}
set characters_order_2 (KGBElt x) = [vec]:
let theta=involution(x) then
zero_vector=vec:null(rank(real_form(x))) {default value} then
K=kernel(1+theta) then
(r,c)=#K in
if c=0 then [vec]:[]  else let
M=in_lattice_basis(K,1-theta) in
if #M=0 then [vec]:[] else let
(A,v)=adapted_basis(M) then
B=K*A in
{prints("K=",K);
prints("A=",A);
prints("v=",v);
prints ("B=",B);}
let result=[vec]:[]
 in
 for i:#v do if v[i]=2 then result#:=B[i] fi od;
result fi fi

set all_G_spherical_same_differential (K_Type p ) = [K_Type]:
{ assert(is_split_spherical(p),
         "parameter is not spherical for a (relatively) split group"); }
let chars=characters_order_2(x(p)) then
coeffs=generate_all_binary(#chars) then
scr=simple_coroots(root_datum(p)) then
result=[K_Type]:[] in
 for v in coeffs do
 let mu=vec:null(rank(root_datum(x(p)))) in
  for j:#v do mu+:=v[j]*chars[j] od;
  if all(for alpha_check in scr do is_even(alpha_check*mu) od)
  then result#:=(x(p),lambda(p)+mu)
  fi od;result

set all_G_spherical_same_differential (Param p) = [K_Type]:
  all_G_spherical_same_differential(K_type(p*0))

{ see KHatHowe, end of Section 13
  mu-> phi=mu_2rho_c-rho-lambda
    (=lambda-mu_3_orig from project_on_dominant_cone)
 write phi is a non-negative rational combination of simple roots
 the simple roots with strictly positive coefficient give the Levi factor L,
 and q=l+u is the corresponding standard parabolic
}
set parabolic (KHighestWeight (x,mu)) = Parabolic:
  let rd=root_datum(x), (y,mu_3_orig,lambda) = project_on_dominant_cone(x,mu)
  then diff=lambda-mu_3_orig
  then S= list( (int i): fundamental_coweight(rd,i)*diff>0, ss_rank(rd))
  in Parabolic:(S,y)

{ go from KHighestWeight mu to K_types [K_Type]  mu -> [p_1,...,p_r]
  multivalued: highest_weight(p_i)=mu
 algorithm:
 1) G-spherical case: mu\in X^*/(1-delta)X^*, satisfying <mu,\alpha^\vee>=0
    for all alpha in Delta(G,T_{K_0})
See KHatHowe, Section 15
}
set fix (KHighestWeight mu,KGBElt x_Q) = KHighestWeight:
  let (x,tau)=mu then w=find_W_cross(x,x_Q) in (cross(w,x),act(w,tau))

{this function takes KHighestWeight mu -> |R(K,mu)| K_types, see top of this file}
{first replace mu with strongly dominant mu in same R_K_dom_mu orbit}
set K_types (KHighestWeight mu_in)= [K_Type]:
{  let (y,mu_3_orig,dlambda)=project_on_dominant_cone(mu) in}
  let (mu,,,)=make_strongly_dominant(mu_in) in
  let ()=prints("PASSED make_strong_dominant") in
  let  Q=parabolic(mu)  {Q is theta-stable}
  in { prints("Q=", Q); }
  assert(is_parabolic_theta_stable(Q), "Q is not theta stable");
  let x_Q=x_min(Q)
  then mu=fix(mu,x_Q) 
  {then ()=prints("x_Q=", x_Q)}
  then (x,tau)=mu then
  {  then  ()=prints("fixed mu:", mu) then }
  { ()=assert(mu=fix(mu,x_Q),"error: mu\ne fix(mu)") then }
     L=Levi(Q)
  then { L is relatively split }
{ ()=prints("Q=", Q);
     prints("mu:", mu);
     prints("dlambda:", dlambda);
     prints("L=", L);
     prints("rho_u_cap_s(Q)", rho_u_cap_s(Q));
     prints("rho_l(Q)", rho_l(Q));
     prints("tau: ", tau);
     prints("arg:", tau-2*rho_u_cap_s(Q)+rho_l(Q)) then }
  ()=assert(is_relatively_split(L),"L is not relatively split") then
  pL=finalize(parameter(KGB(L,#KGB(L)-1),
	                tau-two_rho_u_cap_s(Q)+rho_l(Q), null(rank(L))))
  then
{ ()=prints("pL:", pL);
     prints("Q=:", Q) then }
     result=[K_Type]:[]
  in  assert(#pL=1,"finalized parameter has more than one term");
  let all_pL=all_G_spherical_same_differential(pL[0]) in
  for qL in all_pL
  do  {prints("qL:", qL); }
    let ind=monomials(induce_standard(parameter(qL),Q,real_form(x))) in
{    let ()=prints("induced:", ind) in}
    assert(#ind=1,"induced has more than one term");
    result#:=K_type(ind[0])
  od; result

set K_type (KHighestWeight(x,mu)) = K_Type:
  let ktypes=K_types(x,mu) in
  assert(#ktypes=1,
      ##["more than one K-type maps to this KHighestWeight;", new_line,
       "use K_types to get them all"]); ktypes[0]

{-----------------KHighestWeight to K0_param --------------------------}

set K0_highest_weight (KHighestWeight(x,mu)) = Param:
  finite_dimensional(K_0(x),project_K(real_form(x),mu))

{dimension of KHighestWeight=dimension of representation of K_#
                            =dimension of representation of K_0, given by Weyl dimension formula}
set dimension (KHighestWeight mu) = int:dimension(K0_highest_weight(mu))

set dimension (K_Type p) = int:
let hw=highest_weights(p) then
mu=hw[0] then
(x,)=mu in dimension(mu)*rat_as_int(#R_K_dom(x)/#R_K_dom_mu(mu))<|MERGE_RESOLUTION|>--- conflicted
+++ resolved
@@ -50,13 +50,8 @@
   (,mu_0)=move_weight((x,mu),x_0) then
   (,tau_0)=move_weight((y,tau),x_0) then
   K_0=K_0(x_0) then
-<<<<<<< HEAD
   mu_1=project_K(x_0,mu_0) then   {element of X^*(T_{K_0})}
   tau_1=project_K(x_0,tau_0) then {element of X^*(T_{K_0})}
-=======
-  mu_1=project_K(x_0,mu_0) then    {element of X^*(T_{K_0})}
-  tau_1=project_K(x_0,tau_0) then  {element of X^*(T_{K_0})}
->>>>>>> c5e9cb36
 {  (mu_2,w_mu2,y_mu2,)=make_strongly_dominant(x_0,mu_1) then
   (tau_2,w_tau2,y_tau2,)=make_strongly_dominant(x_0,tau_1)
 }
@@ -151,12 +146,7 @@
   let rd=root_datum(x)
   then sr=simple_roots(rd), scr=simple_coroots(rd),ssr=ss_rank(rd)
   then j= first(ssr, (int i)bool: scr[i]*tau<0 and is_noncompact_imaginary(x)(sr[i]) )
-  in
-<<<<<<< HEAD
-{  if j<0 then j  ???}
-=======
->>>>>>> c5e9cb36
-  if j>=0 then j
+  in if j>=0 then j
   else j:=
     first(ssr
          , (int i)bool:
