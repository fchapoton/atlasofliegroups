--- conflicted
+++ resolved
@@ -1,13 +1,7 @@
-<<<<<<< HEAD
-<representations.at
-<W_K.at { |R_K_dom|, |R_K_dom_mu| }
-{<induction.at}
-=======
 <basic.at
 <induction.at { for |theta_stable_data| }
 <representations.at { for |finite_dimensional| }
 <W_K.at { |R_K_dom|, |R_K_dom_mu| }
->>>>>>> 7d3fe989
 
 <center.at { for |Z_2@RealForm| }
 
@@ -287,11 +281,7 @@
             scr[i]*involution(x)*sr[i] = -1 and
             is_noncompact(x)( (1+involution(x))*sr[i] ) { this is a root because alpha and theta(alpha) generate a subsystem of type A_2, so their sum is a root }
          )
-<<<<<<< HEAD
-  ;{prints("j=",j);} assert(>=j,"error in find_nci_root")
-=======
   ; assert(>=j,"error in find_nci_root")
->>>>>>> 7d3fe989
   ; root_index(rd,sr[j]+involution(x)*sr[j])
   fi
 
