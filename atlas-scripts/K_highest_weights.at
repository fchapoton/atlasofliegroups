<<<<<<< HEAD
<W_K.at
<thetastable.at
<representations.at
=======
{! Functions involving K-types (final tempered limit parameters) and K-highest weights.
   The main reference is Vogan, "Branching to a Maximal Compact Subgroup" [KHatHowe].
   See also the notes on "K-types in atlas".

   The main functions are

(x,lambda) -> {(x_K,mu)} multivalued,
               (x_K,mu) is one value, then take the R(K)-orbit <-> R(K)/R(K,mu)

algorithm:
1) if G is relatively split, Cartan is (relatively) split, all roots in the
   tau-invariant,
   this is the "G-spherical" case of KHatHowe, section 8
2) if p is final standard limit tempered, it has a unique LKT,
   use theta_stable_data to write p as cohomologically induced from a
   relatively split L
3) apply 2) to all terms of finalize(p*0)

  project vector mu on dominant cone (spanned by fundamental coweights)
  algorithm from KHatHowe Section 13, modification of BGB Proposition 5.3.3
  used in map from highest weights to LKT below


This is the Vogan algorithm, version in khatHowe Section 13,
which is a slight modification of BGB Proposition 5.3.3
given (x,mu) -> mu+2rho_K(x) ->
   choose positive chamber for G -> mu+2rho_K(x)-rho
 project on given dominant chamber
 returns (x,mu+2rho_K(x)-rho,tau) where tau is dominant
     need the second argument for the modified Vogan algorithm

!}

<W_K.at
<thetastable.at
>>>>>>> 5424e000
set LKT_verbose=false
{ see K.at: K-types as final tempered limit parameters
  (x,lambda) <-> representations of K
  K_highest_weights.at: KHighestWeights (x,mu) <-> representations of K_#
}
{ KHighestWeight: mu    K_types tau
  see KHatHowe Section 4, especially Theorem 4.10
  notation:
    KHatHowe   Atlas
      T_{f0}    T_K0
      T_f       T_K=H^\delta
      T_fl      T_{K,large}

   R(K)=|K/K_#|=|T_{K,large}/T_K|

   given mu a character of T_K

   T_K \subset T_K(\mu) \subset T_{K,large}
   |-----a-------|--------b-------|
   ab=|R(K)|
   a=|R(K,mu)|,  b=|R(K)/R(K,mu)|
   software: R(K)=R_K_dom(x)
             R(K,mu)=R_K_dom(mu)

   {mu_i|i=1,...,b} characters of T_K  <->
     {\tilde\mu_j|j=1,...,a} irreps of T_{K,large}

   {mu_i}= orbit of R(K) acting acting on mu=mu_1, stabilizer is R(K,mu)
   {\tilde\mu_j|j=1,...,a} irreducible representations of T_{K,large}

   mu_i -> Ind_{T_K}^{T_{K,large}})(mu_i)= \sum_{j=1}^a \tilde\mu_j
   \tilde\mu_j -> Res^{T_{K,large}}_{T_K}(\tilde\mu_j)=\sum_{i=1}^a\mu_i

   mu_i -> a choices of extension to T_K(mu_i)
     -> induce irreducibly to T_{K,large}
     each mu_i (i=1,...,a) -> same set of \tilde\mu_j (j=1,...,b)
   dim(\tilde\mu_j)=|R(K)/R(K,mu)|
   mu_i -> tau(mu_i) irreducible of K_#,
      dimension given by Weyl dimension formula
   \tilde\mu_j -> \tau(\tilde\mu_j) irreducible of K
   dim(\tau(\tilde\mu_j))=dim(\tau(\mu_j))*b=dim(\tau(\mu_j))|R(K)/R(K,mu_j)|
     (See Theorem 4.10(1))
}

{. Equality of KHighestWeights; (x,mu)=(x',mu') iff x=x', and mu and mu'
   differ by (1-theta)X^* or compact Weyl group action .}
set = (KHighestWeight (x,mu), KHighestWeight (y,tau)) = bool:
  real_form(x)=real_form(y) and
  x=y and
( let  K_0=K_0(x) then
  mu_1=project_K(x,mu) then   {element of X^*(T_{K_0})}
  tau_1=project_K(x,tau) then {element of X^*(T_{K_0})}
  (mu_2,w_mu2)=make_dominant(K_0,mu_1) then
  (tau_2,w_tau2)=make_dominant(K_0,tau_1)
  in mu_2=tau_2 and
{ lift action of w up to H, and then compare projection of
  w\mu and \tau to X^*(H^\delta)=X^*/(1-delta)X^* }
  ( let m=lift_action(x,w_mu2) then
    mu_3=m*mu then
    tau_3=m*tau
    in
 if LKT_verbose then
   prints("m:", m);
   prints("mu: ", mu, " tau :", tau);
   prints("mu_1: ", mu_1, " tau_1 :", tau_1);
   prints("mu_2: ", mu_2, " tau_2 :", tau_2);
   prints("mu_3: ", mu_3, " tau_3 :", tau_3) fi;
   in_lattice((1-involution(cross(m,x))),mu_3-tau_3)
))

<<<<<<< HEAD
{. .}
set LKTs (Param p) = [K_Type]: for q in finalize(p*0) do K_type(q) od

{..}
=======
{. List of LKTs (as final tempered limit parameters) of a module given by a
   parameter .}
set LKTs (Param p) = [K_Type]: for q in finalize(p*0) do K_type(q) od

{. LKT of module given by a parameter, if it is unique (otherwise error message) .}
>>>>>>> 5424e000
set LKT (Param p) = K_Type: let lkts=LKTs(p) in assert(#lkts=1,"More than one LKT; use LKTs"); lkts[0]

{---------------- map from K_types to KHighestWeights ----------------}


{. Test if parameter p for G is G-spherical: G must be rel. split, all roots in tau(p) .}
set is_split_spherical(Param p)=bool:
  assert(is_final(p), "parameter is not final");
  is_relatively_split(real_form(p)) and
  #x(p) = KGB_size(real_form(p))-1 and
  all(for alpha_check in simple_coroots(root_datum(p))
      do is_even(rat_as_int( (lambda(p)-rho(root_datum(p))) *alpha_check))
      od)

{. Test if a K-type is G-spherical: must be LKT of G-spherical p.}
set is_split_spherical(K_Type p)=bool:
   is_split_spherical(parameter(p))

{. Highest weight of a G-spherical K-type (necessarily unique) .}
set highest_weight_split_spherical(K_Type p)=KHighestWeight:
  assert(is_split_spherical(p), "p is not a spherical rep of a split group");
  let x=x(p) then x_K=canonical_x_K(x)
  then rd=root_datum(p)
  then i_rd=root_datum(simple_from_positive(imaginary_sys(x_K)))
  then fw=fundamental_weights(i_rd), mu=ratvec:lambda(p)-rho(rd)
  in { prints("mu=", mu); }
  for alpha_check@i in simple_coroots(i_rd) do mu-:=mu*alpha_check*fw[i] od;
{ prints("mu modified=", mu); }
  assert(all(for alpha_check in simple_coroots(i_rd) do mu*alpha_check=0 od)
        ,"error, mu isn't orthogonal to all roots");
  (KGB(real_form(x),0),ratvec_as_vec(mu))

{. Highest weight of LKT of a G-spherical parameter (is unique) .}
set highest_weight_split_spherical (Param p) = KHighestWeight:
  highest_weight_split_spherical(K_type(p*0))

{. Highest weight of LKT of G-spherical K-type w.r.t. x_K (is unique) .}
set highest_weight_split_spherical (K_Type p,KGBElt x_K) = KHighestWeight:
  let (x,mu)=highest_weight_split_spherical(p) in move_weight((x,mu),x_K)

{. Highest weight of LKT of a G-spherical parameter w.r.t. x_K (is unique) .}
set highest_weight_split_spherical (Param p,KGBElt x_K) = KHighestWeight:
  let (x,mu)=highest_weight_split_spherical(p) in move_weight((x,mu),x_K)

{. This function returns just ONE KHighestWeight of a K-type (auxiliary function) .}
set highest_weight_one (K_Type p) = KHighestWeight:
  assert(is_final(parameter(p)),"parameter is not final");
  let p=make_no_Cminus(p)
  then (Q,pL)=theta_stable_data(parameter(p))
  then (x_L,mu_L)=highest_weight_split_spherical(pL)
  then x_G=canonical_x_K(x(p))
  then mu_G=mu_L+two_rho_u_cap_s(Q)
{ need version of 2*rho_u_cap_s(Q) which is integral, see thetastable.at}
{ this might be a ratvec, denominator 1/2, by restriction it defines a
  character  of T_{K_0}
  need to replace mu_G\in 1/2X^*theta with mu_G_integral\in X^*
  so that restriction takes mu_G_integral to mu_G restricted to T_{K_0}
}
{ then ()=prints("mu_L:",mu_L,new_line, " mu_G", mu_G, new_line,
     "2*rho_u_cap_s(Q)", 2*rho_u_cap_s(Q), new_line,
     "two_rho_u_cap_s", two_rho_u_cap_s(Q)) }
in (x_G,mu_G)

{. ONE KHighestWeight of a K-type w.r.t. x_K (auxiliary function) .}
set highest_weight_one (K_Type p,KGBElt x_K) = KHighestWeight:
  move_weight(highest_weight_one(p),x_K)

{. All highest weights of a K-type; R-group acts on one KHighestWeight of
   previous function (number of terms is |R(K)/R(K,mu)|) .}
set highest_weights (K_Type p) = [KHighestWeight]:
  R_K_dom_mu_orbit(highest_weight_one(p))

{. All highest weights of a K-type w.r.t. x_K .}
set highest_weights (K_Type p,KGBElt x_K) = [KHighestWeight]:
  for mu in highest_weights(p) do move_weight(mu,x_K) od

{. List of all highest weights of all LKTs of a parameter .}
set highest_weights (Param p) = [KHighestWeight]:
  let result=[KHighestWeight]: [] in
  for q in LKTs(p) do result##:=highest_weights(q) od;
  result

{. List of all highest weights of all LKTs of a parameter w.r.t. x_K .}
set highest_weights (Param p,KGBElt x_K) = [KHighestWeight]:
  for (x,mu) in highest_weights(p) do move_weight((x,mu),x_K) od

{. Unique highest weight of a K-type (or error if not unique) .}
set highest_weight (K_Type p) = KHighestWeight:
  let hwts=highest_weights(p) in
  assert(#hwts=1,"highest weight it not unique, use highest_weights instead");
  hwts[0]

{. Unique highest weight of (unique) LKT of a parameter (or error if not unique) .}
set highest_weight (Param p) = KHighestWeight:
  let hws=highest_weights(p) in
  assert(#hws=1,"highest weight it not unique, use highest_weights instead");
  hws[0]




{ -----------------KHighestWeight to K_types------------------ }

{ -----------------------Vogan algorithm--------------------- }



{function called by project_on_dominant_cone}
{. (Auxiliary function) .}
set centralizer(KGBElt x,ratvec v) = (KGBElt,RootDatum):
  assert(v*involution(x)=v, "v is not theta-stable");
  let rd=root_datum(x)
  then roots = columns_with((vec alpha): =alpha*v, posroots(rd))
  then coroots = rank(rd) # for alpha in roots do coroot(rd,alpha) od
  then subrd = root_datum(simple_from_positive(roots,coroots))
  in (KGB_elt(subrd,involution(x),torus_factor(x)),subrd)

{function called by project_on_dominant_cone}
{. (Auxiliary function) .}
set find_nci_root (KGBElt x,ratvec tau) = int:
  let rd=root_datum(x)
  then sr=simple_roots(rd), scr=simple_coroots(rd),ssr=ss_rank(rd)
  then j= first(ssr, (int i)bool:
                     scr[i]*tau<0 and is_noncompact_imaginary(x)(sr[i]) )
  in if j>=0 then j
  else j:=
    first(ssr
         , (int i)bool:
            scr[i]*tau<0 and
            is_complex(i,x) and {<alpha,theta(alpha^vee)>=-1}
            scr[i]*involution(x)*sr[i] = -1 and
            is_noncompact(x)( (1+involution(x))*sr[i] ) { this is a root because alpha and theta(alpha) generate a subsystem of type A_2, so their sum is a root }
         )
  ; prints("j=",j);assert(>=j,"error in find_nci_root")
  ; root_index(rd,sr[j]+involution(x)*sr[j])
  fi

{(x,mu) is a KHighestWeight (see top of this file)
 x in the distinguished fiber, theta_x=delta
 mu\in X^*, viewed modulo (1-delta)X^*
in (X^*)^delta project it to X^*(T_K0) where T_K0=identity component of H^delta}
{(x,mu) equivalent to (wx,w\mu) so WLOG mu is G-dominant}

{ sum of the roots of K as an element of (X^*)^delta\otimes Q
  (it can be half-integral)
  x is assumed to be in the distinguished fiber, defining K
  in particular alpha complex posroot implies theta(alpha) is a posroot too
  tworho_K(x)\in X^* and tworho_K_fixed(x)\in 1/2(X^*)^delta map
  to same element 2*rho_K(x) in X^*(T_{K_0})
}
<<<<<<< HEAD
=======
{. Sum of the roots of K as an element of $(X^*)^{\delta}\otimes\mathbb Q$
(this may be half-integral); x must be in the distinguished fiber. .}
>>>>>>> 5424e000
set tworho_K (KGBElt x) = ratvec:
( if not in_distinguished_fiber(x)
  then prints("Warning: x is not in distinguished fiber") fi
; let G=real_form(x) in sum(compact_posroots(x)) + sum(complex_posroots(x))/2
)

{. Vogan algorithm to project KHighestWeight (x,mu) on dominant cone; returns
   (x',mu+2rho_K(x)-rho,tau) with tau dominant and x' corresponding to the new
   Weyl chamber. .}
set project_on_dominant_cone (KGBElt x, ratvec mu) = (KGBElt,ratvec,ratvec):
{let ()=prints("project_on_dominant_cone with x=", x, " mu=", mu) in}
let rd=root_datum(x) then
{make mu zero on the split part of h}
mu=(1+involution(x))*mu/2 then
(mu_1,w)=make_dominant(rd,mu) then
x_1=cross(inverse(w),x) then
{x_1=x then
mu_1=mu then}
{()=prints("mu:", mu);
prints("x: ", x);
prints("mu_1:", mu_1);
prints("x_1: ", x_1) then
}
{ Note: tworho_K (x) (above) is in (\h^*)^theta,
  while rho_K(x) is in \t^*, need the former
}
mu_2=mu_1+tworho_K (x_1) in
{let ()=prints("mu_2:", mu_2) in}
let (,y)=make_dominant(rd,mu_2) in
let x_2=cross(inverse(y),x_1) in
{let ()=prints("y=", y) in
let ()=prints("x_2=", x_2) in}
let rho=act(y,rho(rd)) then
mu_3=mu_2-rho in
{let ()=prints("mu_3=", mu_3) in}
let rec_fun f(KGBElt x, ratvec mu_3_orig,ratvec tau)=(KGBElt,ratvec,ratvec):
let rd_x=root_datum(x) in
{let ()=prints();prints("f with: ", x, " ", real_form(x), " tau= ", tau) in
let ()=prints("rd:", rd) in
let ()=prints("tau=",tau) in
let ()=prints("x=",x, "on real form:", real_form(x)) in}
if is_dominant(rd,tau) then
{return this triple:}
(cross(inverse(y),x_1),act(inverse(y),mu_3), tau) else
let j=find_nci_root(x,tau) then
{()=prints("got root: ", j, ", ", posroots(rd_x)[j]) then}
{()=prints("beta=", posroots(rd_x)[j]) then}
new_tau=tau-poscoroots(rd_x)[j]*tau*posroots(rd_x)[j]/2 then
{()=prints("new_tau=",new_tau) then}
(sub_x,)=centralizer(x,poscoroots(rd_x)[j]) in
f(sub_x,mu_3_orig,new_tau) fi in f(x_2,mu_3,act(inverse(y),mu_3))

{. Vogan algorithm; previous function in case mu is given as a vec, rather than ratvec .}
set project_on_dominant_cone (KGBElt x, vec mu) = (KGBElt,ratvec,ratvec):
  project_on_dominant_cone(x,ratvec:mu)

{possibly multivalued, coming from G-spherical case}

{ This function is the same as basis_lambda_differential_0 in all_Kparameters.at
   List of weights representative of a set of generators of the elementary
   2-group ker(1+theta(x))/im(1-theta(x)).
characters_order_2@KGBElt
returns [v_0,...,v_k], v_i\in X^*,
the characters of H^{theta_x} with differential 0
are \sum a_i v_i with a_i=0,1 (or [] -> [0,...,0])
}

{. (Auxiliary function) .}
set characters_order_2 (KGBElt x) = [vec]:
let theta=involution(x) then
zero_vector=vec:null(rank(real_form(x))) {default value} then
K=kernel(1+theta) then
(r,c)=#K in
if c=0 then [vec]:[]  else let
M=in_lattice_basis(K,1-theta) in
if #M=0 then [vec]:[] else let
(A,v)=adapted_basis(M) then
B=K*A in
{prints("K=",K);
prints("A=",A);
prints("v=",v);
prints ("B=",B);}
let result=[vec]:[]
 in
 for i:#v do if v[i]=2 then result#:=B[i] fi od;
result fi fi

{. All G-spherical K-types with same differential as given one. .}
set all_G_spherical_same_differential (K_Type p) = [K_Type]:
{ assert(is_split_spherical(p),
         "parameter is not spherical for a (relatively) split group"); }
let chars=characters_order_2(x(p)) then
coeffs=generate_all_binary(#chars) then
scr=simple_coroots(root_datum(p)) then
Z_2=Z_2(real_form(p)) then
result=[K_Type]:[] in
 for v in coeffs do
 let mu=vec:null(rank(root_datum(x(p)))) in
  for j:#v do mu+:=v[j]*chars[j] od;
  if all(for alpha_check in scr do is_even(alpha_check*mu) od) and
  all(for h in Z_2 do is_even(mu*h) od)
  then result#:=(x(p),lambda(p)+mu)
  fi od;result

{. All G-spherical K-types with same differential as LKT of parameter p .}
set all_G_spherical_same_differential (Param p) = [K_Type]:
  all_G_spherical_same_differential(K_type(p*0))

{ see KHatHowe, end of Section 13
  mu-> phi=lambda-mu_2-2rho_c+rho
    (=lambda-mu_3_orig from project_on_dominant_cone)
 write phi is a non-negative rational combination of simple roots
 the simple roots with strictly positive coefficient give the Levi factor L,
 and q=l+u is the corresponding standard parabolic
}

{. Parabolic attached to KHighestWeight by Vogan algorithm. .}
set parabolic (KHighestWeight (x,mu)) = Parabolic:
  let rd=root_datum(x), (y,mu_3_orig,lambda) = project_on_dominant_cone(x,mu)
  then diff=lambda-mu_3_orig
  then S= list( (int i): fundamental_coweight(rd,i)*diff>0, ss_rank(rd))
  in Parabolic:(S,y)

{ go from KHighestWeight mu to K_types [K_Type]  mu -> [p_1,...,p_r]
  multivalued: highest_weight(p_i)=mu
 algorithm:
 1) G-spherical case: mu\in X^*/(1-delta)X^*, satisfying <mu,\alpha^\vee>=0
    for all alpha in Delta(G,T_{K_0})
See KHatHowe, Section 15
}

{. (Auxiliary function) .}
set make_strongly_dominant (KHighestWeight mu,KGBElt x_Q) = KHighestWeight:
  let (x,tau)=mu then w=find_W_cross(x,x_Q) in (cross(w,x),act(w,tau))

{ this function takes KHighestWeight mu -> |R(K,mu)| K_types,
  see top of this file
  first replace mu with strongly dominant mu in same R_K_dom_mu orbit
}
{. All K_types with the same KHighestWeight. .}
set K_types (KHighestWeight mu_in)= [K_Type]:
  let (mu,,,)=make_strongly_dominant(mu_in) in
  let  Q=parabolic(mu)  {Q is theta-stable}
  in
  assert(is_parabolic_theta_stable(Q), "Q is not theta stable");
  let x_Q=x_min(Q)
  then mu=make_strongly_dominant(mu,x_Q)
  then (x,tau)=mu then
  L=Levi(Q)
  then { L is relatively split }
  ()=if LKT_verbose then
     prints("Q=", Q);
     prints("mu:", mu);
     prints("L=", L);
     prints("rho_u_cap_s(Q)", rho_u_cap_s(Q));
     prints("rho_l(Q)", rho_l(Q));
     prints("tau: ", tau);
     prints("arg:", tau-2*rho_u_cap_s(Q)+rho_l(Q)) fi then
  ()=assert(is_relatively_split(L),"L is not relatively split") then
  pL=finalize(parameter(KGB(L,#KGB(L)-1),
	                tau-two_rho_u_cap_s(Q)+rho_l(Q), null(rank(L))))
  then
  ()=if LKT_verbose then
     prints("pL:", pL);
     prints("Q=:", Q) fi then
     result=[K_Type]:[]
  in  assert(#pL=1,"finalized parameter has more than one term");
  let all_pL=all_G_spherical_same_differential(pL[0]) in
  for qL in all_pL
  do  let ()=if LKT_verbose then prints("qL:", qL) fi then
     ind=monomials(induce_standard(parameter(qL),Q,real_form(x))) in
{    let ()=prints("induced:", ind) in}
    assert(#ind=1,"induced has more than one term");
    result#:=K_type(ind[0])
  od; result

{. K_type with given KHighestWeight if unique (otherwise error). .}
set K_type (KHighestWeight(x,mu)) = K_Type:
  let ktypes=K_types(x,mu) in
  assert(#ktypes=1,
      ##["more than one K-type maps to this KHighestWeight;", new_line,
       "use K_types to get them all"]); ktypes[0]

{-----------------KHighestWeight to K0_param --------------------------}

{. Parameter for K_0 of the K_0-type with highest weight (the restriction of)
   KHighestWeight mu. .}
set K0_highest_weight (KHighestWeight(x,mu)) = Param:
  finite_dimensional(K_0(x),project_K(real_form(x),mu))

{ dimension of KHighestWeight=dimension of representation of K_#
                             =dimension of representation of K_0,
			        given by Weyl dimension formula }

{. Dimension of the K_#-type with KHighestWeight mu. .}
set dimension (KHighestWeight mu) = int:dimension(K0_highest_weight(mu))

{. Dimension of a K-type. .}
set dimension (K_Type p) = int:
let hw=highest_weights(p) then
mu=hw[0] then
(x,)=mu in dimension(mu)*rat_as_int(#R_K_dom(x)/#R_K_dom_mu(mu))






{ given mu in X^*(T_K)=X^*(H)/(1-delta)X^*(H), choose representative in X^*(H)
  giving a KHighestWeight (x,mu) cannot necessarily take mu to be \delta-fixed
}

set H_weight (KGBElt x,vec mu_K) = KHighestWeight:
  (x, { vec: } mu_K*left_inverse(injection_from_K_matrix(x)) )

{ this may be a ratvec, not vec }
set fundamental_weights_K_H (KGBElt x) = [ratvec]:
  let M=left_inverse(injection_from_K_matrix(x)) in
  for v in fundamental_weights(K_0(x)) do v*M od

set K0_param (K_Type p,KGBElt x_K) = Param:
  let (,tau)=highest_weight_one(p,x_K) in
  finite_dimensional(K_0(x_K),project_K(x_K,tau))

set K0_param (K_Type p) = Param:
  K0_param(p,KGB(real_form(x(p)),0))

{
set LKTs_K0 (Param p,KGBElt x_K) = [Param]:
  for (,tau) in highest_weights(p,x_K) do finite_dimensional(K_0(x_K),tau) od
}
set K0_params (Param p,KGBElt x_K) = [Param]:
  for (,tau) in highest_weights(p,x_K)
  do finite_dimensional(K_0(x_K),project_K(x_K,tau)) od
set K0_params (Param p) = [Param]:
  K0_params(p,KGB(real_form(x(p)),0))

set K0_param (Param p,KGBElt x_K) = Param:
  let K0_prms=K0_params(p,x_K) in
  assert(#K0_prms=1,"Parameter has more than one K0 parameter, use K0_param");
  K0_prms[0]

set K0_param (Param p) = Param:
  K0_param(p,KGB(real_form(x(p)),0))

{ mu is a highest weight for K_0=identity component of K_x
  returns fundamental weight coordinates
}
set fundamental_weight_coordinates (KHighestWeight (x,mu)) = vec:
  mu*simple_coroots(K_0(x))

{ if possible, take weight of K_0, in fundamental weight coordinates, to
  KHighestWeight (x,mu) }
set K_highest_weight_from_fundamental_weights(KGBElt x,vec tau) =
    KHighestWeight:
  let K_0=K_0(x), fw=fundamental_weights_K_H(x)
  , weight=ratvec:null(ss_rank(real_form(x)))
  in for i:#tau do weight+:=tau[i]*fw[i] od;
  assert(is_integer(weight),"Weight is not integral");
  (x,ratvec_as_vec(weight))

set dimensions (Param p, KGBElt x_K) = [int]:
  for pi in K0_params(p,x_K) do dimension(pi) od
set dimensions (Param p) = [int]:   dimensions(p,KGB(real_form(p),0))
set dimensions ([Param] B)= [[int]]: for p in B do dimensions(p) od<|MERGE_RESOLUTION|>--- conflicted
+++ resolved
@@ -1,44 +1,7 @@
-<<<<<<< HEAD
 <W_K.at
 <thetastable.at
 <representations.at
-=======
-{! Functions involving K-types (final tempered limit parameters) and K-highest weights.
-   The main reference is Vogan, "Branching to a Maximal Compact Subgroup" [KHatHowe].
-   See also the notes on "K-types in atlas".
-
-   The main functions are
-
-(x,lambda) -> {(x_K,mu)} multivalued,
-               (x_K,mu) is one value, then take the R(K)-orbit <-> R(K)/R(K,mu)
-
-algorithm:
-1) if G is relatively split, Cartan is (relatively) split, all roots in the
-   tau-invariant,
-   this is the "G-spherical" case of KHatHowe, section 8
-2) if p is final standard limit tempered, it has a unique LKT,
-   use theta_stable_data to write p as cohomologically induced from a
-   relatively split L
-3) apply 2) to all terms of finalize(p*0)
-
-  project vector mu on dominant cone (spanned by fundamental coweights)
-  algorithm from KHatHowe Section 13, modification of BGB Proposition 5.3.3
-  used in map from highest weights to LKT below
-
-
-This is the Vogan algorithm, version in khatHowe Section 13,
-which is a slight modification of BGB Proposition 5.3.3
-given (x,mu) -> mu+2rho_K(x) ->
-   choose positive chamber for G -> mu+2rho_K(x)-rho
- project on given dominant chamber
- returns (x,mu+2rho_K(x)-rho,tau) where tau is dominant
-     need the second argument for the modified Vogan algorithm
-
-!}
-
-<W_K.at
-<thetastable.at
->>>>>>> 5424e000
+
 set LKT_verbose=false
 { see K.at: K-types as final tempered limit parameters
   (x,lambda) <-> representations of K
@@ -109,18 +72,12 @@
    in_lattice((1-involution(cross(m,x))),mu_3-tau_3)
 ))
 
-<<<<<<< HEAD
-{. .}
-set LKTs (Param p) = [K_Type]: for q in finalize(p*0) do K_type(q) od
-
-{..}
-=======
 {. List of LKTs (as final tempered limit parameters) of a module given by a
    parameter .}
 set LKTs (Param p) = [K_Type]: for q in finalize(p*0) do K_type(q) od
 
 {. LKT of module given by a parameter, if it is unique (otherwise error message) .}
->>>>>>> 5424e000
+
 set LKT (Param p) = K_Type: let lkts=LKTs(p) in assert(#lkts=1,"More than one LKT; use LKTs"); lkts[0]
 
 {---------------- map from K_types to KHighestWeights ----------------}
@@ -271,11 +228,9 @@
   tworho_K(x)\in X^* and tworho_K_fixed(x)\in 1/2(X^*)^delta map
   to same element 2*rho_K(x) in X^*(T_{K_0})
 }
-<<<<<<< HEAD
-=======
+
 {. Sum of the roots of K as an element of $(X^*)^{\delta}\otimes\mathbb Q$
 (this may be half-integral); x must be in the distinguished fiber. .}
->>>>>>> 5424e000
 set tworho_K (KGBElt x) = ratvec:
 ( if not in_distinguished_fiber(x)
   then prints("Warning: x is not in distinguished fiber") fi
