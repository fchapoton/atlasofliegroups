<basic.at
<extended.at
<extended_misc.at { for |fixed_block| }
<polynomial.at
<dual.at { for |length_diff| }

set KL_block (Param p, mat delta) = { emulate built-in |KL_block| }
    ([Param],int,mat,[vec],vec,vec,mat):
  let (regular_extblock,,,) = extended_block(p,delta)
  , (KL_mat,polys,stops) = raw_ext_KL(p,delta)
<<<<<<< HEAD
  , survivors = vec: []
  then columns = [vec]:
    for q@j in regular_extblock
    do let Q = finalize_extended(q,delta) in
      if Q[q]=1 then survivors #:= j fi { gather those expanding to themselves }
    ; vec: for i in regular_extblock do Q[i].s_to_minus_1 od
    od
  , reg_size = #regular_extblock
  in (regular_extblock, first(reg_size,(int i):regular_extblock[i]=p)
     ,KL_mat,polys,stops
     ,survivors
     ,matrix((#survivors,reg_size) { slice out the surviving rows: }
            ,(int i,int j) int: columns[j][survivors[i]]
            )
=======
  then survivors =
    ## for q@j in regular_extblock do if q.survives then [j] else [] fi od
  , length = from_stops(stops)
  in ( regular_extblock,  first(for q in regular_extblock do q=p od)
     , KL_mat, polys, stops
     , vec: survivors
     , for q@j in regular_extblock { run through columns }
       do let lq=length(j), Q = finalize_extended(q,delta) in
         for si in survivors
         do minus_1^(lq-length(si))*Q[regular_extblock[si]].s_to_minus_1
         od
       od
>>>>>>> 66e06dc8
     )

{ use output of |KL_block| to prepare block, signed KL matrix, and stops }
set cook_KL_block ([Param] B,int entry_elem
                  ,mat KL,[poly] polys,vec stops
                  ,vec surv, mat contrib) =
  ([Param],int,poly_mat,vec): { singular block, z0, signed P matrix, lengths }
  let nB=#B, n_surv=#surv
  then inter_mat = poly_mat: { survivor columns extracted, and transposed }
    for j in surv do for ind in KL[j] do
      if ind<0 then -polys[-ind] else polys[ind] fi { entries are |poly| now }
    od od
  , len = from_stops(stops) { compute length from index into |B| }
  then cooked_P_mat = poly_mat:
<<<<<<< HEAD
     for i:n_surv do for j:n_surv do
       let raw_col_j = raw_P_mat[j], sum=poly_0 in
       for k:nB do sum+:=contrib[i,k]*raw_col_j[k] od; sum
     od od
  , get_index (int z) = int: { least |i| with |surv[i]>=z| }
    let min=0, max=n_surv in
    while min<max
    do let avg=(min+max)\2 in if surv[avg]>=z then max:=avg else min:=avg+1 fi
    od; min
  in ( for i in surv do B[i] od
     , get_index(entry_elem)
=======
     for si@i in surv do let lsi=len(si) in for sj@j in surv do
       let sum=poly_0 in
       for Pkj@k in inter_mat[j] do sum:=flex_add(sum,contrib[i,k]*Pkj) od
     ; sum * minus_1^(len(sj)-lsi)
     od od
  , get_index (int z) = int: binary_search_first((int i):surv[i]>=z,0,n_surv)
  in ( for i in surv do B[i] od { condensed block }
     , get_index(entry_elem) { convert index of seeding element }
>>>>>>> 66e06dc8
     , cooked_P_mat
     , for s in stops do get_index(s) od { convert stops to condensed block }
     )

set ed_verbose=false
set ed_verbose2=false

set null_wt(int r) = ratvec: null(r)
set has_nu0 (Param p) = bool: =nu(p)

{ Compute the direct (P) extended Kazhdan-Lusztig-Vogan polynomials
  |B_fixed| should be the delta-fixed parameters in a block
  The result is a row-gathered matrix of (univariate) polynomials
}

set KL_P_polynomials_1 ([Param] B_fixed,mat delta) = [[poly]]:
  assert( all(for p in B_fixed do is_fixed(delta,p) od)
  	, "Not every parameter is delta-fixed" );
  let (P,polys,)=raw_ext_KL(B_fixed[0],delta) in
  for row@i in ^P
  do
    for entry@j in row
    do if >=entry then polys[entry] else -polys[-entry] fi
    od
  od

set KL_P_signed_polynomials_1 ([Param] B_fixed,mat delta) = [[poly]]:
  assert( all(for p in B_fixed do is_fixed(delta,p) od)
	, "Not every parameter is delta-fixed" );
<<<<<<< HEAD
  let (P,polys,jumps)=raw_ext_KL(B_fixed[0],delta) in
  for row@i in ^P
  do
    for entry@j in row
    do (-1)^length_diff(i,j,jumps)
=======
  let (P,polys,jumps)=raw_ext_KL(B_fixed[0],delta)
  then length = from_stops(jumps)
  in
  for row@i in ^P
  do
    for entry@j in row
    do minus_1^(length(j)-length(i))
>>>>>>> 66e06dc8
     * if >=entry then polys[entry] else -polys[-entry] fi
    od
  od

set KL_Q_polynomials ([Param] B_fixed, mat delta) = [[poly]]:
  upper_unitriangular_inverse (KL_P_signed_polynomials_1(B_fixed,delta))

set deform (Param p, mat delta) = ParamPol:
( assert(is_fixed(delta,p),"parameter is not delta-fixed");
  let (B_f,index) = fixed_block(delta,p) { hopefully the same block as KL_P }
  , l_index=length(p) { use built-in function |length| for Param |p| }
  then P_signed_polys=KL_P_signed_polynomials_1(B_f,delta)
  then Q_polys=upper_unitriangular_inverse(P_signed_polys)
  in
  if ed_verbose then prints("index=",index) fi;
  let outer_sum = null_module(real_form(p))
  + for p_i@i in B_f[:index] { traverse |B_f| up to the index of |p| }
    do
      if ed_verbose then prints("outer loop i=",i) fi;
      let l_i=length(p_i), P_signed_i=P_signed_polys[i]
      , onr=(-1)^rat_as_int((orientation_nr(p)-orientation_nr(p_i))/2)
      , inner_sum=0 in
      if ed_verbose then prints("onr=", onr)  fi;
      for p_j@j_minus_i in B_f[i:index]
      do
        let j=j_minus_i+i, l_j=length(p_j) in
        if ed_verbose
        then prints("  inner loop j=",j)
        ;    prints("  length_diff:", l_index-l_j)
        fi;
        if is_odd(l_index-l_j)
        then
          let P_ij= poly: P_signed_i[j]
          , Q_jindex= poly: Q_polys[j][index]
	  then term= eval(P_ij,-1) * eval(Q_jindex,-1)
          in
          if ed_verbose then prints("   inner term: ", term) fi
	; inner_sum+:=term
        ; if ed_verbose then prints(" inner_sum is now:", inner_sum) fi
        fi
      od
    ; let contrib = (Split,Param):
        (onr*inner_sum {coefficient}, B_f[i] {monomial})
      in
      if ed_verbose
      then prints("onr=",onr,new_line
		 ,"inner_sum=",inner_sum,new_line
		 ,"contribution with i=", i, ":", contrib)
      fi
    ; contrib
    od
    in (1-s)*outer_sum
)

set rec_def (Param p,mat delta) = (Param,ParamPol):
  if ed_verbose2 then prints("rec_def with:", p) fi;
  if is_zero(p) or not is_final(p) or not is_fixed(delta,p)
  then error("improper parameter")
  fi;
  let !empty=null_module(real_form(p))
  then rec_fun recd (Split coef,Param p) = (Param,ParamPol):
     { |coef| to be multiplied to deformation terms }
    begin
    if ed_verbose2 then prints("recd with:", p) fi;
    if has_nu0(p) then (p,empty) { but deformed |p| has |coef| implicitly }
    elif not is_standard(p) then prints(p,%p); error("halt")
    else
      let (x,lambda,gamma)=%p, rp=reducibility_points(p)
      then inx=#rp, at_nu0=empty, acc=empty
      in
      while inx>0
      do
        let p_def=param(x,lambda,gamma*rp[inx-:=1]) in
        let def=deform(p_def,delta) in
	if ed_verbose2
        then prints("adding deformation term: p=", p_def, new_line
	           , "adding:", def)
	fi;
	acc+:=def
      od
    ; for k@q in acc
      do
        let c=coef*k then (q0,nu0_terms) = recd(c,q)
	in at_nu0 +:= nu0_terms+(c,q0)
      od
    ; { return deformed p and accumulated deformation terms }
      (param(x,lambda,null_wt(#gamma)), at_nu0)
    fi
    end
  in recd(1,p)

{ alternative, use the new built-in |extended_KL_block| }
set deformation_terms (Param p, mat delta) = ParamPol:
  assert(is_fixed(delta,p),"parameter is not delta-fixed");
  let (B,P_mat,length) = extended_KL_block(p,delta) then nB=#B in
  if =nB or B~[0]!=p
  then null_module(p) { if |p| itself is not among survivors, return 0 }
  else { compute final column |acc| of |Q| matrix by solving linear system
         $P'*acc=e_p$ with $P'$ a matrix of Split, columns from |KL_sum_at_s| }
    let remainder = null(nB-1)#1 { start with standard basis vector for |p| }
    , solution=null(nB)
    , !opposite_parity=1-length~[0]%2 { opposite to that of |length(p)| }
    , !on_p = orientation_nr(p)
    in
    for q_ind : nB
    ~do let contrib=remainder[q_ind]*P_mat[q_ind] in
      remainder -:= contrib
    ; if length[q_ind]%2=opposite_parity
      then solution +:= contrib
      fi
    od
  ; null_module(p)+
    for c@i in solution
    do { twist (1-s)*solution according to orientation numbers of its terms }
      let x=B[i] then (q,r)=(on_p-orientation_nr(x))\%2 in
      assert(=r,"odd orientation");
      (minus_1^q*c*one_minus_s,x) { we have |s^q*c*(1-s) = (-1)^q*c(1-s)| }
      { for the same reason we replaced |s| by |-1| in computations giving |c| }
    od
  fi

set recursive_deform (Param p, mat delta) = ParamPol:
  assert(not is_zero(p) and is_final(p) and is_fixed(delta,p)
	,"improper parameter");
  let empty=null_module(real_form(p)) in
  if ed_verbose { choose verbose or non-verbose version of the function }
  then rec_fun full_def (Split sc,Param p) ParamPol:
       { |sc| will simply scale the resulting ParamPol, |delta| is implicit }
    begin
      prints("full_def with: sc=", sc, ", p=", p);
      assert(is_standard(p)
	    ,"non standard parameter encountered in deformation");
<<<<<<< HEAD
      let acc=empty, at_nu0=ParamPol: sc*(finalize_extended(p*0,delta).s_to_minus_1) { fully deformed |p| } in
{      let acc=empty, at_nu0=ParamPol: sc*(p*0) { fully deformed |p| } in}
=======
      let acc=empty
      , at_nu0=sc*finalize_extended(p*0,delta).s_to_minus_1 { fully deform |p| }
      in
>>>>>>> 66e06dc8
      for factor in reducibility_points(p)
      ~do
	let p_def=p*factor { next deformation of |p| }
	then def=deformation_terms(p_def,delta)
	in
	prints("adding deformation term: p=", p_def, new_line,"adding:", def)
      ; acc+:=def
      od
    ; for k@q in acc { traverse the sum of the deformation terms spun off }
      do { apply |full_def| recursively to all those terms }
        at_nu0 +:= full_def(sc*k,q) { gather harvest from those deformations }
      od
    ; at_nu0
    end
  else rec_fun full_def (Split sc,Param p) ParamPol:
       { |sc| will simply scale the resulting ParamPol, |delta| is implicit }
    begin
      assert(is_standard(p),"non standard parameter in deformation");
<<<<<<< HEAD
      let acc=empty, at_nu0=ParamPol: sc*(finalize_extended(p*0,delta).s_to_minus_1) { fully deformed |p| } in
{      let acc=empty, at_nu0=ParamPol: sc*(p*0) { fully deformed |p| } in}
=======
      let acc=empty
      , at_nu0=sc*finalize_extended(p*0,delta).s_to_minus_1 { fully deform |p| }
      in
>>>>>>> 66e06dc8
      for factor in reducibility_points(p)
      ~ { direction of deformation is down, towards 0; this is not essential }
      do acc+:=deformation_terms(p*factor,delta) od
    ; for k@q in acc { traverse the sum of the deformation terms spun off }
      do at_nu0 +:= full_def(sc*k,q) od
    ; at_nu0
    end
  fi { apply that recursive function to the initial argument: } (1,p)

set full_deform = recursive_deform@(Param,mat)
{ used to be: (Param p,mat delta) ParamPol: let (a,P)=rec_def(p,delta) in a+P }

set c_form_std (Param p,mat delta) = ParamPol:
  let G=real_form(p) in
  if is_equal_rank(G) then full_deform(p) { buiit in }
  else full_deform(p,delta) { defined above }
  fi<|MERGE_RESOLUTION|>--- conflicted
+++ resolved
@@ -2,28 +2,16 @@
 <extended.at
 <extended_misc.at { for |fixed_block| }
 <polynomial.at
-<dual.at { for |length_diff| }
+
+set survives (Param p) = bool: { whether no singular coroot is a descent }
+( p.x=dominant(p).x { this fails when there is a complex singular descent }
+  and not p.is_zero and p.is_final { test absence of other singluar descents }
+)
 
 set KL_block (Param p, mat delta) = { emulate built-in |KL_block| }
     ([Param],int,mat,[vec],vec,vec,mat):
   let (regular_extblock,,,) = extended_block(p,delta)
   , (KL_mat,polys,stops) = raw_ext_KL(p,delta)
-<<<<<<< HEAD
-  , survivors = vec: []
-  then columns = [vec]:
-    for q@j in regular_extblock
-    do let Q = finalize_extended(q,delta) in
-      if Q[q]=1 then survivors #:= j fi { gather those expanding to themselves }
-    ; vec: for i in regular_extblock do Q[i].s_to_minus_1 od
-    od
-  , reg_size = #regular_extblock
-  in (regular_extblock, first(reg_size,(int i):regular_extblock[i]=p)
-     ,KL_mat,polys,stops
-     ,survivors
-     ,matrix((#survivors,reg_size) { slice out the surviving rows: }
-            ,(int i,int j) int: columns[j][survivors[i]]
-            )
-=======
   then survivors =
     ## for q@j in regular_extblock do if q.survives then [j] else [] fi od
   , length = from_stops(stops)
@@ -36,7 +24,6 @@
          do minus_1^(lq-length(si))*Q[regular_extblock[si]].s_to_minus_1
          od
        od
->>>>>>> 66e06dc8
      )
 
 { use output of |KL_block| to prepare block, signed KL matrix, and stops }
@@ -51,19 +38,6 @@
     od od
   , len = from_stops(stops) { compute length from index into |B| }
   then cooked_P_mat = poly_mat:
-<<<<<<< HEAD
-     for i:n_surv do for j:n_surv do
-       let raw_col_j = raw_P_mat[j], sum=poly_0 in
-       for k:nB do sum+:=contrib[i,k]*raw_col_j[k] od; sum
-     od od
-  , get_index (int z) = int: { least |i| with |surv[i]>=z| }
-    let min=0, max=n_surv in
-    while min<max
-    do let avg=(min+max)\2 in if surv[avg]>=z then max:=avg else min:=avg+1 fi
-    od; min
-  in ( for i in surv do B[i] od
-     , get_index(entry_elem)
-=======
      for si@i in surv do let lsi=len(si) in for sj@j in surv do
        let sum=poly_0 in
        for Pkj@k in inter_mat[j] do sum:=flex_add(sum,contrib[i,k]*Pkj) od
@@ -72,7 +46,6 @@
   , get_index (int z) = int: binary_search_first((int i):surv[i]>=z,0,n_surv)
   in ( for i in surv do B[i] od { condensed block }
      , get_index(entry_elem) { convert index of seeding element }
->>>>>>> 66e06dc8
      , cooked_P_mat
      , for s in stops do get_index(s) od { convert stops to condensed block }
      )
@@ -102,13 +75,6 @@
 set KL_P_signed_polynomials_1 ([Param] B_fixed,mat delta) = [[poly]]:
   assert( all(for p in B_fixed do is_fixed(delta,p) od)
 	, "Not every parameter is delta-fixed" );
-<<<<<<< HEAD
-  let (P,polys,jumps)=raw_ext_KL(B_fixed[0],delta) in
-  for row@i in ^P
-  do
-    for entry@j in row
-    do (-1)^length_diff(i,j,jumps)
-=======
   let (P,polys,jumps)=raw_ext_KL(B_fixed[0],delta)
   then length = from_stops(jumps)
   in
@@ -116,7 +82,6 @@
   do
     for entry@j in row
     do minus_1^(length(j)-length(i))
->>>>>>> 66e06dc8
      * if >=entry then polys[entry] else -polys[-entry] fi
     od
   od
@@ -249,14 +214,9 @@
       prints("full_def with: sc=", sc, ", p=", p);
       assert(is_standard(p)
 	    ,"non standard parameter encountered in deformation");
-<<<<<<< HEAD
-      let acc=empty, at_nu0=ParamPol: sc*(finalize_extended(p*0,delta).s_to_minus_1) { fully deformed |p| } in
-{      let acc=empty, at_nu0=ParamPol: sc*(p*0) { fully deformed |p| } in}
-=======
       let acc=empty
       , at_nu0=sc*finalize_extended(p*0,delta).s_to_minus_1 { fully deform |p| }
       in
->>>>>>> 66e06dc8
       for factor in reducibility_points(p)
       ~do
 	let p_def=p*factor { next deformation of |p| }
@@ -275,14 +235,9 @@
        { |sc| will simply scale the resulting ParamPol, |delta| is implicit }
     begin
       assert(is_standard(p),"non standard parameter in deformation");
-<<<<<<< HEAD
-      let acc=empty, at_nu0=ParamPol: sc*(finalize_extended(p*0,delta).s_to_minus_1) { fully deformed |p| } in
-{      let acc=empty, at_nu0=ParamPol: sc*(p*0) { fully deformed |p| } in}
-=======
       let acc=empty
       , at_nu0=sc*finalize_extended(p*0,delta).s_to_minus_1 { fully deform |p| }
       in
->>>>>>> 66e06dc8
       for factor in reducibility_points(p)
       ~ { direction of deformation is down, towards 0; this is not essential }
       do acc+:=deformation_terms(p*factor,delta) od
