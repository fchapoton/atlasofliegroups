{see K_parameters.at}

<basic.at     { for *@(Param,rat) }
<herm.at { for hermitian_form_irreducible }
<K_highest_weights.at

set sort_by_height (ParamPol P) = [(Split,Param)]:
  sort_by_height(for c@p in P do (c,p) od)

set branch_std = (Param, int-> ParamPol): branch@(Param,int) { built-in }

set branch_std = (ParamPol ,int -> ParamPol): branch@(ParamPol,int) { built-in }

set branch_irr (Param p, int bound) = ParamPol:
  branch_std(character_formula(p),bound)

set branch_irr (ParamPol P,int bound) = ParamPol:
  let sum=0*P in for c@p in P do sum +:= c*branch_irr(p,bound) od; sum

{print commands moved to print_K_types.at
set print_branch_irr (ParamPol P,KGBElt x,int bound) = void:
  for (mult,q) in sort_by_height(branch_irr(P,bound))
  do prints(split_as_int(mult), "*", highest_weights(q,x)[0]) od

set print_branch_irr (ParamPol P,int bound) = void: { default to x=KGB(G,0) }
  print_branch_irr(P,KGB(real_form(P),0),bound)

{ K-types of sum of irreducibles P, up to given bound, sorted by
  height, the output includes multiplicity, highest weight (on the identity
  component of K), dimension and height
}
set print_branch_irr_long (ParamPol P,KGBElt x,int bound) = void:
  for (mult,q) in sort_by_height(branch_irr(P,bound))
  do let hw=highest_weights(q,x)[0] in
    prints(split_as_int(mult), "*", hw
          ,  "  ", fundamental_weight_coordinates(hw), " ", dimensions(q)[0]
          , "    ", height(q))
  od



set print_branch_irr_long (ParamPol P,int bound) = void:
  { default to x=KGB(G,0) }
  print_branch_irr_long(P,KGB(real_form(P),0),bound)

{ these definitions promote Param->ParamPol without relying on coercion }
set print_branch_irr (Param p,KGBElt x, int bound) = void:
  print_branch_irr(ParamPol:p,x,bound)
set print_branch_irr (Param p, int bound) = void:
  print_branch_irr(ParamPol:p,bound)
set print_branch_irr_long (Param p,KGBElt x, int bound) = void:
  print_branch_irr_long(ParamPol:p,x,bound)
set print_branch_irr_long (Param p, int bound) = void:
  print_branch_irr_long(ParamPol:p,bound)

set print_branch_std (ParamPol P,KGBElt x,int bound) = void:
  for (mult,q) in sort_by_height(branch_std(P,bound))
  do let hw=highest_weights(q,x)[0] in
    prints(split_as_int(mult), "*", hw)
  od

set print_branch_std (ParamPol P,int bound) = void: { default to x=KGB(G,0) }
  print_branch_std(P,KGB(real_form(P),0),bound)

{ K-types of standard p, up to given bound, sorted by height, the
  output includes multiplicity, highest weight (on the identity component of
  K), dimension and height
}
set print_branch_std_long (ParamPol P,KGBElt x,int bound) = void:
( prints("rho_K=", rho_K(x))
; for (mult,q) in sort_by_height(branch_std(P,bound))
  do let hw=highest_weights(q,x)[0] in
    prints(split_as_int(mult), "*", hw, " ", dimensions(q)[0]
          ,  "    ", height(q))
  od
)

set print_branch_std_long (ParamPol P,int bound) = void:
  { default to x=KGB(G,0) }
  print_branch_std_long(P,KGB(real_form(P),0),bound)

{ these definitions promote Param->ParamPol without relying on coercion }
set print_branch_std (Param p,KGBElt x, int bound) = void:
  print_branch_std(ParamPol:p,x,bound)
set print_branch_std (Param p, int bound) = void:
  print_branch_std(ParamPol:p,bound)
set print_branch_std_long (Param p,KGBElt x, int bound) = void:
  print_branch_std_long(ParamPol:p,x,bound)
set print_branch_std_long (Param p, int bound) = void:
  print_branch_std_long(ParamPol:p,bound)
}

{ multiplicity of K-type p_K in standard module p }
set mult_std (Param p_K,Param p) = int:
  split_as_int(branch_std(p,height(p_K))[p_K])

{ multiplicity of K-type p_K in irreducible module p }
set mult_irr (Param p_K,Param p) = int:
  split_as_int(branch_irr(p,height(p_K))[p_K])

<<<<<<< HEAD
set mult_std(Param p_K, ParamPol P)=Split:let rv=Split:0 in for c@p in P do rv+:=c*mult_std(p_K,p) od ;rv
set mult_irr(Param p_K, ParamPol P)=Split:let rv=Split:0 in for c@p in P do rv+:=c*mult_irr(p_K,p) od ;rv
=======
set mult_std(Param p_K, ParamPol P) = Split:
  sum(for c@p in P do c*mult_std(p_K,p) od)
set mult_irr(Param p_K, ParamPol P) = Split:
  sum(for c@p in P do c*mult_irr(p_K,p) od)
>>>>>>> ef811a1c

set K_signature_irr (Param p,int bound) = (ParamPol,ParamPol):
  let form=hermitian_form_irreducible(p) in
  ( branch_std(integer_part(form),bound) , branch_std(s_part(form),bound) )

{print commands moved to print_K_types.at
set print_K_signature_irr (Param p,KGBElt x,int bound) = void:
( let form=hermitian_form_irreducible(p)
  then P=integer_part(form),Q=s_part(form)
  in
  if =P then prints("Positive part is empty")
  else prints("Positive part:"); print_branch_std_long(P,x,bound)
  fi
; if =Q then prints("Negative part is empty")
  else prints("Negative part:");print_branch_std_long(Q,x,bound)
  fi
)

set print_K_signature_irr (Param p,int bound) = void:
  print_K_signature_irr(p,KGB(real_form(p),0),bound)
}
set signed_mult (Param p_K,Param p) = (int,int):
  let (P,Q)=K_signature_irr(p,height(p_K)) in
   ( split_as_int(branch_std(P,height(p_K))[p_K])
   , split_as_int(branch_std(Q,height(p_K))[p_K])
   )

{this should be modified to print all LKTs}
set print_K_types (ParamPol P) = void:
  let Q=sort_by_height(P) in
  for (c,p) in Q
  do let mu=highest_weight_one(LKT(p)) in
    prints(split_as_int(c), " ", fundamental_weight_coordinates (mu)
          , " ", dimension(mu), " ", length(mu))
  od

set print_K_types (ParamPol P, KGBElt x_K) = void:
  let Q=sort_by_height(P) in
  for (c,p) in Q
  do let mu=highest_weight_one(LKT(p),x_K) in
    prints(split_as_int(c), " ", fundamental_weight_coordinates (mu)
          , " ", dimension(mu), " ", length(mu))
  od<|MERGE_RESOLUTION|>--- conflicted
+++ resolved
@@ -98,15 +98,10 @@
 set mult_irr (Param p_K,Param p) = int:
   split_as_int(branch_irr(p,height(p_K))[p_K])
 
-<<<<<<< HEAD
-set mult_std(Param p_K, ParamPol P)=Split:let rv=Split:0 in for c@p in P do rv+:=c*mult_std(p_K,p) od ;rv
-set mult_irr(Param p_K, ParamPol P)=Split:let rv=Split:0 in for c@p in P do rv+:=c*mult_irr(p_K,p) od ;rv
-=======
 set mult_std(Param p_K, ParamPol P) = Split:
   sum(for c@p in P do c*mult_std(p_K,p) od)
 set mult_irr(Param p_K, ParamPol P) = Split:
   sum(for c@p in P do c*mult_irr(p_K,p) od)
->>>>>>> ef811a1c
 
 set K_signature_irr (Param p,int bound) = (ParamPol,ParamPol):
   let form=hermitian_form_irreducible(p) in
