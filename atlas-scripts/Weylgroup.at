<basic.at
<<<<<<< HEAD
<group_operations.at {for is_abelian@RootDatum}
<simple_factors.at
=======
<sort.at { for |sort@[int]| }
>>>>>>> 7d3fe989
{ Functions for computing with Weyl group elements }

set sgn(WeylElt w)=int:(-1)^length(w)

set length ((RootDatum,mat) rd_M) = int: W_elt(rd_M).length

{ whether multiplication by simple reflection lengthens or shortens M }
set lengthens (RootDatum rd, mat M, int s) = bool: { for right multiplication }
  rd.is_positive_root(M*root(rd,s))
set lengthens (RootDatum rd, int s, mat M) = bool: { for left multiplication }
  rd.is_positive_coroot(coroot(rd,s)*M)

{ write given root (assumed positive) as |w*beta| with |beta| simple }
set from_simple (RootDatum rd, vec alpha) = (WeylElt,vec):
  let r = semisimple_rank(rd)
  then ww = { simple reflections done left-to-right, so back is right-to-left }
    while { first find index that will make alpha shorter, which should exist }
      let i = first( r, (int i):(coroot(rd,i)*alpha).> ) in
      assert(i.>=,"Not a positive root")  { some descent must be found }
    ; alpha != root(rd,i) { this is the condition of the outer while! }
    do alpha := W_gen(rd,i)*alpha; i
    od
  in (W_elt(rd,ww),alpha)

set root_reflection (RootDatum rd, vec alpha) = WeylElt:
  let (w,beta) = from_simple(rd,alpha) in w*W_gen(rd,root_index(rd,beta))*/w

{			--- cross action ---				}


set cross (WeylElt w,KGBElt x) = KGBElt:
  assert(w.root_datum=x.root_datum);
  for s in w.word ~do x:=cross(s,x) od; x
set cross (WeylElt w,Param p) = Param:
  assert(w.root_datum=p.root_datum);
  for s in w.word ~do p:=cross(s,p) od; p

{		--- translating to dominant gamma ---			}


{ |gamma| is integrally dominant, need to add a sum of roots to it to make it
  dominant; this does not change the integral Weyl chamber of |gamma|,
  so when acting on parameters it is another parameter with the same types of
  roots, generating an isomorphic block
  this algorithm is crude: it adds a big enough multiple of |2*rho(rd)|
}
set make_dominant_using_roots (RootDatum rd, ratvec gamma) = (ratvec,vec):
  let diff = two_rho(rd) * { minimal scalar>=0 making |gamma+diff| dominant: }
    -min(0)(gamma*simple_coroots(rd)\2)
  in (gamma+diff,diff)

set make_dominant_using_roots (RootDatum rd, vec v) = (vec{dom},vec{shift}):
  let (w,shift) = make_dominant_using_roots(rd,v) in (w\1,shift)

{ assume infinitesimal character |gamma| of |p| is integrally dominant
  translate by sum of roots to make it dominant
  return (new parameter, sum of roots)
}
set translate_to_dominant (Param p) = (Param{dom},vec{shift}):
  let (x,lambda_rho,gamma) = %p
  then  (new_gamma,shift) = make_dominant_using_roots(root_datum(p),gamma)
  in (param(x,lambda_rho+shift,new_gamma),shift)

{      ---------- integrally dominant functions -------------		}

set integrally_from_dominant ((RootDatum,ratvec)(,v):rd_v) = (WeylElt,ratvec):
  from_dominant(integrality_datum(rd_v),v)
set integrally_dominant ((RootDatum,ratvec)(,v):rd_v) = ratvec:
  dominant(integrality_datum(rd_v),v)

{ a W-invariant form on X^* (or its rational span) }

{ Each coroot alpha^v defines defines a rank-1 bilinear form on X^* by
  multiplying its evaluations at a pair of weights. Since alpha^v and -\alpha^v
  give the same form, summing over all positive coroots gives a W-invariant
  form, whose radical is the coradical of the root datum. In formula
  $$
    (\mu,\nu)=\sum_{\alpha^v\in\Delta^{\vee+}} <\alpha^v,\mu><\alpha^v\nu>
  $$
  The summation is conveniently done by multiplying a wide matrix M by ^M
}
set invariant_form_matrix (RootDatum rd) = mat: let M=poscoroots(rd) in M*^M
set invariant_form (RootDatum rd) = (ratvec,ratvec->rat):
  let A = rd.invariant_form_matrix in (ratvec v, ratvec w) rat: v*A*w

set nondegenerate_invariant_form (RootDatum rd) = (ratvec,ratvec->rat):
  let A = rd.invariant_form_matrix + (let M=radical_basis(rd) in M*^M)
  in (ratvec v, ratvec w) rat: v*A*w

{ a W-invariant form on X_*\otimes Q; not directly related to invariant_form }
set co_invariant_form_matrix (RootDatum rd) =mat: let M=posroots(rd) in M*^M
set co_invariant_form (RootDatum rd) = (ratvec,ratvec->rat):
  let A = rd.co_invariant_form_matrix in (ratvec v, ratvec w) rat: v*A*w

set is_elliptic (WeylElt w) = bool:
  =#eigen_lattice(matrix(w),1) { |eigen_lattice| empty means no eigenvalue 1 }

{ elliptic in the derived group }
set is_relatively_elliptic (WeylElt w) = bool:
  #eigen_lattice(matrix(w),1) = w.root_datum.central_torus_rank

{ use complex cross actions to find a KGBElt x0 in a fiber with no C- roots
  by descending through complex descents until none are left
  return (w,x0) where x=cross(w,x0)
}
set from_no_Cminus (KGBElt x) = (WeylElt,KGBElt):
  let rd=x.root_datum then w=id_W(rd), r=rd.semisimple_rank in
  while let s = last(r, (int i)bool: =status(i,x) { complex descent } ) in s.>=
  do w:=w#s; x:=cross(s,x) od; (w,x)

set from_no_Cplus (KGBElt x) = (WeylElt,KGBElt):
  let rd=x.root_datum then w=id_W(rd), r=rd.semisimple_rank in
  while let s = last(r, (int i)bool: status(i,x)=4 { complex ascent } ) in s.>=
  do w:=w#s; x:=cross(s,x) od; (w,x)

{ the same for parameters }
set from_no_Cminus (Param p) = (WeylElt, Param):
  let (w,x0)=from_no_Cminus(p.x) then w1=w.inverse
  in (w,parameter(x0,w1*p.lambda,w1*p.nu))

set from_no_Cplus (Param p) = (WeylElt, Param):
  let (w,x0)=from_no_Cplus(p.x) then w1=w.inverse
  in (w,parameter(x0,w1*p.lambda,w1*p.nu))

set to_no_Cminus (KGBElt x) = KGBElt: let (,y)=from_no_Cminus(x) in y
set to_no_Cplus (KGBElt x) = KGBElt:  let (,y)=from_no_Cplus(x) in y
set to_no_Cminus (Param p) = Param: let (,q)=from_no_Cminus(p) in q
set to_no_Cplus (Param p) = Param:  let (,q)=from_no_Cplus(p) in q

<<<<<<< HEAD
{action of invertible matrix on RootDatum}
set *(mat M,RootDatum rd)=RootDatum:
root_datum(M*simple_roots(rd)
	  ,^inverse(M)*simple_coroots(rd)
	  ,rd.prefers_coroots)

set *(WeylElt w,RootDatum rd)=RootDatum:matrix(w)*rd

=======
>>>>>>> 7d3fe989
{  order of the Weyl group }
set labels_simple ((string,int)simple_type) = [int]:
   highest_root(Lie_type(simple_type).adjoint)

set labels_simple (LieType lt) = [int]:
  assert(lt.derived_is_simple,"Derived Root Datum is not simple");
  labels_simple(lt.simple_factors[0])

set labels (RootDatum rd) = [int]:
  let (lt,map)= rd.Cartan_matrix.Cartan_matrix_type
  , result = for :rd.semisimple_rank do 0 od, offset=0
  in for (,rank):pair in lt.simple_factors
     do for l@i in labels_simple(pair) do result[map[i+offset]]:=l od
     ;  offset +:=rank
     od; result

set order_W_simple ((string,int)(,rank):pair) = int:
  fac(rank)*product(labels_simple(pair))*det(Lie_type(pair).Cartan_matrix)

set order_W_simple (LieType lt) = int:
  assert(lt.derived_is_simple,"Derived Root Datum is not simple");
{ magic formula for the order of the Weyl group for a simple Lie type: }
  order_W_simple(lt.simple_factors[0])

set order_W (LieType lt) = int:
  for pair in lt.simple_factors do order_W_simple(pair) od.product
set order_W (RootDatum rd) = int: order_W(Lie_type(rd))

<<<<<<< HEAD
{ factor w into commuting factors according to simple factors of rd
factor(w)=[w_1,...,w_n];
 w_i in W(rd),  and w=w_1*...*w_n
 each w_i is in W(rd) but lives in the Weyl group of a simple factor
see factor_strong for an alternative version
}

=======
{ factor w into elements for subgroups of W(rd) for simple factors of rd }
>>>>>>> 7d3fe989
set factor (WeylElt w) = [WeylElt]:
  let rd=w.root_datum then (type,map)=Cartan_matrix_type(rd.Cartan_matrix)
  then codes = simple_factors(type)
   , offset=0 { rank within |type| already seen in loop below }
in for (,rank):code in codes { traverse the simple factors }
<<<<<<< HEAD
   do let sub_map = map[offset:offset+rank] { index mapping for this factor }
      then factor_word =
       ##for s in w.word
	 do let i=find(sub_map,s) in if i.>= then [s] else [] fi
	 {note: [s] here (original index) not i (index in simple factor)}
	 od
=======
   do let range = map[offset:offset+rank].sort { index range for this factor }
      then test = is_member_sorted(range)
      then factor_word = for s in w.word do if test(s) then [s] else [] fi od.##
>>>>>>> 7d3fe989
   in W_elt(rd,factor_word)
   next offset +:= rank
   od

{w in rd.W, factor_strong(w)=[w_1,...,w_n]:
 w_i is in very_simple_factor(rd)[i]
 these are distinct root data and not directly related
}
set factor_strong(WeylElt w)=[WeylElt]:
if w.root_datum.is_abelian then [w] else
let sf=simple_factors(w.root_datum) {derived group of each factor is simple} then
factors_w=w.factor  {[w_1,...,w_n]: w_i \in W(rd) } in
for i:#sf do
 let sub=sf[i]  {same rank as rd, derived group is simple} then
 sub_d=sub.derived {simple}  then
 x=W_elt(sub,factors_w[i].matrix)  {matrix of size rank(rd)} in
 W_elt(sub_d,x.word)   {corresponding WeylElt of actual simple factor}
od
fi

set char_poly (WeylElt w) = vec: char_poly(matrix(w))

{    Coxeter element    }

{. Coxeter element of W .}
set coxeter_element (RootDatum rd) = WeylElt: W_elt(rd,all_simples(rd))

{. Coxeter number .}
set coxeter_number (RootDatum rd) = int:
  rat_as_int(highest_root(rd)*rho_check(rd)+1)

{. torus element representing the Coxeter Weyl group element .}
set coxeter_torus_element (RootDatum rd) = ratvec:
  rho_check(rd)/coxeter_number(rd)

{lift Weyl group element to simply connected group}
set lift_sc(WeylElt w)=W_elt(w.root_datum.simply_connected,w.word)

{Weyl group element of a KGB element}

set w(KGBElt x)=W_elt(x.real_form,x.involution*x.real_form.distinguished_involution)
set w(Param p)=p.x.w

{need invariant_form to (easily) determine if a root is short/long}

set is_long(RootDatum rd,vec alpha) = bool:
   assert(is_root(rd,alpha),"not a root");
   let L=simple_factor(rd,alpha)
   then f = (ratvec,ratvec->rat): invariant_form(L)
   , beta=highest_root(L)
   in f(alpha,alpha)=f(beta,beta)

set is_short(RootDatum rd,vec alpha)=bool: not is_long(rd,alpha)

set root_lengths(RootDatum rd)=void:
let rv="" in
for alpha in rd.simple_roots do if is_short(rd,alpha) then rv+:="S" else rv+:="L" fi od;prints(rv)<|MERGE_RESOLUTION|>--- conflicted
+++ resolved
@@ -1,10 +1,7 @@
 <basic.at
-<<<<<<< HEAD
+<sort.at { for |sort@[int]| }
 <group_operations.at {for is_abelian@RootDatum}
-<simple_factors.at
-=======
-<sort.at { for |sort@[int]| }
->>>>>>> 7d3fe989
+<simple_factors.at { for |simple_factors@RootDatum| }
 { Functions for computing with Weyl group elements }
 
 set sgn(WeylElt w)=int:(-1)^length(w)
@@ -134,7 +131,6 @@
 set to_no_Cminus (Param p) = Param: let (,q)=from_no_Cminus(p) in q
 set to_no_Cplus (Param p) = Param:  let (,q)=from_no_Cplus(p) in q
 
-<<<<<<< HEAD
 {action of invertible matrix on RootDatum}
 set *(mat M,RootDatum rd)=RootDatum:
 root_datum(M*simple_roots(rd)
@@ -143,8 +139,6 @@
 
 set *(WeylElt w,RootDatum rd)=RootDatum:matrix(w)*rd
 
-=======
->>>>>>> 7d3fe989
 {  order of the Weyl group }
 set labels_simple ((string,int)simple_type) = [int]:
    highest_root(Lie_type(simple_type).adjoint)
@@ -173,34 +167,15 @@
   for pair in lt.simple_factors do order_W_simple(pair) od.product
 set order_W (RootDatum rd) = int: order_W(Lie_type(rd))
 
-<<<<<<< HEAD
-{ factor w into commuting factors according to simple factors of rd
-factor(w)=[w_1,...,w_n];
- w_i in W(rd),  and w=w_1*...*w_n
- each w_i is in W(rd) but lives in the Weyl group of a simple factor
-see factor_strong for an alternative version
-}
-
-=======
 { factor w into elements for subgroups of W(rd) for simple factors of rd }
->>>>>>> 7d3fe989
 set factor (WeylElt w) = [WeylElt]:
   let rd=w.root_datum then (type,map)=Cartan_matrix_type(rd.Cartan_matrix)
   then codes = simple_factors(type)
    , offset=0 { rank within |type| already seen in loop below }
 in for (,rank):code in codes { traverse the simple factors }
-<<<<<<< HEAD
-   do let sub_map = map[offset:offset+rank] { index mapping for this factor }
-      then factor_word =
-       ##for s in w.word
-	 do let i=find(sub_map,s) in if i.>= then [s] else [] fi
-	 {note: [s] here (original index) not i (index in simple factor)}
-	 od
-=======
    do let range = map[offset:offset+rank].sort { index range for this factor }
       then test = is_member_sorted(range)
       then factor_word = for s in w.word do if test(s) then [s] else [] fi od.##
->>>>>>> 7d3fe989
    in W_elt(rd,factor_word)
    next offset +:= rank
    od
