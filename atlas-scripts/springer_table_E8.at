<springer_tables.at
<character_tables.at
<character_table_reps.at
<character_table_E8.at

{name,diagram,dim,special,dual,A/Abar}

set !E8_Springer_table_data = [string,[int],int,bool,string,string]:
      [ ("0"        , [0,0,0,0,0,0,0,0] ,   0,  true, "E8"        , "1"     )
      , ("A1"       , [0,0,0,0,0,0,0,1] ,  58,  true, "E8(a1)"    , "1"     )
      , ("2A1"      , [1,0,0,0,0,0,0,0] ,  92,  true, "E8(a2)"    , "1"     )
      , ("3A1"      , [0,0,0,0,0,0,1,0] , 112, false, "E8(a3)"    , "1"     )
      , ("A2"       , [0,0,0,0,0,0,0,2] , 114,  true, "E8(a3)"    , "S2"    )
      , ("4A1"      , [0,1,0,0,0,0,0,0] , 128, false, "E8(a4)"    , "1"     )
      , ("A2+A1"    , [1,0,0,0,0,0,0,1] , 136,  true, "E8(a4)"    , "S2"    )
      , ("A2+2A1"   , [0,0,0,0,0,1,0,0] , 146,  true, "E8(b4)"    , "1"     )
      , ("A3"       , [1,0,0,0,0,0,0,2] , 148,  true, "E7(a1)"    , "1"     )
      , ("A2+3A1"   , [0,0,1,0,0,0,0,0] , 154, false, "E8(a5)"    , "1"     )
      , ("2A2"      , [2,0,0,0,0,0,0,0] , 156,  true, "E8(a5)"    , "S2"    )
      , ("2A2+A1"   , [1,0,0,0,0,0,1,0] , 162, false, "E8(b5)"    , "1"     )
      , ("A3+A1"    , [0,0,0,0,0,1,0,1] , 164, false, "E8(b5)"    , "1"     )
      , ("D4(a1)"   , [0,0,0,0,0,0,2,0] , 166,  true, "E8(b5)"    , "S3"    )
      , ("D4"       , [0,0,0,0,0,0,2,2] , 168,  true, "E6"        , "1"     )
      , ("2A2+2A1"  , [0,0,0,0,1,0,0,0] , 168, false, "E8(a6)"    , "1"     )
      , ("A3+2A1"   , [0,0,1,0,0,0,0,1] , 172, false, "E8(a6)"    , "1"     )
      , ("D4(a1)+A1", [0,1,0,0,0,0,1,0] , 176,  true, "E8(a6)"    , "S3"    )
      , ("A3+A2"    , [1,0,0,0,0,1,0,0] , 178,  true, "D7(a1)"    , "S2:1"  )
      , ("A4"       , [2,0,0,0,0,0,0,2] , 180,  true, "E7(a3)"    , "S2"    )
      , ("A3+A2+A1" , [0,0,0,1,0,0,0,0] , 182, false, "E8(b6)"    , "1"     )
      , ("D4+A1"    , [0,1,0,0,0,0,1,2] , 184, false, "E6(a1)"    , "1"     )
      , ("D4(a1)+A2", [0,2,0,0,0,0,0,0] , 184,  true, "E8(b6)"    , "S2"    )
      , ("A4+A1"    , [1,0,0,0,0,1,0,1] , 188,  true, "E6(a1)+A1" , "S2"    )
      , ("2A3"      , [1,0,0,0,1,0,0,0] , 188, false, "D7(a2)"    , "1"     )
      , ("D5(a1)"   , [1,0,0,0,0,1,0,2] , 190,  true, "E6(a1)"    , "S2"    )
      , ("A4+2A1"   , [0,0,0,1,0,0,0,1] , 192,  true, "D7(a2)"    , "S2"    )
      , ("A4+A2"    , [0,0,0,0,0,2,0,0] , 194,  true, "D5+A2"     , "1"     )
      , ("A5"       , [2,0,0,0,0,1,0,1] , 196, false, "D6(a1)"    , "1"     )
      , ("D5(a1)+A1", [0,0,0,1,0,0,0,2] , 196,  true, "E7(a4)"    , "1"     )
      , ("A4+A2+A1" , [0,0,1,0,0,1,0,0] , 196,  true, "A6+A1"     , "1"     )
      , ("D4+A2"    , [0,2,0,0,0,0,0,2] , 198,  true, "A6"        , "S2:1"  )
      , ("E6(a3)"   , [2,0,0,0,0,0,2,0] , 198,  true, "D6(a1)"    , "S2"    )
      , ("D5"       , [2,0,0,0,0,0,2,2] , 200,  true, "D5"          ,"1"     )
      , ("A4+A3"    , [0,0,0,1,0,0,1,0] , 200, false, "E8(a7)"    , "1"     )
      , ("A5+A1"    , [1,0,0,1,0,0,0,1] , 202, false, "E8(a7)"    , "1"     )
      , ("D5(a1)+A2", [0,0,1,0,0,1,0,1] , 202, false, "E8(a7)"    , "1"     )
      , ("D6(a2)"   , [0,1,1,0,0,0,1,0] , 204, false, "E8(a7)"    , "S2"    )
      , ("E6(a3)+A1", [1,0,0,0,1,0,1,0] , 204, false, "E8(a7)"    , "S2"    )
      , ("E7(a5)"   , [0,0,0,1,0,1,0,0] , 206, false, "E8(a7)"    , "S3"    )
      , ("D5+A1"    , [1,0,0,0,1,0,1,2] , 208, false, "E6(a3)"    , "1"     )
      , ("E8(a7)"   , [0,0,0,0,2,0,0,0] , 208,  true, "E8(a7)"    , "S5"    )
      , ("A6"       , [2,0,0,0,0,2,0,0] , 210,  true, "D4+A2"     , "1"     )
      , ("D6(a1)"   , [0,1,1,0,0,0,1,2] , 210,  true, "E6(a3)"    , "S2"    )
      , ("A6+A1"    , [1,0,0,1,0,1,0,0] , 212,  true, "A4+A2+A1"  , "1"     )
      , ("E7(a4)"   , [0,0,0,1,0,1,0,2] , 212,  true, "D5(a1)+A1" , "S2:1"  )
      , ("E6(a1)"   , [2,0,0,0,0,2,0,2] , 214,  true, "D5(a1)"    , "S2"    )
      , ("D5+A2"    , [0,0,0,0,2,0,0,2] , 214,  true, "A4+A2"     , "S2:1"  )
      , ("D6"       , [2,1,1,0,0,0,1,2] , 216, false, "A4"        , "1"     )
      , ("E6"       , [2,0,0,0,0,2,2,2] , 216,  true, "D4"        , "1"     )
      , ("D7(a2)"   , [1,0,0,1,0,1,0,1] , 216,  true, "A4+2A1"    , "S2"    )
      , ("A7"       , [1,0,0,1,0,1,1,0] , 218, false, "D4(a1)+A2" , "1"     )
      , ("E6(a1)+A1", [1,0,0,1,0,1,0,2] , 218,  true, "A4+A1"     , "S2"    )
      , ("E7(a3)"   , [2,0,0,1,0,1,0,2] , 220,  true, "A4"        , "S2"    )
      , ("E8(b6)"   , [0,0,0,2,0,0,0,2] , 220,  true, "D4(a1)+A2" , "S3:S2" )
      , ("D7(a1)"   , [2,0,0,0,2,0,0,2] , 222,  true, "A3+A2"     , "S2:1"  )
      , ("E6+A1"    , [1,0,0,1,0,1,2,2] , 222, false, "D4(a1)"    , "1"     )
      , ("E7(a2)"   , [0,1,1,0,1,0,2,2] , 224, false, "D4(a1)"    , "1"     )
      , ("E8(a6)"   , [0,0,0,2,0,0,2,0] , 224,  true, "D4(a1)+A1" , "S3"    )
      , ("D7"       , [2,1,1,0,1,1,0,1] , 226, false, "2A2"       , "1"     )
      , ("E8(b5)"   , [0,0,0,2,0,0,2,2] , 226,  true, "D4(a1)"    , "S3"    )
      , ("E7(a1)"   , [2,1,1,0,1,0,2,2] , 228,  true, "A3"        , "1"     )
      , ("E8(a5)"   , [2,0,0,2,0,0,2,0] , 228,  true, "2A2"       , "S2"    )
      , ("E8(b4)"   , [2,0,0,2,0,0,2,2] , 230,  true, "A2+2A1"    , "S2:1"  )
      , ("E7"       , [2,1,1,0,1,2,2,2] , 232, false, "A2"        , "1"     )
      , ("E8(a4)"   , [2,0,0,2,0,2,0,2] , 232,  true, "A2+A1"     , "S2"    )
      , ("E8(a3)"   , [2,0,0,2,0,2,2,2] , 234,  true, "A2"        , "S2"    )
      , ("E8(a2)"   , [2,2,2,0,2,0,2,2] , 236,  true, "2A1"       , "1"     )
      , ("E8(a1)"   , [2,2,2,0,2,2,2,2] , 238,  true, "A1"        , "1"     )
      , ("E8"       , [2,2,2,2,2,2,2,2] , 240,  true, "0"         , "1"     )
      ]

set E8_names = [string]: for (name,,,,,) in E8_Springer_table_data do name od
set E8_diagrams= [[int]]: for (,diag,,,,) in E8_Springer_table_data do diag od
set E8_dimensions= [int]: for (,,dim,,,) in E8_Springer_table_data do dim od
set E8_special= [bool]: for (,,,b,,) in E8_Springer_table_data do b od
set E8_dual_names= [string]: for (,,,,d,) in E8_Springer_table_data do d od

set name_to_diagram_E8 = (string->vec):
   let n=#E8_names
   then name_diagram = [string,vec]:
      for k in sort(n,(int i,int j):E8_names[i]<=E8_names[j]) { ranked |k| }
      do let (name,diag,,,,)=E8_Springer_table_data[k] in (name,diag)
      od
in (string key) vec:
    let k = binary_search_first
         ((int i)bool: let (name,)=name_diagram[i] in key<=name, 0, n)
         then (found,image) =
	    assert(k<n,"Name " ## key ## " not found"); name_diagram[k]
      in assert(key=found,"Name " ## key ## " not found"); image

set E8_nilpotent_orbit_dual_map = (vec->vec):
   let n=#E8_diagrams
   then dual_table = [vec,vec]:
      let sigma = [int]: { at index |r| the number of diagram ranked |r| }
         sort(n,(int i,int j):lex_lesseq(E8_diagrams[i],E8_diagrams[j]))
      then diagram_dual = [vec,string]:
	 for i in sigma { traverse in order making diagrams sorted }
	 do let (,diag,,,d,)=E8_Springer_table_data[i] in (diag,d)
	 od
   in { dual_table = }
      for (source,dual) in diagram_dual do (source,name_to_diagram_E8(dual)) od
in (vec v) vec:
   let  k = binary_search_first
      ((int i)bool: let (diagram,)=dual_table[i] in lex_lesseq(v,diagram), 0, n)
   then (found,image) =
      assert(k<n,"Diagram " ## v.to_string ## " not found"); dual_table[k]
   in assert(v=found,"Diagram " ## v.to_string ## " not found"); image

set diagram_to_name_E8 ([int] diagram) = string:
   let index=first(#E8_Springer_table_data,(int j): E8_diagrams[j]=diagram)
in E8_names[index]

set dual_diagram_E8([int] diagram) = [int]:
   let index=first(for text in E8_diagrams do text=diagram od)
   then dual_name=E8_dual_names[index]
   then index=first(for text in E8_names do text=dual_name od)
in E8_diagrams[index]

set digit_to_int (string str) =
   let d = ascii(str)-ascii("0") in assert(d.>= and d<10,"Bad digit"); d


set string_to_diagram(string str) = [int]:
for digit in str do digit.digit_to_int od

set join ([int] list) = string: ##for i in list do i.to_string od

set !dual_diagram_table_E8 = [[int],[int]]:
   for diagram in E8_diagrams do (diagram,dual_diagram_E8(diagram)) od

set dual_diagram_E8([int] diagram) = [int]:
  let index=first(for (diag,) in dual_diagram_table_E8 do diagram=diag od)
  then (,dual_diagram)=dual_diagram_table_E8[index]
in dual_diagram

set dual_E8 (ComplexNilpotent O) = ComplexNilpotent:
   complex_nilpotent_from_diagram(O.root_datum,dual_diagram_E8(O.diagram))

{ The "Springer map" is given by the following mapping in terms of orbit names;
  the image value are character indices according to the numbering of
  |e8_gap_table| from e8_gap.at; this needs update if ordering there changes.
}
set springer_by_name_table_E8 = [string,int]:
      [ ("0"         ,    1  ) { (   1,120) } { (dim,degree); this one: sign }
      , ("A1"	     ,   68  ) { (   8, 91) }
      , ("2A1"	     ,    5  ) { (  35, 74) }
      , ("3A1"	     ,   10  ) { (  84, 64) }
      , ("A2"	     ,   72  ) { ( 112, 63) }
      , ("4A1"	     ,    8  ) { (  50, 56) }
      , ("A2+A1"     ,   15  ) { ( 210, 52) }
      , ("A2+2A1"    ,   81  ) { ( 560, 47) }
      , ("A3"	     ,   24  ) { ( 567, 46) }
      , ("A2+3A1"    ,   77  ) { ( 400, 43) }
      , ("2A2"	     ,   29  ) { ( 700, 42) }
      , ("2A2+A1"    ,   79  ) { ( 448, 39) }
      , ("A3+A1"     ,   40  ) { (1344, 38) }
      , ("D4(a1)"    ,   93  ) { (1400, 37) }
      , ("D4"	     ,   22  ) { ( 525, 36) }
      , ("2A2+2A1"   ,   13  ) { ( 175, 36) }
      , ("A3+2A1"    ,   37  ) { (1050, 34) }
      , ("D4(a1)+A1" ,   43  ) { (1400, 32) }
      , ("A3+A2"     ,  100  ) { (3240, 31) }
      , ("A4"	     ,   54  ) { (2268, 30) }
      , ("A3+A2+A1"  ,   91  ) { (1400, 29) }
      , ("D4+A1"     ,   27  ) { ( 700, 28) }
      , ("D4(a1)+A2" ,   51  ) { (2240, 28) }
      , ("A4+A1"     ,   62  ) { (4096, 26) }
      , ("2A3"	     ,   32  ) { ( 840, 26) }
      , ("D5(a1)"    ,   97  ) { (2800, 25) }
      , ("A4+2A1"    ,   64  ) { (4200, 24) }
      , ("A4+A2"     ,  109  ) { (4536, 23) }
      , ("A5"	     ,   60  ) { (3200, 22) }
      , ("D5(a1)+A1" ,   66  ) { (6075, 22) }
      , ("A4+A2+A1"  ,   57  ) { (2835, 22) }
      , ("D4+A2"     ,  107  ) { (4200, 21) }
      , ("E6(a3)"    ,  111  ) { (5600, 21) }
      , ("D5"	     ,   38  ) { (2100, 20) }
      , ("A4+A3"     ,   16  ) { ( 420, 20) }
      , ("A5+A1"     ,   87  ) { (2016, 19) }
      , ("D5(a1)+A2" ,   82  ) { (1344, 19) }
      , ("D6(a2)"    ,   49  ) { (4200, 18) }
      , ("E6(a3)+A1" ,   46  ) { (3150, 18) }
      , ("E7(a5)"    ,  103  ) { (7168, 17) }
      , ("D5+A1"     ,   59  ) { (3200, 16) }
      , ("E8(a7)"    ,   52  ) { (4480, 16) }
      , ("A6"	     ,  106  ) { (4200, 15) }
      , ("D6(a1)"    ,  110  ) { (5600, 15) }
      , ("A6+A1"     ,   56  ) { (2835, 14) }
      , ("E7(a4)"    ,   65  ) { (6075, 14) }
      , ("E6(a1)"    ,   96  ) { (2800, 13) }
      , ("D5+A2"     ,  108  ) { (4536, 13) }
      , ("D6"	     ,   34  ) { ( 972, 12) }
      , ("E6"	     ,   21  ) { ( 525, 12) }
      , ("D7(a2)"    ,   63  ) { (4200, 12) }
      , ("A7"	     ,   90  ) { (1400, 11) }
      , ("E6(a1)+A1" ,  104  ) { (4096, 11) }
      , ("E7(a3)"    ,   53  ) { (2268, 10) }
      , ("E8(b6)"    ,   50  ) { (2240, 10) }
      , ("D7(a1)"    ,   99  ) { (3240,  9) }
      , ("E6+A1"     ,   78  ) { ( 448,  9) }
      , ("E7(a2)"    ,   39  ) { (1344,  8) }
      , ("E8(a6)"    ,   42  ) { (1400,  8) }
      , ("D7"	     ,   76  ) { ( 400,  7) }
      , ("E8(b5)"    ,   92  ) { (1400,  7) }
      , ("E7(a1)"    ,   23  ) { ( 567,  6) }
      , ("E8(a5)"    ,   28  ) { ( 700,  6) }
      , ("E8(b4)"    ,   80  ) { ( 560,  5) }
      , ("E7"	     ,    9  ) { (  84,  4) }
      , ("E8(a4)"    ,   14  ) { ( 210,  4) }
      , ("E8(a3)"    ,   71  ) { ( 112,  3) }
      , ("E8(a2)"    ,    4  ) { (  35,  2) }
      , ("E8(a1)"    ,   67  ) { (   8,  1) }
      , ("E8"	     ,    0  ) { (   1,  0) }
      ]

set E8_Springer_map = (vec->int): { orbit diagrams as |vec| values }
(  let tab = [vec,int]:
      for (str,x) in springer_by_name_table_E8 do (str.name_to_diagram_E8,x) od
   then leq (int i,int j) = bool: let (a,)=tab[i],(b,)=tab[j] in lex_lesseq(a,b)
in tab := for i in  sort(#tab, leq) do tab[i] od { adjust |tab| to sorted form }
;  { E8_Springer_map = }
   (vec diagram) int:
   let predicate(int i)= bool: let (key,)=tab[i] in lex_lesseq(diagram,key)
   then k = binary_search_first(predicate,0,#tab)
   then (source,image) = assert(k<#tab,"Wrong E8 diagram"); tab[k]
   in assert(source=diagram,"Wrong E8 diagram"); image
)

set springer_table_E8 () = SpringerTable:
   let ct=character_table_E8() then rd=ct.root_datum {simply_connected("E8")}
   then drd = dual(rd)
in ( ct
   , orbits(rd)
   , (ComplexNilpotent O) ComplexNilpotent:
     complex_nilpotent_from_diagram(drd,E8_nilpotent_orbit_dual_map(O.diagram))
   , (ComplexNilpotent O) ComplexNilpotent:
     complex_nilpotent_from_diagram(rd,E8_nilpotent_orbit_dual_map(O.diagram))
   , (ComplexNilpotent O) int: E8_Springer_map(O.diagram)
   )

{ In the general case we take into account the permutation of the simple root
  indices returned by |test_simple_type| (it is a map from Bourbaki indices to
  |rd| indices, which |stratified_diagram@(ComplexNilpotent,[int])| takes into
  account to get into Bourbaki order, and which |permute| uses to transform the
  dual diagram from |E8_nilpotent_orbit_dual_map| into the order of |dual(rd)|.
}
set springer_table_E8 (RootDatum rd) = SpringerTable:
<<<<<<< HEAD
   let map = test_simple_type("E",rd), ct=character_table_E8(rd), drd = dual(rd)
in assert(#map=8,"Root datum has wrong rank "+#map);
   ( ct
=======
   let map = test_simple_type("E",rd), drd = dual(rd)
in assert(#map=8,"Root datum has wrong rank "+#map);
   ( character_table_E8(rd)
>>>>>>> 16f05fc7
   , orbits(rd)
   , (ComplexNilpotent O) ComplexNilpotent:
     let diagram = stratified_diagram(O,map)
     then dual_O = vec: E8_nilpotent_orbit_dual_map(diagram)
     in complex_nilpotent_from_diagram(drd,permute(map,dual_O))
   , (ComplexNilpotent dual_O) ComplexNilpotent:
     let diagram = stratified_diagram(dual_O,map)
     then O = vec: E8_nilpotent_orbit_dual_map(diagram)
     in complex_nilpotent_from_diagram(rd,permute(map,O))
   , (ComplexNilpotent O) int: E8_Springer_map(stratified_diagram(O,map))
   )
set springer_by_name_E8 (string name) = int:
   let index=first(for (n,) in springer_by_name_table_E8 do n=name od)
   then (,pair)=springer_by_name_table_E8[index]
in pair

set springer_E8 (ComplexNilpotent O) = int:
(  assert(O.root_datum.Lie_type = Lie_type("E8"),"Not type E8")
;  springer_by_name_E8(diagram_to_name_E8(O.diagram))
)

set springer_E8(CharacterTable ct,ComplexNilpotent O)=int:
   springer_E8(O)

set springer_table_E8(CharacterTable ct)=
let rd=ct.root_datum then
orbits=rd.orbits then
dual_map(ComplexNilpotent O)=ComplexNilpotent: dual_E8(O) then
dual_map_i(ComplexNilpotent O)=ComplexNilpotent: dual_E8(O) then
springer(ComplexNilpotent O)=springer_E8(ct,O) in
(ct,orbits,dual_map,dual_map_i,springer)<|MERGE_RESOLUTION|>--- conflicted
+++ resolved
@@ -254,15 +254,9 @@
   dual diagram from |E8_nilpotent_orbit_dual_map| into the order of |dual(rd)|.
 }
 set springer_table_E8 (RootDatum rd) = SpringerTable:
-<<<<<<< HEAD
-   let map = test_simple_type("E",rd), ct=character_table_E8(rd), drd = dual(rd)
-in assert(#map=8,"Root datum has wrong rank "+#map);
-   ( ct
-=======
    let map = test_simple_type("E",rd), drd = dual(rd)
 in assert(#map=8,"Root datum has wrong rank "+#map);
    ( character_table_E8(rd)
->>>>>>> 16f05fc7
    , orbits(rd)
    , (ComplexNilpotent O) ComplexNilpotent:
      let diagram = stratified_diagram(O,map)
